--- conflicted
+++ resolved
@@ -13,15 +13,11 @@
 [@react.component]
 let make = () => {
   <Page title="Coda Cryptocurrency Protocol" footerColor=Theme.Colors.orange>
-<<<<<<< HEAD
     <div className=Styles.page>
       <AnnouncementBanner>
         {React.string("Mainnet is live!")}
       </AnnouncementBanner>
+      <HomepageHero />
     </div>
-    <HomepageHero />
-=======
-    <div className=Styles.page> <h1> {React.string("Homepage")} </h1> </div>
->>>>>>> dda51274
   </Page>;
 };