(* processor.ml -- database processing for archive node *)

module Archive_rpc = Rpc
open Async
open Core
open Caqti_async
open Coda_base
open Coda_state
open Coda_transition
open Pipe_lib
open Signature_lib
open Pickles_types

module Caqti_type_spec = struct
  type (_, _) t =
    | [] : (unit, unit) t
    | ( :: ) : 'c Caqti_type.t * ('a, 'b) t -> ('c -> 'a, 'c * 'b) t

  let rec to_rep : 'hlist 'tuple. ('hlist, 'tuple) t -> 'tuple Caqti_type.t =
    fun (type hlist tuple) (spec : (hlist, tuple) t) ->
     match spec with
     | [] ->
         (Caqti_type.unit : tuple Caqti_type.t)
     | rep :: spec ->
         Caqti_type.tup2 rep (to_rep spec)

  let rec hlist_to_tuple :
            'hlist 'tuple.    ('hlist, 'tuple) t -> (unit, 'hlist) H_list.t
            -> 'tuple =
    fun (type hlist tuple) (spec : (hlist, tuple) t)
        (l : (unit, hlist) H_list.t) ->
     match (spec, l) with
     | [], [] ->
         (() : tuple)
     | _ :: spec, x :: l ->
         ((x, hlist_to_tuple spec l) : tuple)

  let rec tuple_to_hlist :
            'hlist 'tuple.    ('hlist, 'tuple) t -> 'tuple
            -> (unit, 'hlist) H_list.t =
    fun (type hlist tuple) (spec : (hlist, tuple) t) (t : tuple) ->
     match (spec, t) with
     | [], () ->
         ([] : (unit, hlist) H_list.t)
     | _ :: spec, (x, t) ->
         x :: tuple_to_hlist spec t
end

let rec vector : type t n.
    n Nat.t -> t Caqti_type.t -> (t, n) Vector.t Caqti_type.t =
 fun n t ->
  match n with
  | Z ->
      Caqti_type.(custom unit)
        ~encode:(fun Vector.[] -> Ok ())
        ~decode:(fun () -> Ok Vector.[])
  | S n ->
      let r = vector n t in
      Caqti_type.(custom (tup2 t r))
        ~encode:(fun Vector.(x :: xs) -> Ok (x, xs))
        ~decode:(fun (x, xs) -> Ok (x :: xs))

let rec deferred_result_list_fold ls ~init ~f =
  let open Deferred.Result.Let_syntax in
  match ls with
  | [] ->
      return init
  | h :: t ->
      let%bind init = f init h in
      deferred_result_list_fold t ~init ~f

module Public_key = struct
  let add_if_doesn't_exist (module Conn : CONNECTION)
      (t : Public_key.Compressed.t) =
    let open Deferred.Result.Let_syntax in
    let public_key = Public_key.Compressed.to_base58_check t in
    match%bind
      Conn.find_opt
        (Caqti_request.find_opt Caqti_type.string Caqti_type.int
           "SELECT id FROM public_keys WHERE value = ?")
        public_key
    with
    | Some id ->
        return id
    | None ->
        Conn.find
          (Caqti_request.find Caqti_type.string Caqti_type.int
             "INSERT INTO public_keys (value) VALUES (?) RETURNING id")
          public_key
end

module Snarked_ledger_hash = struct
  let find (module Conn : CONNECTION) (t : Frozen_ledger_hash.t) =
    let hash = Frozen_ledger_hash.to_string t in
    Conn.find
      (Caqti_request.find Caqti_type.string Caqti_type.int
         "SELECT id FROM snarked_ledger_hashes WHERE value = ?")
      hash

  let add_if_doesn't_exist (module Conn : CONNECTION)
      (t : Frozen_ledger_hash.t) =
    let open Deferred.Result.Let_syntax in
    let hash = Frozen_ledger_hash.to_string t in
    match%bind
      Conn.find_opt
        (Caqti_request.find_opt Caqti_type.string Caqti_type.int
           "SELECT id FROM snarked_ledger_hashes WHERE value = ?")
        hash
    with
    | Some id ->
        return id
    | None ->
        Conn.find
          (Caqti_request.find Caqti_type.string Caqti_type.int
             "INSERT INTO snarked_ledger_hashes (value) VALUES (?) RETURNING id")
          hash
end

module Epoch_data = struct
  type t = {seed: string; ledger_hash_id: int}

  let typ =
    let encode t = Ok (t.seed, t.ledger_hash_id) in
    let decode (seed, ledger_hash_id) = Ok {seed; ledger_hash_id} in
    let rep = Caqti_type.(tup2 string int) in
    Caqti_type.custom ~encode ~decode rep

  let add_if_doesn't_exist (module Conn : CONNECTION)
      (t : Coda_base.Epoch_data.Value.t) =
    let open Deferred.Result.Let_syntax in
    let Coda_base.Epoch_ledger.Poly.{hash; _} =
      Coda_base.Epoch_data.Poly.ledger t
    in
    let%bind ledger_hash_id = Snarked_ledger_hash.find (module Conn) hash in
    let seed = Coda_base.Epoch_data.Poly.seed t |> Epoch_seed.to_string in
    match%bind
      Conn.find_opt
        (Caqti_request.find_opt typ Caqti_type.int
           "SELECT id FROM epoch_data WHERE seed = ? AND ledger_hash_id = ?")
        {seed; ledger_hash_id}
    with
    | Some id ->
        return id
    | None ->
        Conn.find
          (Caqti_request.find typ Caqti_type.int
             "INSERT INTO epoch_data (seed, ledger_hash_id) VALUES (?, ?) \
              RETURNING id")
          {seed; ledger_hash_id}
end

module User_command = struct
  module Signed_command = struct
    type t =
      { typ: string
      ; fee_payer_id: int
      ; source_id: int
      ; receiver_id: int
      ; fee_token: int
      ; token: int
      ; nonce: int
      ; amount: int option
      ; fee: int
      ; valid_until: int64 option
      ; memo: string
      ; hash: string
      ; status: string option
      ; failure_reason: string option }
    [@@deriving hlist]

    let typ =
      let open Caqti_type_spec in
      let spec =
        Caqti_type.
          [ string
          ; int
          ; int
          ; int
          ; int
          ; int
          ; int
          ; option int
          ; int
          ; option int64
          ; string
          ; string
          ; option string
          ; option string ]
      in
      let encode t = Ok (hlist_to_tuple spec (to_hlist t)) in
      let decode t = Ok (of_hlist (tuple_to_hlist spec t)) in
      Caqti_type.custom ~encode ~decode (to_rep spec)

    let find (module Conn : CONNECTION)
        ~(transaction_hash : Transaction_hash.t) =
      Conn.find_opt
        (Caqti_request.find_opt Caqti_type.string Caqti_type.int
           "SELECT id FROM user_commands WHERE hash = ?")
        (Transaction_hash.to_base58_check transaction_hash)

    let add_if_doesn't_exist ?(via = `Ident) (module Conn : CONNECTION)
        (t : Signed_command.t) =
      let open Deferred.Result.Let_syntax in
      let transaction_hash =
        Transaction_hash.hash_command (Signed_command t)
      in
      match%bind find (module Conn) ~transaction_hash with
      | Some user_command_id ->
          return user_command_id
      | None ->
          let%bind fee_payer_id =
            Public_key.add_if_doesn't_exist
              (module Conn)
              (Signed_command.fee_payer_pk t)
          in
          let%bind source_id =
            Public_key.add_if_doesn't_exist
              (module Conn)
              (Signed_command.source_pk t)
          in
          let%bind receiver_id =
            Public_key.add_if_doesn't_exist
              (module Conn)
              (Signed_command.receiver_pk t)
          in
          let valid_until =
            let open Coda_numbers in
            let slot = Signed_command.valid_until t in
            if Global_slot.equal slot Global_slot.max_value then None
            else
              Some
                ( slot |> Coda_numbers.Global_slot.to_uint32
                |> Unsigned.UInt32.to_int64 )
          in
          (* TODO: Converting these uint64s to int can overflow; see #5419 *)
          Conn.find
            (Caqti_request.find typ Caqti_type.int
               "INSERT INTO user_commands (type, fee_payer_id, source_id, \
                receiver_id, fee_token, token, nonce, amount, fee, \
                valid_until, memo, hash, status, failure_reason) VALUES (?, \
                ?, ?, ?, ?, ?, ?, ?, ?, ?, ?, ?, ?, ?) RETURNING id")
            { typ=
                ( match via with
                | `Ident ->
                    Signed_command.tag_string t
                | `Snapp_command ->
                    "snapp" )
            ; fee_payer_id
            ; source_id
            ; receiver_id
            ; fee_token=
                Signed_command.fee_token t |> Token_id.to_uint64
                |> Unsigned.UInt64.to_int
            ; token=
                Signed_command.token t |> Token_id.to_uint64
                |> Unsigned.UInt64.to_int
            ; nonce= Signed_command.nonce t |> Unsigned.UInt32.to_int
            ; amount=
                Signed_command.amount t
                |> Core.Option.map ~f:Currency.Amount.to_int
            ; fee= Signed_command.fee t |> Currency.Fee.to_int
            ; valid_until
            ; memo= Signed_command.memo t |> Signed_command_memo.to_string
            ; hash= transaction_hash |> Transaction_hash.to_base58_check
            ; status= None
            ; failure_reason= None }

    let add_with_status ?(via = `Ident) (module Conn : CONNECTION)
        (t : Signed_command.t) (status : User_command_status.t) =
      let open Deferred.Result.Let_syntax in
      let%bind user_command_id = add_if_doesn't_exist ~via (module Conn) t in
      let ( status_str
          , failure_reason
          , fee_payer_account_creation_fee_paid
          , receiver_account_creation_fee_paid
          , created_token ) =
        match status with
        | Applied
            { fee_payer_account_creation_fee_paid
            ; receiver_account_creation_fee_paid
            ; created_token } ->
            let amount_to_int64 x =
              Unsigned.UInt64.to_int64 (Currency.Amount.to_uint64 x)
            in
            ( "applied"
            , None
            , Option.map ~f:amount_to_int64 fee_payer_account_creation_fee_paid
            , Option.map ~f:amount_to_int64 receiver_account_creation_fee_paid
            , Option.map created_token ~f:(fun tid ->
                  Unsigned.UInt64.to_int64 (Token_id.to_uint64 tid) ) )
        | Failed failure ->
            ( "failed"
            , Some (User_command_status.Failure.to_string failure)
            , None
            , None
            , None )
      in
      let%map () =
        Conn.exec
          (Caqti_request.exec
             Caqti_type.(
               tup3
                 (tup2 (option string) (option string))
                 (tup3 (option int64) (option int64) (option int64))
                 int)
             "UPDATE user_commands \n\
              SET status = ?, \n\
             \    failure_reason = ?, \n\
             \    fee_payer_account_creation_fee_paid = ?, \n\
             \    receiver_account_creation_fee_paid = ?, \n\
             \    created_token = ? \n\
              WHERE id = ?")
          ( (Some status_str, failure_reason)
          , ( fee_payer_account_creation_fee_paid
            , receiver_account_creation_fee_paid
            , created_token )
          , user_command_id )
      in
      user_command_id
  end

  let as_signed_command (t : User_command.t) : Coda_base.Signed_command.t =
    match t with
    | Signed_command c ->
        c
    | Snapp_command c ->
        let module S = Coda_base.Snapp_command in
        let ({source; receiver; amount} : S.transfer) = S.as_transfer c in
        let fee_payer = S.fee_payer c in
        { signature= Signature.dummy
        ; signer= Snark_params.Tick.Field.(zero, zero)
        ; payload=
            { common=
                { fee= S.fee_exn c
                ; fee_token= Account_id.token_id fee_payer
                ; fee_payer_pk= Account_id.public_key fee_payer
                ; nonce=
                    Option.value (S.nonce c)
                      ~default:Coda_numbers.Account_nonce.zero
                ; valid_until= Coda_numbers.Global_slot.max_value
                ; memo= Signed_command_memo.create_from_string_exn "snapp" }
            ; body=
                Payment
                  { source_pk= source
                  ; receiver_pk= receiver
                  ; token_id= S.token_id c
                  ; amount } } }

  let via (t : User_command.t) : [`Snapp_command | `Ident] =
    match t with
    | Signed_command _ ->
        `Ident
    | Snapp_command _ ->
        `Snapp_command

  let add_if_doesn't_exist conn (t : User_command.t) =
    Signed_command.add_if_doesn't_exist conn ~via:(via t) (as_signed_command t)

  let add_with_status conn (t : User_command.t)
      (status : User_command_status.t) =
    Signed_command.add_with_status conn ~via:(via t) (as_signed_command t)
      status

  let find conn ~(transaction_hash : Transaction_hash.t) =
    Signed_command.find conn ~transaction_hash
end

module Internal_command = struct
  type t = {typ: string; receiver_id: int; fee: int; token: int64; hash: string}

  let typ =
    let encode t = Ok ((t.typ, t.receiver_id, t.fee, t.token), t.hash) in
    let decode ((typ, receiver_id, fee, token), hash) =
      Ok {typ; receiver_id; fee; token; hash}
    in
    let rep = Caqti_type.(tup2 (tup4 string int int int64) string) in
    Caqti_type.custom ~encode ~decode rep

  let find (module Conn : CONNECTION) ~(transaction_hash : Transaction_hash.t)
      ~(typ : string) =
    Conn.find_opt
      (Caqti_request.find_opt
         Caqti_type.(tup2 string string)
         Caqti_type.int
         "SELECT id FROM internal_commands WHERE hash = $1 AND type = $2")
      (Transaction_hash.to_base58_check transaction_hash, typ)
end

module Fee_transfer = struct
  module Kind = struct
    type t = [`Normal | `Via_coinbase]

    let to_string : t -> string = function
      | `Normal ->
          "fee_transfer"
      | `Via_coinbase ->
          "fee_transfer_via_coinbase"
  end

  type t =
    {kind: Kind.t; receiver_id: int; fee: int; token: int64; hash: string}

  let typ =
    let encode t =
      let kind = Kind.to_string t.kind in
      Ok ((kind, t.receiver_id, t.fee, t.token), t.hash)
    in
    let decode ((kind, receiver_id, fee, token), hash) =
      let open Result.Let_syntax in
      let%bind kind =
        match kind with
        | "fee_transfer" ->
            return `Normal
        | "fee_transfer_via_coinbase" ->
            return `Via_coinbase
        | s ->
            Result.fail (sprintf "Bad kind %s in decode attempt" s)
      in
      Ok {kind; receiver_id; fee; token; hash}
    in
    let rep = Caqti_type.(tup2 (tup4 string int int int64) string) in
    Caqti_type.custom ~encode ~decode rep

  let add_if_doesn't_exist (module Conn : CONNECTION)
      (t : Fee_transfer.Single.t) (kind : [`Normal | `Via_coinbase]) =
    let open Deferred.Result.Let_syntax in
    let transaction_hash = Transaction_hash.hash_fee_transfer t in
    match%bind
      Internal_command.find
        (module Conn)
        ~transaction_hash ~typ:(Kind.to_string kind)
    with
    | Some internal_command_id ->
        return internal_command_id
    | None ->
        let%bind receiver_id =
          Public_key.add_if_doesn't_exist
            (module Conn)
            (Fee_transfer.Single.receiver_pk t)
        in
        Conn.find
          (Caqti_request.find typ Caqti_type.int
             "INSERT INTO internal_commands (type, receiver_id, fee, token, \
              hash) VALUES (?, ?, ?, ?, ?) RETURNING id")
          { kind
          ; receiver_id
          ; fee= Fee_transfer.Single.fee t |> Currency.Fee.to_int
          ; token= Token_id.to_string t.fee_token |> Int64.of_string
          ; hash= transaction_hash |> Transaction_hash.to_base58_check }
end

module Coinbase = struct
  type t = {receiver_id: int; amount: int; hash: string}

  let coinbase_typ = "coinbase"

  let typ =
    let encode t =
      Ok
        ( ( coinbase_typ
          , t.receiver_id
          , t.amount
          , Token_id.(to_string default) |> Int64.of_string )
        , t.hash )
    in
    let decode ((_, receiver_id, amount, _), hash) =
      Ok {receiver_id; amount; hash}
    in
    let rep = Caqti_type.(tup2 (tup4 string int int int64) string) in
    Caqti_type.custom ~encode ~decode rep

  let add_if_doesn't_exist (module Conn : CONNECTION) (t : Coinbase.t) =
    let open Deferred.Result.Let_syntax in
    let transaction_hash = Transaction_hash.hash_coinbase t in
    match%bind
      Internal_command.find (module Conn) ~transaction_hash ~typ:coinbase_typ
    with
    | Some internal_command_id ->
        return internal_command_id
    | None ->
        let%bind receiver_id =
          Public_key.add_if_doesn't_exist
            (module Conn)
            (Coinbase.receiver_pk t)
        in
        Conn.find
          (Caqti_request.find typ Caqti_type.int
             "INSERT INTO internal_commands (type, receiver_id, fee, token, \
              hash) VALUES (?, ?, ?, ?, ?) RETURNING id")
          { receiver_id
          ; amount= Coinbase.amount t |> Currency.Amount.to_int
          ; hash= transaction_hash |> Transaction_hash.to_base58_check }
end

module Block_and_Internal_command = struct
  let add (module Conn : CONNECTION) ~block_id ~internal_command_id
      ~sequence_no ~secondary_sequence_no =
    Conn.exec
      (Caqti_request.exec
         Caqti_type.(tup4 int int int int)
         "INSERT INTO blocks_internal_commands (block_id, \
          internal_command_id, sequence_no, secondary_sequence_no) VALUES (?, \
          ?, ?, ?)")
      (block_id, internal_command_id, sequence_no, secondary_sequence_no)
end

module Block_and_signed_command = struct
  let add (module Conn : CONNECTION) ~block_id ~user_command_id ~sequence_no =
    Conn.exec
      (Caqti_request.exec
         Caqti_type.(tup3 int int int)
         "INSERT INTO blocks_user_commands (block_id, user_command_id, \
          sequence_no) VALUES (?, ?, ?)")
      (block_id, user_command_id, sequence_no)
end

module Block = struct
  type t =
    { state_hash: string
    ; parent_id: int
    ; creator_id: int
    ; block_winner_id: int
    ; snarked_ledger_hash_id: int
    ; staking_epoch_data_id: int
    ; next_epoch_data_id: int
    ; ledger_hash: string
    ; height: int64
    ; global_slot: int64
    ; global_slot_since_genesis: int64
    ; timestamp: int64 }
  [@@deriving hlist]

  let typ =
    let open Caqti_type_spec in
    let spec =
      Caqti_type.
<<<<<<< HEAD
        [string; int; int; int; int; int; int; string; int64; int64; int64]
=======
        [string; int; int; int; int; int; string; int64; int64; int64; int64]
>>>>>>> c61e7377
    in
    let encode t = Ok (hlist_to_tuple spec (to_hlist t)) in
    let decode t = Ok (of_hlist (tuple_to_hlist spec t)) in
    Caqti_type.custom ~encode ~decode (to_rep spec)

  let find (module Conn : CONNECTION) ~(state_hash : State_hash.t) =
    Conn.find
      (Caqti_request.find Caqti_type.string Caqti_type.int
         "SELECT id FROM blocks WHERE state_hash = ?")
      (State_hash.to_string state_hash)

  let find_opt (module Conn : CONNECTION) ~(state_hash : State_hash.t) =
    Conn.find_opt
      (Caqti_request.find_opt Caqti_type.string Caqti_type.int
         "SELECT id FROM blocks WHERE state_hash = ?")
      (State_hash.to_string state_hash)

  let load (module Conn : CONNECTION) ~(id : int) =
    Conn.find
      (Caqti_request.find Caqti_type.int typ
<<<<<<< HEAD
         "SELECT state_hash, parent_id, creator_id, block_winner_id, \
          snarked_ledger_hash_id, staking_epoch_data_id, next_epoch_data_id, \
          ledger_hash, height, global_slot, timestamp FROM blocks WHERE id = ?")
=======
         "SELECT state_hash, parent_id, creator_id, snarked_ledger_hash_id, \
          staking_epoch_data_id, next_epoch_data_id, ledger_hash, height, \
          global_slot, global_slot_since_genesis, timestamp FROM blocks WHERE \
          id = ?")
>>>>>>> c61e7377
      id

  let add_if_doesn't_exist (module Conn : CONNECTION) ~constraint_constants
      ({data= t; hash} : (External_transition.t, State_hash.t) With_hash.t) =
    let open Deferred.Result.Let_syntax in
    match%bind find_opt (module Conn) ~state_hash:hash with
    | Some block_id ->
        return block_id
    | None ->
        let%bind parent_id =
          if
            External_transition.blockchain_length t <> Unsigned.UInt32.of_int 1
          then
            find (module Conn) ~state_hash:(External_transition.parent_hash t)
          else
            Conn.find
              (Caqti_request.find Caqti_type.unit Caqti_type.int
                 "SELECT count(id) + 1 FROM blocks")
              ()
        in
        let%bind creator_id =
          Public_key.add_if_doesn't_exist
            (module Conn)
            (External_transition.block_producer t)
        in
        let%bind block_winner_id =
          Public_key.add_if_doesn't_exist
            (module Conn)
            (External_transition.block_winner t)
        in
        let%bind snarked_ledger_hash_id =
          Snarked_ledger_hash.add_if_doesn't_exist
            (module Conn)
            ( External_transition.blockchain_state t
            |> Blockchain_state.snarked_ledger_hash )
        in
        let%bind staking_epoch_data_id =
          Epoch_data.add_if_doesn't_exist
            (module Conn)
            ( External_transition.consensus_state t
            |> Consensus.Data.Consensus_state.staking_epoch_data )
        in
        let%bind next_epoch_data_id =
          Epoch_data.add_if_doesn't_exist
            (module Conn)
            ( External_transition.consensus_state t
            |> Consensus.Data.Consensus_state.next_epoch_data )
        in
        let%bind block_id =
          Conn.find
            (Caqti_request.find typ Caqti_type.int
               ( if
                 Unsigned.UInt32.equal
                   (External_transition.blockchain_length t)
                   Unsigned.UInt32.one
               then
                 "INSERT INTO blocks (id, state_hash, parent_id, creator_id, \
<<<<<<< HEAD
                  block_winner_idsnarked_ledger_hash_id, \
                  staking_epoch_data_id, next_epoch_data_id, ledger_hash, \
                  height, global_slot, timestamp) VALUES ("
                 ^ string_of_int parent_id
                 ^ ", ?, ?, ?, ?, ?, ?, ?, ?, ?, ?, ?) RETURNING id"
               else
                 "INSERT INTO blocks (state_hash, parent_id, \
                  creator_id,block_winner_id snarked_ledger_hash_id, \
                  staking_epoch_data_id, next_epoch_data_id, ledger_hash, \
                  height, global_slot, timestamp) VALUES (?, ?, ?, ?, ?, ?, \
                  ?, ?, ?, ?, ?) RETURNING id" ))
=======
                  snarked_ledger_hash_id, staking_epoch_data_id, \
                  next_epoch_data_id, ledger_hash, height, global_slot, \
                  global_slot_since_genesis, timestamp) VALUES ("
                 ^ string_of_int parent_id
                 ^ ", ?, ?, ?, ?, ?, ?, ?, ?, ?, ?, ?) RETURNING id"
               else
                 "INSERT INTO blocks (state_hash, parent_id, creator_id, \
                  snarked_ledger_hash_id, staking_epoch_data_id, \
                  next_epoch_data_id, ledger_hash, height, global_slot, \
                  global_slot_since_genesis, timestamp) VALUES (?, ?, ?, ?, \
                  ?, ?, ?, ?, ?, ?, ?) RETURNING id" ))
>>>>>>> c61e7377
            { state_hash= hash |> State_hash.to_string
            ; parent_id
            ; creator_id
            ; block_winner_id
            ; snarked_ledger_hash_id
            ; staking_epoch_data_id
            ; next_epoch_data_id
            ; ledger_hash=
                External_transition.blockchain_state t
                |> Blockchain_state.staged_ledger_hash
                |> Staged_ledger_hash.ledger_hash |> Ledger_hash.to_string
            ; height=
                External_transition.blockchain_length t
                |> Unsigned.UInt32.to_int64
            ; global_slot=
                External_transition.global_slot t |> Unsigned.UInt32.to_int64
            ; global_slot_since_genesis=
                External_transition.consensus_state t
                |> Consensus.Data.Consensus_state.global_slot_since_genesis
                |> Unsigned.UInt32.to_int64
            ; timestamp= External_transition.timestamp t |> Block_time.to_int64
            }
        in
        let%bind () =
          if External_transition.blockchain_length t = Unsigned.UInt32.of_int 1
          then
            Conn.exec
              (Caqti_request.exec Caqti_type.unit
                 ( "ALTER SEQUENCE blocks_id_seq RESTART WITH "
                 ^ string_of_int (block_id + 1) ))
              ()
          else return ()
        in
        let transactions =
          External_transition.transactions ~constraint_constants t
        in
        let%bind (_ : int) =
          deferred_result_list_fold transactions ~init:0 ~f:(fun sequence_no ->
            function
            | { Coda_base.With_status.status
              ; data= Coda_base.Transaction.Command command } ->
                let user_command =
                  {Coda_base.With_status.status; data= command}
                in
                let%bind id =
                  User_command.add_with_status
                    (module Conn)
                    user_command.data user_command.status
                in
                let%map () =
                  Block_and_signed_command.add
                    (module Conn)
                    ~block_id ~user_command_id:id ~sequence_no
                  >>| ignore
                in
                sequence_no + 1
            | {data= Fee_transfer fee_transfer_bundled; status= _} ->
                let fee_transfers =
                  Coda_base.Fee_transfer.to_numbered_list fee_transfer_bundled
                in
                let%bind fee_transfer_ids =
                  deferred_result_list_fold fee_transfers ~init:[]
                    ~f:(fun acc (secondary_sequence_no, fee_transfer) ->
                      let%map id =
                        Fee_transfer.add_if_doesn't_exist
                          (module Conn)
                          fee_transfer `Normal
                      in
                      (id, secondary_sequence_no) :: acc )
                in
                let%map () =
                  deferred_result_list_fold fee_transfer_ids ~init:()
                    ~f:(fun () (fee_transfer_id, secondary_sequence_no) ->
                      Block_and_Internal_command.add
                        (module Conn)
                        ~block_id ~internal_command_id:fee_transfer_id
                        ~sequence_no ~secondary_sequence_no
                      >>| ignore )
                in
                sequence_no + 1
            | {data= Coinbase coinbase; status= _} ->
                let%bind () =
                  match Coda_base.Coinbase.fee_transfer coinbase with
                  | None ->
                      return ()
                  | Some {receiver_pk; fee} ->
                      let fee_transfer =
                        Coda_base.Fee_transfer.Single.create ~receiver_pk ~fee
                          ~fee_token:Token_id.default
                      in
                      let%bind id =
                        Fee_transfer.add_if_doesn't_exist
                          (module Conn)
                          fee_transfer `Via_coinbase
                      in
                      Block_and_Internal_command.add
                        (module Conn)
                        ~block_id ~internal_command_id:id ~sequence_no
                        ~secondary_sequence_no:0
                      >>| ignore
                in
                let%bind id =
                  Coinbase.add_if_doesn't_exist (module Conn) coinbase
                in
                let%map () =
                  Block_and_Internal_command.add
                    (module Conn)
                    ~block_id ~internal_command_id:id ~sequence_no
                    ~secondary_sequence_no:0
                  >>| ignore
                in
                sequence_no + 1 )
        in
        return block_id

  let delete_if_older_than ?height ?num_blocks ?timestamp
      (module Conn : CONNECTION) =
    let open Deferred.Result.Let_syntax in
    let%bind height =
      match (height, num_blocks) with
      | Some height, _ ->
          return height
      | None, Some num_blocks -> (
          match%map
            Conn.find_opt
              (Caqti_request.find_opt Caqti_type.unit Caqti_type.int
                 "SELECT MAX(height) FROM blocks")
              ()
          with
          | Some max_block_height ->
              max_block_height - num_blocks
          | _ ->
              0 )
      | None, None ->
          return 0
    in
    let timestamp = Option.value ~default:Int64.zero timestamp in
    if height > 0 || Int64.(timestamp > 0L) then
      let%bind () =
        (* Delete user commands from old blocks. *)
        Conn.exec
          (Caqti_request.exec
             Caqti_type.(tup2 int int64)
             "DELETE FROM user_commands\n\
              WHERE id IN\n\
              (SELECT user_command_id FROM blocks_user_commands\n\
              INNER JOIN blocks ON blocks.id = block_id\n\
              WHERE (blocks.height < ? OR blocks.timestamp < ?))")
          (height, timestamp)
      in
      let%bind () =
        (* Delete old blocks. *)
        Conn.exec
          (Caqti_request.exec
             Caqti_type.(tup2 int int64)
             "DELETE FROM blocks WHERE blocks.height < ? OR blocks.timestamp \
              < ?")
          (height, timestamp)
      in
      let%bind () =
        (* Delete orphaned internal commands. *)
        Conn.exec
          (Caqti_request.exec Caqti_type.unit
             "DELETE FROM internal_commands\n\
              WHERE id NOT IN\n\
              (SELECT internal_commands.id FROM internal_commands\n\
              INNER JOIN blocks_internal_commands ON\n\
              internal_command_id = internal_commands.id)")
          ()
      in
      let%bind () =
        (* Delete orphaned snarked ledger hashes. *)
        Conn.exec
          (Caqti_request.exec Caqti_type.unit
             "DELETE FROM snarked_ledger_hashes\n\
              WHERE id NOT IN\n\
              (SELECT snarked_ledger_hash_id FROM blocks)")
          ()
      in
      let%bind () =
        (* Delete orphaned public keys. *)
        Conn.exec
          (Caqti_request.exec Caqti_type.unit
             "DELETE FROM public_keys\n\
              WHERE id NOT IN (SELECT fee_payer_id FROM user_commands)\n\
              AND id NOT IN (SELECT source_id FROM user_commands)\n\
              AND id NOT IN (SELECT receiver_id FROM user_commands)\n\
              AND id NOT IN (SELECT receiver_id FROM internal_commands)\n\
              AND id NOT IN (SELECT creator_id FROM blocks)")
          ()
      in
      return ()
    else return ()
end

let run (module Conn : CONNECTION) reader ~constraint_constants ~logger
    ~delete_older_than =
  Strict_pipe.Reader.iter reader ~f:(function
    | Diff.Transition_frontier (Breadcrumb_added {block; _}) -> (
        match%bind
          let open Deferred.Result.Let_syntax in
          let%bind () = Conn.start () in
          let%bind _ =
            Block.add_if_doesn't_exist ~constraint_constants
              (module Conn)
              block
          in
          match delete_older_than with
          | Some num_blocks ->
              Block.delete_if_older_than ~num_blocks (module Conn)
          | None ->
              return ()
        with
        | Error e ->
            [%log warn]
              ~metadata:
                [ ("block", With_hash.hash block |> State_hash.to_yojson)
                ; ("error", `String (Caqti_error.show e)) ]
              "Failed to archive block: $block, see $error" ;
            Conn.rollback () >>| ignore
        | Ok _ ->
            Conn.commit () >>| ignore )
    | Transition_frontier _ ->
        Deferred.return ()
    | Transaction_pool {added; removed= _} ->
        Deferred.List.iter added ~f:(fun command ->
            User_command.add_if_doesn't_exist (module Conn) command >>| ignore
        ) )

let setup_server ~constraint_constants ~logger ~postgres_address ~server_port
    ~delete_older_than =
  let where_to_listen =
    Async.Tcp.Where_to_listen.bind_to All_addresses (On_port server_port)
  in
  let reader, writer = Strict_pipe.create ~name:"archive" Synchronous in
  let implementations =
    [ Async.Rpc.Rpc.implement Archive_rpc.t (fun () archive_diff ->
          Strict_pipe.Writer.write writer archive_diff ) ]
  in
  match%bind Caqti_async.connect postgres_address with
  | Error e ->
      [%log error]
        "Failed to connect to postgresql database, see error: $error"
        ~metadata:[("error", `String (Caqti_error.show e))] ;
      Deferred.unit
  | Ok conn ->
      run ~constraint_constants conn reader ~logger ~delete_older_than
      |> don't_wait_for ;
      Deferred.ignore
      @@ Tcp.Server.create
           ~on_handler_error:
             (`Call
               (fun _net exn ->
                 [%log error]
                   "Exception while handling TCP server request: $error"
                   ~metadata:
                     [ ("error", `String (Core.Exn.to_string_mach exn))
                     ; ("context", `String "rpc_tcp_server") ] ))
           where_to_listen
           (fun address reader writer ->
             let address = Socket.Address.Inet.addr address in
             Async.Rpc.Connection.server_with_close reader writer
               ~implementations:
                 (Async.Rpc.Implementations.create_exn ~implementations
                    ~on_unknown_rpc:`Raise)
               ~connection_state:(fun _ -> ())
               ~on_handshake_error:
                 (`Call
                   (fun exn ->
                     [%log error]
                       "Exception while handling RPC server request from \
                        $address: $error"
                       ~metadata:
                         [ ("error", `String (Core.Exn.to_string_mach exn))
                         ; ("context", `String "rpc_server")
                         ; ( "address"
                           , `String (Unix.Inet_addr.to_string address) ) ] ;
                     Deferred.unit )) )
      |> don't_wait_for ;
      [%log info] "Archive process ready. Clients can now connect" ;
      Async.never ()

module For_test = struct
  let assert_parent_exist ~parent_id ~parent_hash conn =
    let open Deferred.Result.Let_syntax in
    let%map Block.{state_hash= actual; _} = Block.load conn ~id:parent_id in
    [%test_result: string]
      ~expect:(parent_hash |> State_hash.to_base58_check)
      actual
end<|MERGE_RESOLUTION|>--- conflicted
+++ resolved
@@ -534,11 +534,18 @@
     let open Caqti_type_spec in
     let spec =
       Caqti_type.
-<<<<<<< HEAD
-        [string; int; int; int; int; int; int; string; int64; int64; int64]
-=======
-        [string; int; int; int; int; int; string; int64; int64; int64; int64]
->>>>>>> c61e7377
+        [ string
+        ; int
+        ; int
+        ; int
+        ; int
+        ; int
+        ; int
+        ; string
+        ; int64
+        ; int64
+        ; int64
+        ; int64 ]
     in
     let encode t = Ok (hlist_to_tuple spec (to_hlist t)) in
     let decode t = Ok (of_hlist (tuple_to_hlist spec t)) in
@@ -559,16 +566,10 @@
   let load (module Conn : CONNECTION) ~(id : int) =
     Conn.find
       (Caqti_request.find Caqti_type.int typ
-<<<<<<< HEAD
          "SELECT state_hash, parent_id, creator_id, block_winner_id, \
           snarked_ledger_hash_id, staking_epoch_data_id, next_epoch_data_id, \
-          ledger_hash, height, global_slot, timestamp FROM blocks WHERE id = ?")
-=======
-         "SELECT state_hash, parent_id, creator_id, snarked_ledger_hash_id, \
-          staking_epoch_data_id, next_epoch_data_id, ledger_hash, height, \
-          global_slot, global_slot_since_genesis, timestamp FROM blocks WHERE \
-          id = ?")
->>>>>>> c61e7377
+          ledger_hash, height, global_slot, global_slot_since_genesis, \
+          timestamp FROM blocks WHERE id = ?")
       id
 
   let add_if_doesn't_exist (module Conn : CONNECTION) ~constraint_constants
@@ -626,31 +627,17 @@
                    Unsigned.UInt32.one
                then
                  "INSERT INTO blocks (id, state_hash, parent_id, creator_id, \
-<<<<<<< HEAD
-                  block_winner_idsnarked_ledger_hash_id, \
+                  block_winner_id, snarked_ledger_hash_id, \
                   staking_epoch_data_id, next_epoch_data_id, ledger_hash, \
-                  height, global_slot, timestamp) VALUES ("
-                 ^ string_of_int parent_id
-                 ^ ", ?, ?, ?, ?, ?, ?, ?, ?, ?, ?, ?) RETURNING id"
-               else
-                 "INSERT INTO blocks (state_hash, parent_id, \
-                  creator_id,block_winner_id snarked_ledger_hash_id, \
-                  staking_epoch_data_id, next_epoch_data_id, ledger_hash, \
-                  height, global_slot, timestamp) VALUES (?, ?, ?, ?, ?, ?, \
-                  ?, ?, ?, ?, ?) RETURNING id" ))
-=======
-                  snarked_ledger_hash_id, staking_epoch_data_id, \
-                  next_epoch_data_id, ledger_hash, height, global_slot, \
-                  global_slot_since_genesis, timestamp) VALUES ("
-                 ^ string_of_int parent_id
-                 ^ ", ?, ?, ?, ?, ?, ?, ?, ?, ?, ?, ?) RETURNING id"
+                  height, global_slot, global_slot_since_genesis, timestamp) \
+                  VALUES (" ^ string_of_int parent_id
+                 ^ ", ?, ?, ?, ?, ?, ?, ?, ?, ?, ?, ?, ?) RETURNING id"
                else
                  "INSERT INTO blocks (state_hash, parent_id, creator_id, \
-                  snarked_ledger_hash_id, staking_epoch_data_id, \
-                  next_epoch_data_id, ledger_hash, height, global_slot, \
-                  global_slot_since_genesis, timestamp) VALUES (?, ?, ?, ?, \
-                  ?, ?, ?, ?, ?, ?, ?) RETURNING id" ))
->>>>>>> c61e7377
+                  block_winner_id, snarked_ledger_hash_id, \
+                  staking_epoch_data_id, next_epoch_data_id, ledger_hash, \
+                  height, global_slot, global_slot_since_genesis, timestamp) \
+                  VALUES (?, ?, ?, ?, ?, ?, ?, ?, ?, ?, ?, ?) RETURNING id" ))
             { state_hash= hash |> State_hash.to_string
             ; parent_id
             ; creator_id
