(* replayer.ml -- replay transactions from archive node database *)

open Core
open Async
open Coda_base

(* given a target block B to replay to:

   target state hash  = protocol state hash in B
   target proof       = blockchain SNARK proof of the protocol state in B
   target ledger hash = expected Merkle root of the staged ledger in B
*)
type input =
  { target_state_hash: State_hash.t
  ; target_proof: Proof.t
<<<<<<< HEAD
  ; genesis_ledger: Runtime_config.Accounts.t }
=======
  ; target_ledger_hash: Ledger_hash.t
  ; genesis_ledger: Account.t list }
>>>>>>> 490b6099
[@@deriving yojson]

type output =
  { target_state_hash: State_hash.t
  ; target_proof: Proof.t
  ; target_ledger: Runtime_config.Accounts.t }
[@@deriving yojson]

let constraint_constants = Genesis_constants.Constraint_constants.compiled

let create_ledger accounts =
  let open Coda_base in
  let depth = constraint_constants.ledger_depth in
  let ledger = Ledger.create_ephemeral ~depth () in
  List.iter accounts ~f:(fun acct_config ->
      let acct =
        Runtime_config.Accounts.Single.to_account_with_pk acct_config
        |> Or_error.ok_exn
      in
      let pk = Account.public_key acct in
      let token_id = Account.token acct in
      let acct_id = Account_id.create pk token_id in
      Ledger.create_new_account_exn ledger acct_id acct ) ;
  ledger

let json_ledger_hash_of_ledger ledger =
  Ledger_hash.to_yojson @@ Ledger.merkle_root ledger

let create_output target_state_hash target_proof ledger =
  let target_ledger =
    List.map (Ledger.to_list ledger) ~f:(fun acc ->
        Runtime_config.Accounts.Single.of_account acc None )
  in
  {target_state_hash; target_proof; target_ledger}

(* cache of account keys *)
let pk_tbl : (int, Account.key) Hashtbl.t = Int.Table.create ()

let pk_of_pk_id pool pk_id : Account.key Deferred.t =
  let open Deferred.Let_syntax in
  match Hashtbl.find pk_tbl pk_id with
  | Some pk ->
      return pk
  | None -> (
      (* not in cache, consult database *)
      match%map
        Caqti_async.Pool.use (fun db -> Sql.Public_key.run db pk_id) pool
      with
      | Ok (Some pk) -> (
        match Signature_lib.Public_key.Compressed.of_base58_check pk with
        | Ok pk ->
            Hashtbl.add_exn pk_tbl ~key:pk_id ~data:pk ;
            pk
        | Error err ->
            failwithf
              "Error decoding retrieved public key \"%s\" with id %d, error: %s"
              pk pk_id (Error.to_string_hum err) () )
      | Ok None ->
          failwithf "Could not find public key with id %d" pk_id ()
      | Error msg ->
          failwithf "Error retrieving public key with id %d, error: %s" pk_id
            (Caqti_error.show msg) () )

(* cache of fee transfers for coinbases *)
module Fee_transfer_key = struct
  module T = struct
    type t = int64 * int [@@deriving hash, sexp, compare]
  end

  type t = T.t

  include Hashable.Make (T)
end

let fee_transfer_tbl : (Fee_transfer_key.t, Coinbase_fee_transfer.t) Hashtbl.t
    =
  Fee_transfer_key.Table.create ()

let cache_fee_transfer_via_coinbase pool
    (internal_cmd : Sql.Internal_command.t) =
  match internal_cmd.type_ with
  | "fee_transfer_via_coinbase" ->
      let%map receiver_pk = pk_of_pk_id pool internal_cmd.receiver_id in
      let fee =
        Currency.Fee.of_uint64 (Unsigned.UInt64.of_int64 internal_cmd.fee)
      in
      let fee_transfer = Coinbase_fee_transfer.create ~receiver_pk ~fee in
      Hashtbl.add_exn fee_transfer_tbl
        ~key:(internal_cmd.global_slot, internal_cmd.sequence_no)
        ~data:fee_transfer
  | _ ->
      Deferred.unit

let run_internal_command ~logger ~pool ~ledger (cmd : Sql.Internal_command.t) =
  [%log info]
    "Applying internal command with global slot %Ld, sequence number %d, and \
     secondary sequence number %d"
    cmd.global_slot cmd.sequence_no cmd.secondary_sequence_no ;
  let%bind receiver_pk = pk_of_pk_id pool cmd.receiver_id in
  let fee = Currency.Fee.of_uint64 (Unsigned.UInt64.of_int64 cmd.fee) in
  let fee_token = Token_id.of_uint64 (Unsigned.UInt64.of_int64 cmd.token) in
  let txn_global_slot =
    cmd.global_slot |> Unsigned.UInt32.of_int64
    |> Coda_numbers.Global_slot.of_uint32
  in
  let fail_on_error err =
    failwithf
      "Could not apply internal command with global slot %Ld and sequence \
       number %d, error: %s"
      cmd.global_slot cmd.sequence_no (Error.to_string_hum err) ()
  in
  let open Coda_base.Ledger in
  match cmd.type_ with
  | "fee_transfer" -> (
      let fee_transfer =
        Fee_transfer.create_single ~receiver_pk ~fee ~fee_token
      in
      let undo_or_error =
        Ledger.apply_fee_transfer ~constraint_constants ~txn_global_slot ledger
          fee_transfer
      in
      match undo_or_error with
      | Ok _undo ->
          Deferred.unit
      | Error err ->
          fail_on_error err )
  | "coinbase" -> (
      let amount = Currency.Fee.to_uint64 fee |> Currency.Amount.of_uint64 in
      (* combining situation 1: add cached coinbase fee transfer, if it exists *)
      let fee_transfer =
        Hashtbl.find fee_transfer_tbl (cmd.global_slot, cmd.sequence_no)
      in
      let coinbase =
        match Coinbase.create ~amount ~receiver:receiver_pk ~fee_transfer with
        | Ok cb ->
            cb
        | Error err ->
            failwithf "Error creating coinbase for internal command, error: %s"
              (Error.to_string_hum err) ()
      in
      let undo_or_error =
        apply_coinbase ~constraint_constants ~txn_global_slot ledger coinbase
      in
      match undo_or_error with
      | Ok _undo ->
          Deferred.unit
      | Error err ->
          fail_on_error err )
  | "fee_transfer_via_coinbase" ->
      (* these are combined in the "coinbase" case *)
      Deferred.unit
  | _ ->
      failwithf "Unknown internal command \"%s\"" cmd.type_ ()

let apply_combined_fee_transfer ~logger ~pool ~ledger
    (cmd1 : Sql.Internal_command.t) (cmd2 : Sql.Internal_command.t) =
  [%log info] "Applying combined fee transfers with sequence number %d"
    cmd1.sequence_no ;
  let fee_transfer_of_cmd (cmd : Sql.Internal_command.t) =
    if not (String.equal cmd.type_ "fee_transfer") then
      failwithf "Expected fee transfer, got: %s" cmd.type_ () ;
    let%map receiver_pk = pk_of_pk_id pool cmd.receiver_id in
    let fee = Currency.Fee.of_uint64 (Unsigned.UInt64.of_int64 cmd.fee) in
    let fee_token = Token_id.of_uint64 (Unsigned.UInt64.of_int64 cmd.token) in
    Fee_transfer.Single.create ~receiver_pk ~fee ~fee_token
  in
  let%bind fee_transfer1 = fee_transfer_of_cmd cmd1 in
  let%bind fee_transfer2 = fee_transfer_of_cmd cmd2 in
  let fee_transfer =
    match Fee_transfer.create fee_transfer1 (Some fee_transfer2) with
    | Ok ft ->
        ft
    | Error err ->
        failwithf "Could not create combined fee transfer, error: %s"
          (Error.to_string_hum err) ()
  in
  let txn_global_slot =
    cmd2.global_slot |> Unsigned.UInt32.of_int64
    |> Coda_numbers.Global_slot.of_uint32
  in
  let undo_or_error =
    Ledger.apply_fee_transfer ~constraint_constants ~txn_global_slot ledger
      fee_transfer
  in
  match undo_or_error with
  | Ok _undo ->
      Deferred.unit
  | Error err ->
      failwithf
        "Error applying combined fee transfer with sequence number %d, error: \
         %s"
        cmd1.sequence_no (Error.to_string_hum err) ()

let body_of_sql_user_cmd pool
    ({type_; source_id; receiver_id; token= tok; amount; global_slot; _} :
      Sql.User_command.t) : Signed_command_payload.Body.t Deferred.t =
  let open Signed_command_payload.Body in
  let open Deferred.Let_syntax in
  let%bind source_pk = pk_of_pk_id pool source_id in
  let%map receiver_pk = pk_of_pk_id pool receiver_id in
  let token_id = Token_id.of_uint64 (Unsigned.UInt64.of_int64 tok) in
  let amount =
    Option.map amount
      ~f:(Fn.compose Currency.Amount.of_uint64 Unsigned.UInt64.of_int64)
  in
  (* possibilities from user_command_type enum in SQL schema *)
  (* TODO: handle "snapp" user commands *)
  match type_ with
  | "payment" ->
      if Option.is_none amount then
        failwithf "Payment at global slot %Ld has NULL amount" global_slot () ;
      let amount = Option.value_exn amount in
      Payment Payment_payload.Poly.{source_pk; receiver_pk; token_id; amount}
  | "delegation" ->
      Stake_delegation
        (Stake_delegation.Set_delegate
           {delegator= source_pk; new_delegate= receiver_pk})
  | "create_token" ->
      Create_new_token
        { New_token_payload.token_owner_pk= source_pk
        ; disable_new_accounts= false }
  | "create_account" ->
      Create_token_account
        { New_account_payload.token_id
        ; token_owner_pk= source_pk
        ; receiver_pk
        ; account_disabled= false }
  | "mint_tokens" ->
      if Option.is_none amount then
        failwithf "Mint token at global slot %Ld has NULL amount" global_slot
          () ;
      let amount = Option.value_exn amount in
      Mint_tokens
        { Minting_payload.token_id
        ; token_owner_pk= source_pk
        ; receiver_pk
        ; amount }
  | _ ->
      failwithf "Invalid user command type: %s" type_ ()

let run_user_command ~logger ~pool ~ledger (cmd : Sql.User_command.t) =
  [%log info]
    "Applying user command with nonce %Ld, global slot %Ld, and sequence \
     number %d"
    cmd.nonce cmd.global_slot cmd.sequence_no ;
  let%bind body = body_of_sql_user_cmd pool cmd in
  let%map fee_payer_pk = pk_of_pk_id pool cmd.fee_payer_id in
  let memo = Signed_command_memo.of_string cmd.memo in
  let payload =
    Signed_command_payload.create
      ~fee:(Currency.Fee.of_uint64 @@ Unsigned.UInt64.of_int64 cmd.fee)
      ~fee_token:(Token_id.of_uint64 @@ Unsigned.UInt64.of_int64 cmd.fee_token)
      ~fee_payer_pk
      ~nonce:(Unsigned.UInt32.of_int64 cmd.nonce)
      ~valid_until:None ~memo ~body
  in
  (* when applying the transaction, there's a check that the fee payer and
     signer keys are the same; since this transaction was accepted, we know
     those keys are the same
  *)
  let signer = Signature_lib.Public_key.decompress_exn fee_payer_pk in
  let signed_cmd =
    Signed_command.Poly.{payload; signer; signature= Signature.dummy}
  in
  (* the signature isn't checked when applying, the real signature was checked in the
     transaction SNARK, so deem the signature to be valid here
  *)
  let (`If_this_is_used_it_should_have_a_comment_justifying_it
        valid_signed_cmd) =
    Signed_command.to_valid_unsafe signed_cmd
  in
  let txn_global_slot = Unsigned.UInt32.of_int64 cmd.global_slot in
  match
    Ledger.apply_user_command ~constraint_constants ~txn_global_slot ledger
      valid_signed_cmd
  with
  | Ok _undo ->
      ()
  | Error err ->
      failwithf
        "User command with global slot %Ld and sequence number %d failed on \
         replay, error: %s"
        cmd.global_slot cmd.sequence_no (Error.to_string_hum err) ()

let unquoted_string_of_yojson json =
  (* Yojson.Safe.to_string produces double-quoted strings
     remove those quotes for SQL queries
  *)
  let s = Yojson.Safe.to_string json in
  String.sub s ~pos:1 ~len:(String.length s - 2)

let main ~input_file ~output_file ~archive_uri () =
  let logger = Logger.create () in
  let json = Yojson.Safe.from_file input_file in
  let input =
    match input_of_yojson json with
    | Ok inp ->
        inp
    | Error msg ->
        failwith
          (sprintf "Could not parse JSON in input file \"%s\": %s" input_file
             msg)
  in
  let archive_uri = Uri.of_string archive_uri in
  match Caqti_async.connect_pool ~max_size:128 archive_uri with
  | Error e ->
      [%log error]
        ~metadata:[("error", `String (Caqti_error.show e))]
        "Failed to create a Caqti pool for Postgresql" ;
      exit 1
  | Ok pool ->
      [%log info] "Successfully created Caqti pool for Postgresql" ;
      let ledger = create_ledger input.genesis_ledger in
      let state_hash =
        State_hash.to_yojson input.target_state_hash
        |> unquoted_string_of_yojson
      in
      [%log info] "Loading global slots" ;
      let%bind global_slots =
        match%bind
          Caqti_async.Pool.use
            (fun db -> Sql.Global_slots.run db state_hash)
            pool
        with
        | Ok slots ->
            return (Int64.Set.of_list slots)
        | Error msg ->
            [%log error] "Error getting global slots"
              ~metadata:[("error", `String (Caqti_error.show msg))] ;
            exit 1
      in
      [%log info] "Loading user command ids" ;
      let%bind user_cmd_ids =
        match%bind
          Caqti_async.Pool.use
            (fun db -> Sql.User_command_ids.run db state_hash)
            pool
        with
        | Ok ids ->
            return ids
        | Error msg ->
            [%log error] "Error getting user command ids"
              ~metadata:[("error", `String (Caqti_error.show msg))] ;
            exit 1
      in
      [%log info] "Loading internal command ids" ;
      let%bind internal_cmd_ids =
        match%bind
          Caqti_async.Pool.use
            (fun db -> Sql.Internal_command_ids.run db state_hash)
            pool
        with
        | Ok ids ->
            return ids
        | Error msg ->
            [%log error] "Error getting user command ids"
              ~metadata:[("error", `String (Caqti_error.show msg))] ;
            exit 1
      in
      [%log info] "Obtained %d user command ids and %d internal command ids"
        (List.length user_cmd_ids)
        (List.length internal_cmd_ids) ;
      let%bind unsorted_internal_cmds_list =
        Deferred.List.map internal_cmd_ids ~f:(fun id ->
            let open Deferred.Let_syntax in
            match%map
              Caqti_async.Pool.use
                (fun db -> Sql.Internal_command.run db id)
                pool
            with
            | Ok [] ->
                failwithf "Could not find any internal commands with id: %d" id
                  ()
            | Ok internal_cmds ->
                internal_cmds
            | Error msg ->
                failwithf
                  "Error querying for internal commands with id %d, error %s"
                  id (Caqti_error.show msg) () )
      in
      let unsorted_internal_cmds = List.concat unsorted_internal_cmds_list in
      (* filter out internal commands in blocks not along chain from target state hash *)
      let filtered_internal_cmds =
        List.filter unsorted_internal_cmds ~f:(fun cmd ->
            Int64.Set.mem global_slots cmd.global_slot )
      in
      let sorted_internal_cmds =
        List.sort filtered_internal_cmds ~compare:(fun ic1 ic2 ->
            let tuple (ic : Sql.Internal_command.t) =
              (ic.global_slot, ic.sequence_no, ic.secondary_sequence_no)
            in
            [%compare: int64 * int * int] (tuple ic1) (tuple ic2) )
      in
      (* populate cache of fee transfer via coinbase items *)
      let%bind () =
        Deferred.List.iter sorted_internal_cmds
          ~f:(cache_fee_transfer_via_coinbase pool)
      in
      let%bind unsorted_user_cmds_list =
        Deferred.List.map user_cmd_ids ~f:(fun id ->
            let open Deferred.Let_syntax in
            match%map
              Caqti_async.Pool.use (fun db -> Sql.User_command.run db id) pool
            with
            | Ok [] ->
                failwithf "Expected at least one user command with id %d" id ()
            | Ok user_cmds ->
                user_cmds
            | Error msg ->
                failwithf
                  "Error querying for user commands with id %d, error %s" id
                  (Caqti_error.show msg) () )
      in
      let unsorted_user_cmds = List.concat unsorted_user_cmds_list in
      (* filter out user commands in blocks not along chain from target state hash *)
      let filtered_user_cmds =
        List.filter unsorted_user_cmds ~f:(fun cmd ->
            Int64.Set.mem global_slots cmd.global_slot )
      in
      let sorted_user_cmds =
        List.sort filtered_user_cmds ~compare:(fun uc1 uc2 ->
            let tuple (uc : Sql.User_command.t) =
              (uc.global_slot, uc.sequence_no)
            in
            [%compare: int64 * int] (tuple uc1) (tuple uc2) )
      in
      (* apply commands in global slot, sequence order *)
      let rec apply_commands (internal_cmds : Sql.Internal_command.t list)
          (user_cmds : Sql.User_command.t list) ~last_global_slot =
        let log_on_slot_change curr_global_slot =
          if Int64.( > ) curr_global_slot last_global_slot then
            [%log info] "Applied all commands at global slot %Ld, ledger hash"
              ~metadata:[("ledger_hash", json_ledger_hash_of_ledger ledger)]
              last_global_slot
        in
        let combine_or_run_internal_cmds (ic : Sql.Internal_command.t)
            (ics : Sql.Internal_command.t list) =
          match ics with
          | ic2 :: ics2
            when Int64.equal ic.global_slot ic2.global_slot
                 && Int.equal ic.sequence_no ic2.sequence_no
                 && String.equal ic.type_ "fee_transfer"
                 && String.equal ic.type_ ic2.type_ ->
              (* combining situation 2
                 two fee transfer commands with same global slot, sequence number
              *)
              log_on_slot_change ic.global_slot ;
              let%bind () =
                apply_combined_fee_transfer ~logger ~pool ~ledger ic ic2
              in
              apply_commands ics2 user_cmds ~last_global_slot:ic.global_slot
          | _ ->
              log_on_slot_change ic.global_slot ;
              let%bind () = run_internal_command ~logger ~pool ~ledger ic in
              apply_commands ics user_cmds ~last_global_slot:ic.global_slot
        in
        (* choose command with least global slot, sequence number
           TODO: check for gaps?
        *)
        let cmp_ic_uc (ic : Sql.Internal_command.t) (uc : Sql.User_command.t) =
          [%compare: int64 * int]
            (ic.global_slot, ic.sequence_no)
            (uc.global_slot, uc.sequence_no)
        in
        match (internal_cmds, user_cmds) with
        | [], [] ->
            Deferred.unit
        | [], uc :: ucs ->
            log_on_slot_change uc.global_slot ;
            let%bind () = run_user_command ~logger ~pool ~ledger uc in
            apply_commands [] ucs ~last_global_slot:uc.global_slot
        | ic :: _, uc :: ucs when cmp_ic_uc ic uc > 0 ->
            log_on_slot_change uc.global_slot ;
            let%bind () = run_user_command ~logger ~pool ~ledger uc in
            apply_commands internal_cmds ucs ~last_global_slot:uc.global_slot
        | ic :: ics, [] ->
            combine_or_run_internal_cmds ic ics
        | ic :: ics, uc :: _ when cmp_ic_uc ic uc < 0 ->
            combine_or_run_internal_cmds ic ics
        | ic :: _, _ :: __ ->
            failwithf
              "An internal command and a user command have the same global \
               slot %Ld and sequence number %d"
              ic.global_slot ic.sequence_no ()
      in
      [%log info] "At genesis, ledger hash"
        ~metadata:[("ledger_hash", json_ledger_hash_of_ledger ledger)] ;
      let%bind () =
        apply_commands sorted_internal_cmds sorted_user_cmds
          ~last_global_slot:0L
      in
      let target_ledger_json =
        Ledger_hash.to_yojson input.target_ledger_hash
      in
      if Ledger_hash.equal input.target_ledger_hash (Ledger.merkle_root ledger)
      then
        [%log info]
          "After applying all commands, ledger hash equals target ledger hash"
          ~metadata:[("ledger_hash", target_ledger_json)]
      else (
        [%log error]
          "After applying all commands, ledger hash differs from target \
           ledger hash"
          ~metadata:
            [ ("ledger_hash", json_ledger_hash_of_ledger ledger)
            ; ("target_ledger_hash", target_ledger_json) ] ;
        Core_kernel.exit 1 ) ;
      [%log info] "Writing output to $output_file"
        ~metadata:[("output_file", `String output_file)] ;
      let output =
        create_output input.target_state_hash input.target_proof ledger
        |> output_to_yojson |> Yojson.Safe.to_string
      in
      let%map writer = Async_unix.Writer.open_file output_file in
      Async.fprintf writer "%s\n" output ;
      ()

let () =
  Command.(
    run
      (let open Let_syntax in
      Command.async ~summary:"Replay transactions from Coda archive"
        (let%map input_file =
           Param.flag "--input-file"
             ~doc:"file File containing the genesis ledger"
             Param.(required string)
         and output_file =
           Param.flag "--output-file"
             ~doc:"file File containing the resulting ledger"
             Param.(required string)
         and archive_uri =
           Param.flag "--archive-uri"
             ~doc:
               "URI URI for connecting to the archive database (e.g., \
                postgres://$USER:$USER@localhost:5432/archiver)"
             Param.(required string)
         in
         main ~input_file ~output_file ~archive_uri)))<|MERGE_RESOLUTION|>--- conflicted
+++ resolved
@@ -13,12 +13,8 @@
 type input =
   { target_state_hash: State_hash.t
   ; target_proof: Proof.t
-<<<<<<< HEAD
+  ; target_ledger_hash: Ledger_hash.t
   ; genesis_ledger: Runtime_config.Accounts.t }
-=======
-  ; target_ledger_hash: Ledger_hash.t
-  ; genesis_ledger: Account.t list }
->>>>>>> 490b6099
 [@@deriving yojson]
 
 type output =
