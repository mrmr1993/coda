--- conflicted
+++ resolved
@@ -214,11 +214,7 @@
          * backwards until it reaches a block of the given height. *)
         {|
 WITH RECURSIVE chain AS (
-<<<<<<< HEAD
-  (SELECT id, state_hash, parent_id, parent_hash creator_id, block_winner_id, snarked_ledger_hash_id, staking_epoch_data_id, next_epoch_data_id, ledger_hash, height, timestamp FROM blocks b WHERE height = (select MAX(height) from blocks)
-=======
-  (SELECT id, state_hash, parent_id, creator_id, snarked_ledger_hash_id, staking_epoch_data_id, next_epoch_data_id, ledger_hash, height, global_slot, timestamp FROM blocks b WHERE height = (select MAX(height) from blocks)
->>>>>>> 81ac6158
+  (SELECT id, state_hash, parent_id, parent_hash, creator_id, block_winner_id, snarked_ledger_hash_id, staking_epoch_data_id, next_epoch_data_id, ledger_hash, height, global_slot, timestamp FROM blocks b WHERE height = (select MAX(height) from blocks)
   ORDER BY timestamp ASC
   LIMIT 1)
 
