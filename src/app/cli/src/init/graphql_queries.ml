--- conflicted
+++ resolved
@@ -366,20 +366,20 @@
 }
 |}]
 
-<<<<<<< HEAD
+module Import_account =
+[%graphql
+{|
+mutation ($path: String!, $password: String!) {
+  importAccount (path: $path, password: $password) {
+    public_key: publicKey @bsDecoder(fn: "Decoders.public_key")
+    already_imported: alreadyImported
+    success
+  }
+}
+|}]
+
 module Runtime_config = [%graphql {|
 query {
   runtimeConfig
-=======
-module Import_account =
-[%graphql
-{|
-mutation ($path: String!, $password: String!) {
-  importAccount (path: $path, password: $password) {
-    public_key: publicKey @bsDecoder(fn: "Decoders.public_key")
-    already_imported: alreadyImported
-    success
-  }
->>>>>>> 0fa89f88
 }
 |}]