--- conflicted
+++ resolved
@@ -151,11 +151,7 @@
     [%log info] "gossip_consistency test: consistency ratio = %f" ratio ;
     let threshold = 0.95 in
     let%map () =
-<<<<<<< HEAD
-      if Float.(<) ratio threshold then (
-=======
       if Float.(ratio < threshold) then (
->>>>>>> 7ed00a76
         let result =
           Malleable_error.soft_error_string ~value:()
             (Printf.sprintf
