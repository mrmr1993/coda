open Core
open Async
open Cmdliner
open Integration_test_lib

type test = string * (module Test_functor_intf)

type engine = string * (module Engine_intf)

type engine_with_cli_inputs =
  | Engine_with_cli_inputs :
      (module Engine_intf with type Cli_inputs.t = 'cli_inputs) * 'cli_inputs
      -> engine_with_cli_inputs

type inputs = {engine: engine_with_cli_inputs; test: test; coda_image: string}

let engines : engine list =
  [("cloud", (module Integration_test_cloud_engine : Engine_intf))]

let tests : test list =
  [ ( "block-production"
    , (module Block_production_test.Make : Test_functor_intf) )
<<<<<<< HEAD
  ; ("send-payment", (module Send_payment_test.Make : Test_functor_intf))
  ; ( "bp-timed-accounts"
    , (module Block_production_test.Make : Test_functor_intf) ) ]
=======
  ; ("bootstrap", (module Bootstrap_test.Make : Test_functor_intf))
  ; ("send-payment", (module Send_payment_test.Make : Test_functor_intf)) ]
>>>>>>> f53b5e54

let report_test_errors error_set =
  let open Test_error in
  let open Test_error.Set in
  let errors =
    List.concat
      [ List.map error_set.soft_errors ~f:(fun err -> (`Soft, err))
      ; List.map error_set.hard_errors ~f:(fun err -> (`Hard, err)) ]
  in
  if List.length errors > 0 then (
    Print.eprintf "%s=== Errors encountered while running tests ===%s\n"
      Bash_colors.red Bash_colors.none ;
    let sorted_errors =
      List.sort errors ~compare:(fun (_, err1) (_, err2) ->
          Time.compare (occurrence_time err1) (occurrence_time err2) )
    in
    List.iter sorted_errors ~f:(fun (error_type, error) ->
        let color =
          match error_type with
          | `Soft ->
              Bash_colors.yellow
          | `Hard ->
              Bash_colors.red
        in
        Print.eprintf "    %s%s%s\n" color (to_string error) Bash_colors.none
    ) ;
    Out_channel.(flush stderr) ;
    exit 1 )
  else Deferred.unit

let main inputs =
  (* TODO: abstract over which engine is in use, allow engine to be set form CLI *)
  let (Engine_with_cli_inputs ((module Engine), cli_inputs)) = inputs.engine in
  let test_name, (module Test) = inputs.test in
  let (module T) =
    (module Test (Engine)
    : Test_intf
      with type network = Engine.Network.t
       and type log_engine = Engine.Log_engine.t )
  in
  let logger = Logger.create () in
  let images =
    { Container_images.coda= inputs.coda_image
    ; user_agent= "codaprotocol/coda-user-agent:0.1.5"
    ; bots= "codaprotocol/coda-bots:0.0.13-beta-1"
    ; points= "codaprotocol/coda-points-hack:32b.4" }
  in
  let network_config =
    Engine.Network_config.expand ~logger ~test_name ~cli_inputs
      ~test_config:T.config ~images
  in
  (* resources which require additional cleanup at end of test *)
  let net_manager_ref : Engine.Network_manager.t option ref = ref None in
  let log_engine_ref : Engine.Log_engine.t option ref = ref None in
  let cleanup_deferred_ref = ref None in
  let dispatch_cleanup reason (test_result : unit Malleable_error.t) :
      unit Deferred.t =
    let cleanup () : unit Deferred.t =
      let%bind () =
        Option.value_map !net_manager_ref ~default:Deferred.unit
          ~f:Engine.Network_manager.cleanup
      in
      let log_engine_cleanup_result =
        Option.value_map !log_engine_ref
          ~default:(Malleable_error.return Test_error.Set.empty)
          ~f:Engine.Log_engine.destroy
      in
      let%bind log_engine_error_set =
        match%map Malleable_error.lift_error_set log_engine_cleanup_result with
        | Ok (remote_error_set, internal_error_set) ->
            Test_error.Set.combine [remote_error_set; internal_error_set]
        | Error internal_error_set ->
            internal_error_set
      in
      let%bind test_error_set =
        match%map Malleable_error.lift_error_set test_result with
        | Ok ((), error_set) ->
            error_set
        | Error error_set ->
            error_set
      in
      report_test_errors
        (Test_error.Set.combine [test_error_set; log_engine_error_set])
    in
    let%bind test_error_str =
      Malleable_error.hard_error_to_string test_result
    in
    match !cleanup_deferred_ref with
    | Some deferred ->
        [%log error]
          "additional call to cleanup testnet while already cleaning up \
           ($reason, $hard_error)"
          ~metadata:
            [("reason", `String reason); ("hard_error", `String test_error_str)] ;
        deferred
    | None ->
        [%log info] "cleaning up testnet ($reason, $error)"
          ~metadata:
            [("reason", `String reason); ("hard_error", `String test_error_str)] ;
        let deferred = cleanup () in
        cleanup_deferred_ref := Some deferred ;
        deferred
  in
  (* run test while gracefully recovering handling exceptions and interrupts *)
  Signal.handle Signal.terminating ~f:(fun signal ->
      [%log info] "handling signal %s" (Signal.to_string signal) ;
      let error =
        Error.of_string
        @@ Printf.sprintf "received signal %s" (Signal.to_string signal)
      in
      don't_wait_for
        (dispatch_cleanup "signal received"
           (Malleable_error.of_error_hard error)) ) ;
  let%bind monitor_test_result =
    Monitor.try_with ~extract_exn:true (fun () ->
        let open Malleable_error.Let_syntax in
        let%bind net_manager =
          Deferred.bind ~f:Malleable_error.return
            (Engine.Network_manager.create ~logger network_config)
        in
        net_manager_ref := Some net_manager ;
        let%bind network =
          Deferred.bind ~f:Malleable_error.return
            (Engine.Network_manager.deploy net_manager)
        in
        let%bind log_engine =
          Engine.Log_engine.create ~logger ~network ~on_fatal_error:(fun () ->
              don't_wait_for
                (dispatch_cleanup "log engine fatal error"
                   (Malleable_error.return ())) )
        in
        log_engine_ref := Some log_engine ;
        T.run network log_engine )
  in
  let test_result =
    match monitor_test_result with
    | Ok malleable_error ->
        Deferred.return malleable_error
    | Error exn ->
        Malleable_error.of_error_hard (Error.of_exn exn)
  in
  let%bind () = dispatch_cleanup "test completed" test_result in
  exit 0

let start inputs =
  never_returns
    (Async.Scheduler.go_main ~main:(fun () -> don't_wait_for (main inputs)) ())

let test_arg =
  (* we nest the tests in a redundant index so that we still get the name back after cmdliner evaluates the argument *)
  let indexed_tests =
    List.map tests ~f:(fun (name, test) -> (name, (name, test)))
  in
  let doc = "The name of the test to execute." in
  Arg.(required & pos 0 (some (enum indexed_tests)) None & info [] ~doc)

let coda_image_arg =
  let doc = "Identifier of the coda docker image to test." in
  let env = Arg.env_var "CODA_IMAGE" ~doc in
  Arg.(
    required
    & opt (some string) None
    & info ["coda-image"] ~env ~docv:"CODA_IMAGE" ~doc)

let help_term = Term.(ret @@ const (`Help (`Plain, None)))

let engine_cmd ((engine_name, (module Engine)) : engine) =
  let info =
    let doc = "Run coda integration test(s) on remote cloud provider." in
    Term.info engine_name ~doc ~exits:Term.default_exits
  in
  let engine_with_cli_inputs_arg =
    let wrap_cli_inputs cli_inputs =
      Engine_with_cli_inputs ((module Engine), cli_inputs)
    in
    Term.(const wrap_cli_inputs $ Engine.Cli_inputs.term)
  in
  let inputs_term =
    let cons_inputs engine test coda_image = {engine; test; coda_image} in
    Term.(
      const cons_inputs $ engine_with_cli_inputs_arg $ test_arg
      $ coda_image_arg)
  in
  let term = Term.(const start $ inputs_term) in
  (term, info)

let help_cmd =
  let doc = "Print out test executive documentation." in
  let info = Term.info "help" ~doc ~exits:Term.default_exits in
  (help_term, info)

let default_cmd =
  let doc = "Run coda integration test(s)." in
  let info = Term.info "test_executive" ~doc ~exits:Term.default_error_exits in
  (help_term, info)

(* TODO: move required args to positions instead of flags, or provide reasonable defaults to make them optional *)
let () =
  let engine_cmds = List.map engines ~f:engine_cmd in
  Term.(exit @@ eval_choice default_cmd (engine_cmds @ [help_cmd]))<|MERGE_RESOLUTION|>--- conflicted
+++ resolved
@@ -20,14 +20,11 @@
 let tests : test list =
   [ ( "block-production"
     , (module Block_production_test.Make : Test_functor_intf) )
-<<<<<<< HEAD
+  ; ("bootstrap", (module Bootstrap_test.Make : Test_functor_intf))
   ; ("send-payment", (module Send_payment_test.Make : Test_functor_intf))
   ; ( "bp-timed-accounts"
-    , (module Block_production_test.Make : Test_functor_intf) ) ]
-=======
-  ; ("bootstrap", (module Bootstrap_test.Make : Test_functor_intf))
-  ; ("send-payment", (module Send_payment_test.Make : Test_functor_intf)) ]
->>>>>>> f53b5e54
+    , (module Block_production_test_timed_accounts.Make : Test_functor_intf) )
+  ]
 
 let report_test_errors error_set =
   let open Test_error in
@@ -126,7 +123,7 @@
     | None ->
         [%log info] "cleaning up testnet ($reason, $error)"
           ~metadata:
-            [("reason", `String reason); ("hard_error", `String test_error_str)] ;
+            [("reason", `String reason); ("error", `String test_error_str)] ;
         let deferred = cleanup () in
         cleanup_deferred_ref := Some deferred ;
         deferred
@@ -153,10 +150,11 @@
           Deferred.bind ~f:Malleable_error.return
             (Engine.Network_manager.deploy net_manager)
         in
+        [%log info] "Network deployed" ;
         let%bind log_engine =
-          Engine.Log_engine.create ~logger ~network ~on_fatal_error:(fun () ->
+          Engine.Log_engine.create ~logger ~network ~on_fatal_error:(fun message ->
               don't_wait_for
-                (dispatch_cleanup "log engine fatal error"
+                (dispatch_cleanup (sprintf !"log engine fatal error: %s" (Yojson.Safe.to_string (Logger.Message.to_yojson message)))
                    (Malleable_error.return ())) )
         in
         log_engine_ref := Some log_engine ;
