--- conflicted
+++ resolved
@@ -127,11 +127,7 @@
           (* Going through floating point land may have caused some rounding error. We
            tack it onto the first result so that the sum of the output is equal to n.
          *)
-<<<<<<< HEAD
-          if M.(>) n total then M.(head + (n - total)) :: rest
-=======
           if M.( > ) n total then M.(head + (n - total)) :: rest
->>>>>>> 7ed00a76
           else M.(head - (total - n)) :: rest )
 
 let gen_division = gen_division_generic (module Int)
