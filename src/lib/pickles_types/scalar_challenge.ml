--- conflicted
+++ resolved
@@ -4,11 +4,7 @@
 module Stable = struct
   module V1 = struct
     type 'f t = Scalar_challenge of 'f
-<<<<<<< HEAD
-    [@@deriving version, sexp, compare, eq, yojson, hash]
-=======
     [@@deriving sexp, compare, eq, yojson, hash]
->>>>>>> d26d1c16
   end
 end]
 
