--- conflicted
+++ resolved
@@ -1,10 +1,6 @@
 (library
  (name snarky_blake2_tests)
  (inline_tests)
-<<<<<<< HEAD
- (libraries snarky_blake2 snark_params)
-=======
  (libraries snarky_blake2 snarky snark_params)
->>>>>>> 6d989b7c
  (instrumentation (backend bisect_ppx))
  (preprocess (pps ppx_inline_test ppx_let ppx_assert ppx_sexp_conv ppx_version)))