open Core
open Async
open Pipe_lib
open Coda_base
open Coda_state
open Coda_transition
open Signature_lib
open O1trace
open Otp_lib
module Time = Coda_base.Block_time

module Singleton_supervisor : sig
  type ('data, 'a) t

  val create :
    task:(unit Ivar.t -> 'data -> ('a, unit) Interruptible.t) -> ('data, 'a) t

  val cancel : (_, _) t -> unit

  val dispatch : ('data, 'a) t -> 'data -> ('a, unit) Interruptible.t
end = struct
  type ('data, 'a) t =
    { mutable task: (unit Ivar.t * ('a, unit) Interruptible.t) option
    ; f: unit Ivar.t -> 'data -> ('a, unit) Interruptible.t }

  let create ~task = {task= None; f= task}

  let cancel t =
    match t.task with
    | Some (ivar, _) ->
        Ivar.fill ivar () ;
        t.task <- None
    | None ->
        ()

  let dispatch t data =
    cancel t ;
    let ivar = Ivar.create () in
    let interruptible =
      let open Interruptible.Let_syntax in
      t.f ivar data
      >>| fun x ->
      t.task <- None ;
      x
    in
    t.task <- Some (ivar, interruptible) ;
    interruptible
end

module Transition_frontier_validation =
  External_transition.Transition_frontier_validation (Transition_frontier)

let time_to_ms = Fn.compose Time.Span.to_ms Time.to_span_since_epoch

let time_of_ms = Fn.compose Time.of_span_since_epoch Time.Span.of_ms

let lift_sync f =
  Interruptible.uninterruptible
    (Deferred.create (fun ivar -> Ivar.fill ivar (f ())))

module Singleton_scheduler : sig
  type t

  val create : Time.Controller.t -> t

  (** If you reschedule when already scheduled, take the min of the two schedulings *)
  val schedule : t -> Time.t -> f:(unit -> unit) -> unit
end = struct
  type t =
    { mutable timeout: unit Time.Timeout.t option
    ; time_controller: Time.Controller.t }

  let create time_controller = {time_controller; timeout= None}

  let cancel t =
    match t.timeout with
    | Some timeout ->
        Time.Timeout.cancel t.time_controller timeout () ;
        t.timeout <- None
    | None ->
        ()

  let schedule t time ~f =
    let remaining_time = Option.map t.timeout ~f:Time.Timeout.remaining_time in
    cancel t ;
    let span_till_time = Time.diff time (Time.now t.time_controller) in
    let wait_span =
      match remaining_time with
      | Some remaining when Time.Span.(remaining > Time.Span.of_ms Int64.zero)
        ->
          let min a b = if Time.Span.(a < b) then a else b in
          min remaining span_till_time
      | None | Some _ ->
          span_till_time
    in
    let timeout =
      Time.Timeout.create t.time_controller wait_span ~f:(fun _ ->
          t.timeout <- None ;
          f () )
    in
    t.timeout <- Some timeout
end

let generate_next_state ~previous_protocol_state ~time_controller
    ~staged_ledger ~transactions ~get_completed_work ~logger
    ~(keypair : Keypair.t) ~proposal_data ~scheduled_time =
  let open Interruptible.Let_syntax in
  let self = Public_key.compress keypair.public_key in
  let%bind ( diff
           , next_staged_ledger_hash
           , ledger_proof_opt
           , is_new_stack
           , coinbase_amount ) =
    Interruptible.uninterruptible
      (let open Deferred.Let_syntax in
      let diff =
        measure "create_diff" (fun () ->
            Staged_ledger.create_diff staged_ledger ~self ~logger
              ~transactions_by_fee:transactions ~get_completed_work )
      in
      let%map ( `Hash_after_applying next_staged_ledger_hash
              , `Ledger_proof ledger_proof_opt
              , `Staged_ledger _transitioned_staged_ledger
              , `Pending_coinbase_data (is_new_stack, coinbase_amount) ) =
        let%map or_error =
          Staged_ledger.apply_diff_unchecked staged_ledger diff
        in
        Or_error.ok_exn or_error
      in
      (*staged_ledger remains unchanged and transitioned_staged_ledger is discarded because the external transtion created out of this diff will be applied in Transition_frontier*)
      ( diff
      , next_staged_ledger_hash
      , ledger_proof_opt
      , is_new_stack
      , coinbase_amount ))
  in
  let%bind protocol_state, consensus_transition_data =
    lift_sync (fun () ->
        let previous_ledger_hash =
          previous_protocol_state |> Protocol_state.blockchain_state
          |> Blockchain_state.snarked_ledger_hash
        in
        let next_ledger_hash =
          Option.value_map ledger_proof_opt
            ~f:(fun (proof, _) ->
              Ledger_proof.statement proof |> Ledger_proof.statement_target )
            ~default:previous_ledger_hash
        in
        let supply_increase =
          Option.value_map ledger_proof_opt
            ~f:(fun (proof, _) ->
              (Ledger_proof.statement proof).supply_increase )
            ~default:Currency.Amount.zero
        in
        let blockchain_state =
          (* We use the time this proposal was supposed to happen at because
             if things are slower than expected, we may have entered the next
             slot and putting the **current** timestamp rather than the expected
             one will screw things up.

             [generate_transition] will log an error if the [current_time] has a
             different slot from the [scheduled_time]
          *)
          Blockchain_state.create_value ~timestamp:scheduled_time
            ~snarked_ledger_hash:next_ledger_hash
            ~staged_ledger_hash:next_staged_ledger_hash
        in
        let current_time =
          Time.now time_controller |> Time.to_span_since_epoch
          |> Time.Span.to_ms
        in
        measure "consensus generate_transition" (fun () ->
            Consensus_state_hooks.generate_transition ~previous_protocol_state
              ~blockchain_state ~current_time ~proposal_data
              ~transactions:
                ( Staged_ledger_diff.With_valid_signatures_and_proofs
                  .user_commands diff
                  :> User_command.t list )
              ~snarked_ledger_hash:previous_ledger_hash ~supply_increase
              ~logger ) )
  in
  lift_sync (fun () ->
      measure "making Snark and Internal transitions" (fun () ->
          let snark_transition =
            Snark_transition.create_value
              ?sok_digest:
                (Option.map ledger_proof_opt ~f:(fun (proof, _) ->
                     Ledger_proof.sok_digest proof ))
              ?ledger_proof:
                (Option.map ledger_proof_opt ~f:(fun (proof, _) ->
                     Ledger_proof.underlying_proof proof ))
              ~supply_increase:
                (Option.value_map ~default:Currency.Amount.zero
                   ~f:(fun (proof, _) ->
                     (Ledger_proof.statement proof).supply_increase )
                   ledger_proof_opt)
              ~blockchain_state:
                (Protocol_state.blockchain_state protocol_state)
              ~consensus_transition:consensus_transition_data ~proposer:self
              ~coinbase:coinbase_amount ()
          in
          let internal_transition =
            Internal_transition.create ~snark_transition
              ~prover_state:
                (Consensus.Data.Proposal_data.prover_state proposal_data)
              ~staged_ledger_diff:(Staged_ledger_diff.forget diff)
          in
          let witness =
            { Pending_coinbase_witness.pending_coinbases=
                Staged_ledger.pending_coinbase_collection staged_ledger
            ; is_new_stack }
          in
          Some (protocol_state, internal_transition, witness) ) )

let run ~logger ~prover ~verifier ~trust_system ~get_completed_work
    ~transaction_resource_pool ~time_controller ~keypairs
    ~consensus_local_state ~frontier_reader ~transition_writer =
  trace_task "block_producer" (fun () ->
      let log_bootstrap_mode () =
        Logger.info logger ~module_:__MODULE__ ~location:__LOC__
          "Pausing block production while bootstrapping"
      in
      let module Breadcrumb = Transition_frontier.Breadcrumb in
      let propose ivar (keypair, scheduled_time, proposal_data) =
        let open Interruptible.Let_syntax in
        match Broadcast_pipe.Reader.peek frontier_reader with
        | None ->
            log_bootstrap_mode () ; Interruptible.return ()
        | Some frontier -> (
            let crumb = Transition_frontier.best_tip frontier in
            Logger.trace logger ~module_:__MODULE__ ~location:__LOC__
              ~metadata:[("breadcrumb", Breadcrumb.to_yojson crumb)]
              !"Producing new block with parent $breadcrumb%!" ;
            let previous_protocol_state, previous_protocol_state_proof =
              let transition : External_transition.Validated.t =
                (Breadcrumb.transition_with_hash crumb).data
              in
              ( External_transition.Validated.protocol_state transition
              , External_transition.Validated.protocol_state_proof transition
              )
            in
            let transactions =
              Network_pool.Transaction_pool.Resource_pool.transactions
                transaction_resource_pool
            in
            trace_event "waiting for ivar..." ;
            let%bind () =
              Interruptible.lift (Deferred.return ()) (Ivar.read ivar)
            in
            let%bind next_state_opt =
              generate_next_state ~scheduled_time ~proposal_data
                ~previous_protocol_state ~time_controller
                ~staged_ledger:(Breadcrumb.staged_ledger crumb)
                ~transactions ~get_completed_work ~logger ~keypair
            in
            trace_event "next state generated" ;
            match next_state_opt with
            | None ->
                Interruptible.return ()
            | Some
                (protocol_state, internal_transition, pending_coinbase_witness)
              ->
                Debug_assert.debug_assert (fun () ->
                    [%test_result: [`Take | `Keep]]
                      (Consensus.Hooks.select
                         ~existing:
                           (Protocol_state.consensus_state
                              previous_protocol_state)
                         ~candidate:
                           (Protocol_state.consensus_state protocol_state)
                         ~logger)
                      ~expect:`Take
                      ~message:
                        "newly generated consensus states should be selected \
                         over their parent" ;
                    let root_consensus_state =
                      Transition_frontier.root frontier
                      |> (fun x -> (Breadcrumb.transition_with_hash x).data)
                      |> External_transition.Validated.protocol_state
                      |> Protocol_state.consensus_state
                    in
                    [%test_result: [`Take | `Keep]]
                      (Consensus.Hooks.select ~existing:root_consensus_state
                         ~candidate:
                           (Protocol_state.consensus_state protocol_state)
                         ~logger)
                      ~expect:`Take
                      ~message:
                        "newly generated consensus states should be selected \
                         over the tf root" ) ;
                Interruptible.uninterruptible
                  (let open Deferred.Let_syntax in
                  let t0 = Time.now time_controller in
                  match%bind
                    measure "proving state transition valid" (fun () ->
                        Prover.prove prover ~prev_state:previous_protocol_state
                          ~prev_state_proof:previous_protocol_state_proof
                          ~next_state:protocol_state internal_transition
                          pending_coinbase_witness )
                  with
                  | Error err ->
                      Logger.error logger ~module_:__MODULE__ ~location:__LOC__
                        "Prover failed to prove freshly generated transition: \
                         $error"
                        ~metadata:
                          [ ("error", `String (Error.to_string_hum err))
                          ; ( "prev_state"
                            , Protocol_state.value_to_yojson
                                previous_protocol_state )
                          ; ( "prev_state_proof"
                            , Proof.to_yojson previous_protocol_state_proof )
                          ; ( "next_state"
                            , Protocol_state.value_to_yojson protocol_state )
                          ; ( "internal_transition"
                            , Internal_transition.to_yojson internal_transition
                            )
                          ; ( "pending_coinbase_witness"
                            , Pending_coinbase_witness.to_yojson
                                pending_coinbase_witness ) ] ;
                      return ()
                  | Ok protocol_state_proof -> (
                      let span = Time.diff (Time.now time_controller) t0 in
                      Logger.info logger ~module_:__MODULE__ ~location:__LOC__
                        ~metadata:
                          [ ( "proving_time"
                            , `Int (Time.Span.to_ms span |> Int64.to_int_exn)
                            ) ]
                        !"Protocol_state_proof proving time took: \
                          $proving_time%!" ;
                      let staged_ledger_diff =
                        Internal_transition.staged_ledger_diff
                          internal_transition
                      in
                      let transition_hash =
                        Protocol_state.hash protocol_state
                      in
                      let transition =
                        External_transition.Validation.wrap
                          { With_hash.hash= transition_hash
                          ; data=
                              External_transition.create ~protocol_state
                                ~protocol_state_proof ~staged_ledger_diff }
                        |> External_transition.skip_time_received_validation
                             `This_transition_was_not_received_via_gossip
                        |> External_transition.skip_proof_validation
                             `This_transition_was_generated_internally
                        |> Transition_frontier_validation
                           .validate_frontier_dependencies ~logger ~frontier
                        |> Result.map_error ~f:(fun err ->
                               let exn name =
                                 Error.to_exn
                                   (Error.of_string
                                      (sprintf
                                         "Error validating proposed \
                                          transition frontier dependencies: %s"
                                         name))
                               in
                               match err with
                               | `Already_in_frontier ->
                                   exn "already in frontier"
                               | `Not_selected_over_frontier_root ->
                                   exn "not selected over frontier root"
                               | `Parent_missing_from_frontier ->
                                   exn "parent missing from frontier" )
                        |> Result.ok_exn
                      in
                      let%bind breadcrumb_result =
                        Breadcrumb.build ~logger ~verifier ~trust_system
                          ~parent:crumb ~transition ~sender:None
                      in
                      let breadcrumb =
                        Result.map_error breadcrumb_result ~f:(fun err ->
                            let exn name =
                              Error.to_exn
                                (Error.of_string
                                   (sprintf
                                      "Error building breadcrumb from \
                                       proposed transition: %s"
                                      name))
                            in
                            match err with
                            | `Fatal_error e ->
                                exn
                                  (sprintf "fatal error -- %s"
                                     (Exn.to_string e))
                            | `Invalid_staged_ledger_diff e ->
                                exn
                                  (sprintf "invalid staged ledger diff -- %s"
                                     (Error.to_string_hum e))
                            | `Invalid_staged_ledger_hash e ->
                                exn
                                  (sprintf "invalid staged ledger hash -- %s"
                                     (Error.to_string_hum e)) )
                        |> Result.ok_exn
                      in
                      let metadata =
                        [("state_hash", State_hash.to_yojson transition_hash)]
                      in
                      Logger.info logger ~module_:__MODULE__ ~location:__LOC__
                        !"Submitting newly produced block $state_hash to the \
                          transition frontier controller"
                        ~metadata ;
                      Coda_metrics.(Counter.inc_one Proposer.blocks_proposed) ;
                      let%bind () =
                        Strict_pipe.Writer.write transition_writer breadcrumb
                      in
                      Logger.debug logger ~module_:__MODULE__ ~location:__LOC__
                        ~metadata
                        "Waiting for transition $state_hash to be inserted \
                         into frontier" ;
                      Deferred.choose
                        [ Deferred.choice
                            (Transition_frontier.wait_for_transition frontier
                               transition_hash)
                            (Fn.const `Transition_accepted)
                        ; Deferred.choice
                            ( Time.Timeout.create time_controller
                                (* We allow up to 15 seconds for the transition to make its way from the transition_writer to the frontier.
                                  This value is chosen to be reasonably generous. In theory, this should not take terribly long. But long
                                  cycles do happen in our system, and with medium curves those long cycles can be substantial. *)
                                (Time.Span.of_ms 15000L)
                                ~f:(Fn.const ())
                            |> Time.Timeout.to_deferred )
                            (Fn.const `Timed_out) ]
                      >>| function
                      | `Transition_accepted ->
                          Logger.info logger ~module_:__MODULE__
                            ~location:__LOC__ ~metadata
                            "Generated transition $state_hash was accepted \
                             into transition frontier"
                      | `Timed_out ->
                          let str =
                            "Generated transition $state_hash was never \
                             accepted into transition frontier"
                          in
                          Logger.fatal logger ~module_:__MODULE__
                            ~location:__LOC__ ~metadata "%s" str ;
                          Error.raise (Error.of_string str) )) )
      in
      let proposal_supervisor = Singleton_supervisor.create ~task:propose in
      let scheduler = Singleton_scheduler.create time_controller in
      let rec check_for_proposal () =
        trace_recurring_task "check for proposal" (fun () ->
            (* See if we want to change keypairs *)
            let keypairs =
              match Agent.get keypairs with
              | keypairs, `Different ->
                  (* Perform proposer swap since we have new keypairs *)
                  Consensus.Data.Local_state.proposer_swap
                    consensus_local_state
                    ( Keypair.And_compressed_pk.Set.to_list keypairs
                    |> List.map ~f:snd |> Public_key.Compressed.Set.of_list )
                    (Time.now time_controller) ;
                  keypairs
              | keypairs, `Same ->
                  keypairs
            in
            (* Begin proposal checking *)
            match Broadcast_pipe.Reader.peek frontier_reader with
            | None ->
                log_bootstrap_mode () ;
                don't_wait_for
                  (let%map () =
                     Broadcast_pipe.Reader.iter_until frontier_reader
                       ~f:(Fn.compose Deferred.return Option.is_some)
                   in
                   check_for_proposal ())
            | Some transition_frontier -> (
                let breadcrumb =
                  Transition_frontier.best_tip transition_frontier
                in
                let transition =
                  (Breadcrumb.transition_with_hash breadcrumb).data
                in
                let protocol_state =
                  External_transition.Validated.protocol_state transition
                in
                let consensus_state =
                  Protocol_state.consensus_state protocol_state
                in
                assert (
                  Consensus.Hooks.required_local_state_sync ~consensus_state
                    ~local_state:consensus_local_state
                  = None ) ;
                let now = Time.now time_controller in
                match
<<<<<<< HEAD
                  measure "asking conensus what to do" (fun () ->
                      Consensus.Hooks.next_proposal (time_to_ms now)
=======
                  measure "asking consensus what to do" (fun () ->
                      Consensus.Hooks.next_proposal
                        (time_to_ms (Time.now time_controller))
>>>>>>> 3cb950fe
                        consensus_state ~local_state:consensus_local_state
                        ~keypairs ~logger )
                with
                | `Check_again time ->
                    Singleton_scheduler.schedule scheduler (time_of_ms time)
                      ~f:check_for_proposal
                | `Propose_now (keypair, data) ->
                    Coda_metrics.(Counter.inc_one Proposer.slots_won) ;
                    Interruptible.finally
                      (Singleton_supervisor.dispatch proposal_supervisor
                         (keypair, now, data))
                      ~f:check_for_proposal
                    |> ignore
                | `Propose (time, keypair, data) ->
                    Coda_metrics.(Counter.inc_one Proposer.slots_won) ;
                    let scheduled_time = time_of_ms time in
                    Singleton_scheduler.schedule scheduler scheduled_time
                      ~f:(fun () ->
                        ignore
                          (Interruptible.finally
                             (Singleton_supervisor.dispatch proposal_supervisor
                                (keypair, scheduled_time, data))
                             ~f:check_for_proposal) ) ) )
      in
      let start () =
        (* Schedule to wake up immediately on the next tick of the proposer
         * instead of immediately mutating local_state here as there could be a
         * race.
         *
         * Given that rescheduling takes the min of the two timeouts, we won't
         * erase this timeout even if the last run of the proposer wants to wait
         * for a long while.
         * *)
        Agent.on_update keypairs ~f:(fun _new_keypairs ->
            Singleton_scheduler.schedule scheduler (Time.now time_controller)
              ~f:check_for_proposal ) ;
        check_for_proposal ()
      in
      (* if the proposer starts before genesis, sleep until genesis *)
      let now = Time.now time_controller in
      if Time.( >= ) now Consensus.Constants.genesis_state_timestamp then
        start ()
      else
        let time_till_genesis =
          Time.diff Consensus.Constants.genesis_state_timestamp now
        in
        Logger.warn logger ~module_:__MODULE__ ~location:__LOC__
          ~metadata:
            [ ( "time_till_genesis"
              , `Int (Int64.to_int_exn (Time.Span.to_ms time_till_genesis)) )
            ]
          "Node started before genesis: waiting $time_till_genesis \
           milliseconds before starting block producer" ;
        ignore
          (Time.Timeout.create time_controller time_till_genesis ~f:(fun _ ->
               start () )) )<|MERGE_RESOLUTION|>--- conflicted
+++ resolved
@@ -63,8 +63,8 @@
 
   val create : Time.Controller.t -> t
 
+  val schedule : t -> Time.t -> f:(unit -> unit) -> unit
   (** If you reschedule when already scheduled, take the min of the two schedulings *)
-  val schedule : t -> Time.t -> f:(unit -> unit) -> unit
 end = struct
   type t =
     { mutable timeout: unit Time.Timeout.t option
@@ -484,14 +484,8 @@
                   = None ) ;
                 let now = Time.now time_controller in
                 match
-<<<<<<< HEAD
                   measure "asking conensus what to do" (fun () ->
                       Consensus.Hooks.next_proposal (time_to_ms now)
-=======
-                  measure "asking consensus what to do" (fun () ->
-                      Consensus.Hooks.next_proposal
-                        (time_to_ms (Time.now time_controller))
->>>>>>> 3cb950fe
                         consensus_state ~local_state:consensus_local_state
                         ~keypairs ~logger )
                 with
