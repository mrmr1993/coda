--- conflicted
+++ resolved
@@ -75,16 +75,12 @@
     let kvdb = Kvdb.create directory in
     {uuid; kvdb; depth; directory}
 
-<<<<<<< HEAD
   let create_checkpoint t ~directory_name () =
     let uuid = Uuid_unix.create () in
     let kvdb = Kvdb.create_checkpoint t.kvdb directory_name in
-    {uuid; kvdb; depth= t.depth}
-
-  let close {kvdb; uuid= _; depth= _} = Kvdb.close kvdb
-=======
+    {uuid; kvdb; depth= t.depth; directory= directory_name}
+
   let close {kvdb; uuid= _; depth= _; directory= _} = Kvdb.close kvdb
->>>>>>> d0f5df39
 
   let with_ledger ~depth ~f =
     let t = create ~depth () in
