(* Only show stdout for failed inline tests. *)
open Inline_test_quiet_logs
open Async_kernel
open Core_kernel
open Signed
open Unsigned
open Currency
open Fold_lib
open Signature_lib
open Snark_params
open Bitstring_lib
open Num_util
module Time = Block_time
module Run = Snark_params.Tick.Run
module Graphql_base_types = Graphql_lib.Base_types
module Length = Coda_numbers.Length

let m = Snark_params.Tick.m

let make_checked t =
  let open Snark_params.Tick in
  with_state (As_prover.return ()) (Run.make_checked t)

let name = "proof_of_stake"

let genesis_ledger_total_currency ~ledger =
  Coda_base.Ledger.foldi ~init:Amount.zero (Lazy.force ledger)
    ~f:(fun _addr sum account ->
      (* only default token matters for total currency used to determine stake *)
      if Coda_base.(Token_id.equal account.token_id Token_id.default) then
        Amount.add sum
          (Balance.to_amount @@ account.Coda_base.Account.Poly.balance)
        |> Option.value_exn ?here:None ?error:None
             ~message:"failed to calculate total currency in genesis ledger"
      else sum )

let genesis_ledger_hash ~ledger =
  Coda_base.Ledger.merkle_root (Lazy.force ledger)
  |> Coda_base.Frozen_ledger_hash.of_ledger_hash

let compute_delegatee_table keys ~iter_accounts =
  let open Coda_base in
  let outer_table = Public_key.Compressed.Table.create () in
  iter_accounts (fun i (acct : Account.t) ->
      if
        Option.is_some acct.delegate
        (* Only default tokens may delegate. *)
        && Token_id.equal acct.token_id Token_id.default
        && Public_key.Compressed.Set.mem keys (Option.value_exn acct.delegate)
      then
        Public_key.Compressed.Table.update outer_table
          (Option.value_exn acct.delegate) ~f:(function
          | None ->
              Account.Index.Table.of_alist_exn [(i, acct)]
          | Some table ->
              Account.Index.Table.add_exn table ~key:i ~data:acct ;
              table ) ) ;
  (* TODO: this metric tracking currently assumes that the result of
     compute_delegatee_table is called with the full set of block production
     keypairs every time the set changes, which is true right now, but this
     should be control flow should be refactored to make this clearer *)
  let num_delegators =
    Public_key.Compressed.Table.fold outer_table ~init:0
      ~f:(fun ~key:_ ~data sum -> sum + Account.Index.Table.length data)
  in
  Coda_metrics.Gauge.set Coda_metrics.Consensus.staking_keypairs
    (Float.of_int @@ Public_key.Compressed.Set.length keys) ;
  Coda_metrics.Gauge.set Coda_metrics.Consensus.stake_delegators
    (Float.of_int num_delegators) ;
  outer_table

let compute_delegatee_table_sparse_ledger keys ledger =
  compute_delegatee_table keys ~iter_accounts:(fun f ->
      Coda_base.Sparse_ledger.iteri ledger ~f:(fun i acct -> f i acct) )

let compute_delegatee_table_ledger_db keys ledger =
  compute_delegatee_table keys ~iter_accounts:(fun f ->
      Coda_base.Ledger.Db.iteri ledger ~f:(fun i acct -> f i acct) )

let compute_delegatee_table_genesis_ledger keys ledger =
  compute_delegatee_table keys ~iter_accounts:(fun f ->
      Coda_base.Ledger.iteri ledger ~f:(fun i acct -> f i acct) )

module Segment_id = Coda_numbers.Nat.Make32 ()

module Typ = Snark_params.Tick.Typ

module Configuration = struct
  [%%versioned
  module Stable = struct
    module V1 = struct
      type t =
        { delta: int
        ; k: int
        ; slots_per_epoch: int
        ; slot_duration: int
        ; epoch_duration: int
        ; genesis_state_timestamp: Block_time.Stable.V1.t
        ; acceptable_network_delay: int }
      [@@deriving yojson, fields]

      let to_latest = Fn.id
    end
  end]

  let t ~constraint_constants ~protocol_constants =
    let constants =
      Constants.create ~constraint_constants ~protocol_constants
    in
    let of_int32 = UInt32.to_int in
    let of_span = Fn.compose Int64.to_int Block_time.Span.to_ms in
    { delta= of_int32 constants.delta
    ; k= of_int32 constants.k
    ; slots_per_epoch= of_int32 constants.epoch_size
    ; slot_duration= of_span constants.slot_duration_ms
    ; epoch_duration= of_span constants.epoch_duration
    ; genesis_state_timestamp= constants.genesis_state_timestamp
    ; acceptable_network_delay= of_span constants.delta_duration }
end

module Constants = Constants
module Genesis_epoch_data = Genesis_epoch_data

module Data = struct
  module Epoch_seed = struct
    include Coda_base.Epoch_seed

    type _unused = unit constraint t = Stable.Latest.t

    let initial : t = of_hash Outside_hash_image.t

    let update (seed : t) vrf_result =
      let open Random_oracle in
      hash ~init:Hash_prefix_states.epoch_seed
        [|(seed :> Tick.Field.t); vrf_result|]
      |> of_hash

    let update_var (seed : var) vrf_result =
      let open Random_oracle.Checked in
      make_checked (fun () ->
          hash ~init:Hash_prefix_states.epoch_seed
            [|var_to_hash_packed seed; vrf_result|]
          |> var_of_hash_packed )
  end

  module Epoch_and_slot = struct
    type t = Epoch.t * Slot.t [@@deriving sexp]

    let of_time_exn ~(constants : Constants.t) tm : t =
      let epoch = Epoch.of_time_exn tm ~constants in
      let time_since_epoch =
        Time.diff tm (Epoch.start_time epoch ~constants)
      in
      let slot =
        uint32_of_int64
        @@ Int64.Infix.(
             Time.Span.to_ms time_since_epoch
             / Time.Span.to_ms constants.slot_duration_ms)
      in
      (epoch, slot)
  end

  module Block_data = struct
    type t =
      { stake_proof: Stake_proof.t
      ; global_slot: Coda_numbers.Global_slot.t
      ; global_slot_since_genesis: Coda_numbers.Global_slot.t
      ; vrf_result: Random_oracle.Digest.t }

    let prover_state {stake_proof; _} = stake_proof

    let global_slot {global_slot; _} = global_slot

    let epoch_ledger {stake_proof; _} = stake_proof.ledger

    let global_slot_since_genesis {global_slot_since_genesis} =
      global_slot_since_genesis
  end

  module Local_state = struct
    module Snapshot = struct
      module Ledger_snapshot = struct
        type t =
          | Genesis_epoch_ledger of Coda_base.Ledger.t
          | Ledger_db of Coda_base.Ledger.Db.t

        let merkle_root = function
          | Genesis_epoch_ledger ledger ->
              Coda_base.Ledger.merkle_root ledger
          | Ledger_db ledger ->
              Coda_base.Ledger.Db.merkle_root ledger

        let compute_delegatee_table keys ledger =
          match ledger with
          | Genesis_epoch_ledger ledger ->
              compute_delegatee_table_genesis_ledger keys ledger
          | Ledger_db ledger ->
              compute_delegatee_table_ledger_db keys ledger

        let close = function
          | Genesis_epoch_ledger _ ->
              ()
          | Ledger_db ledger ->
              Coda_base.Ledger.Db.close ledger

        let remove ~location = function
          | Genesis_epoch_ledger _ ->
              ()
          | Ledger_db ledger ->
              Coda_base.Ledger.Db.close ledger ;
              File_system.rmrf location

        let ledger_subset keys ledger =
          match ledger with
          | Genesis_epoch_ledger ledger ->
              Coda_base.Sparse_ledger.of_ledger_subset_exn ledger keys
          | Ledger_db ledger ->
              Coda_base.(
                Sparse_ledger.of_any_ledger
                @@ Ledger.Any_ledger.cast (module Ledger.Db) ledger)
      end

      type t =
        { ledger: Ledger_snapshot.t
        ; delegatee_table:
            Coda_base.Account.t Coda_base.Account.Index.Table.t
            Public_key.Compressed.Table.t }

      let delegators t key =
        Public_key.Compressed.Table.find t.delegatee_table key

      let to_yojson {ledger; delegatee_table} =
        `Assoc
          [ ( "ledger_hash"
            , Ledger_snapshot.merkle_root ledger
              |> Coda_base.Ledger_hash.to_yojson )
          ; ( "delegators"
            , `Assoc
                ( Hashtbl.to_alist delegatee_table
                |> List.map ~f:(fun (key, delegators) ->
                       ( Public_key.Compressed.to_string key
                       , `Assoc
                           ( Hashtbl.to_alist delegators
                           |> List.map ~f:(fun (addr, account) ->
                                  ( Int.to_string addr
                                  , Coda_base.Account.to_yojson account ) ) )
                       ) ) ) ) ]

      let ledger t = t.ledger
    end

    module Data = struct
      type epoch_ledger_uuids =
        { staking: Uuid.t
        ; next: Uuid.t
        ; genesis_state_hash: Coda_base.State_hash.t }

      (* Invariant: Snapshot's delegators are taken from accounts in block_production_pubkeys *)
      type t =
        { mutable staking_epoch_snapshot: Snapshot.t
        ; mutable next_epoch_snapshot: Snapshot.t
        ; last_checked_slot_and_epoch:
            (Epoch.t * Slot.t) Public_key.Compressed.Table.t
        ; mutable last_epoch_delegatee_table:
            Coda_base.Account.t Coda_base.Account.Index.Table.t
            Public_key.Compressed.Table.t
            Option.t
        ; mutable epoch_ledger_uuids: epoch_ledger_uuids
        ; epoch_ledger_location: string }

      let to_yojson t =
        `Assoc
          [ ( "staking_epoch_snapshot"
            , [%to_yojson: Snapshot.t] t.staking_epoch_snapshot )
          ; ( "next_epoch_snapshot"
            , [%to_yojson: Snapshot.t] t.next_epoch_snapshot )
          ; ( "last_checked_slot_and_epoch"
            , `Assoc
                ( Public_key.Compressed.Table.to_alist
                    t.last_checked_slot_and_epoch
                |> List.map ~f:(fun (key, epoch_and_slot) ->
                       ( Public_key.Compressed.to_string key
                       , [%to_yojson: Epoch.t * Slot.t] epoch_and_slot ) ) ) )
          ]
    end

    (* The outer ref changes whenever we swap in new staker set; all the snapshots are recomputed *)
    type t = Data.t ref [@@deriving to_yojson]

    let staking_epoch_ledger_location (t : t) =
      !t.epoch_ledger_location ^ Uuid.to_string !t.epoch_ledger_uuids.staking

    let next_epoch_ledger_location (t : t) =
      !t.epoch_ledger_location ^ Uuid.to_string !t.epoch_ledger_uuids.next

    let current_epoch_delegatee_table ~(local_state : t) =
      !local_state.staking_epoch_snapshot.delegatee_table

    let last_epoch_delegatee_table ~(local_state : t) =
      !local_state.last_epoch_delegatee_table

    let current_block_production_keys t =
      Public_key.Compressed.Table.keys !t.Data.last_checked_slot_and_epoch
      |> Public_key.Compressed.Set.of_list

    let make_last_checked_slot_and_epoch_table old_table new_keys ~default =
      let module Set = Public_key.Compressed.Set in
      let module Table = Public_key.Compressed.Table in
      let last_checked_slot_and_epoch = Table.create () in
      Set.iter new_keys ~f:(fun pk ->
          let data = Option.value (Table.find old_table pk) ~default in
          Table.add_exn last_checked_slot_and_epoch ~key:pk ~data ) ;
      last_checked_slot_and_epoch

    let epoch_ledger_uuids_to_yojson Data.{staking; next; genesis_state_hash} =
      `Assoc
        [ ("staking", `String (Uuid.to_string staking))
        ; ("next", `String (Uuid.to_string next))
        ; ( "genesis_state_hash"
          , Coda_base.State_hash.to_yojson genesis_state_hash ) ]

    let epoch_ledger_uuids_from_file location =
      let open Yojson.Safe.Util in
      let open Result.Let_syntax in
      let json = Yojson.Safe.from_file location in
      let uuid str =
        Result.(
          map_error
            (try_with (fun () -> Uuid.of_string str))
            ~f:(fun ex -> Exn.to_string ex))
      in
      let%bind staking = json |> member "staking" |> to_string |> uuid in
      let%bind next = json |> member "next" |> to_string |> uuid in
      let%map genesis_state_hash =
        json |> member "genesis_state_hash" |> Coda_base.State_hash.of_yojson
      in
      Data.{staking; next; genesis_state_hash}

    let create_epoch_ledger ~location ~logger ~genesis_epoch_ledger
        ~ledger_depth =
      let open Coda_base in
      if Sys.file_exists location then (
        [%log info]
          ~metadata:[("location", `String location)]
          "Loading epoch ledger from disk: $location" ;
        Snapshot.Ledger_snapshot.Ledger_db
          (Ledger.Db.create ~directory_name:location ~depth:ledger_depth ()) )
      else Genesis_epoch_ledger (Lazy.force genesis_epoch_ledger)

    let create block_producer_pubkeys ~genesis_ledger ~genesis_epoch_data
        ~epoch_ledger_location ~ledger_depth ~genesis_state_hash =
      (* TODO: remove this duplicate of the genesis ledger *)
      let genesis_epoch_ledger_staking, genesis_epoch_ledger_next =
        Option.value_map genesis_epoch_data
          ~default:(genesis_ledger, genesis_ledger)
          ~f:(fun {Genesis_epoch_data.staking; next} ->
            ( staking.ledger
            , Option.value_map next ~default:staking.ledger ~f:(fun next ->
                  next.ledger ) ) )
      in
      let epoch_ledger_uuids_location = epoch_ledger_location ^ ".json" in
      let logger = Logger.create () in
      let create_new_uuids () =
        let epoch_ledger_uuids =
          Data.
            { staking= Uuid_unix.create ()
            ; next= Uuid_unix.create ()
            ; genesis_state_hash }
        in
        Yojson.Safe.to_file epoch_ledger_uuids_location
          (epoch_ledger_uuids_to_yojson epoch_ledger_uuids) ;
        epoch_ledger_uuids
      in
      let ledger_location uuid = epoch_ledger_location ^ Uuid.to_string uuid in
      let epoch_ledger_uuids =
        if Sys.file_exists epoch_ledger_uuids_location then (
          let epoch_ledger_uuids =
            match epoch_ledger_uuids_from_file epoch_ledger_uuids_location with
            | Ok res ->
                res
            | Error str ->
                [%log error]
                  "Failed to read epoch ledger uuids from file $path: $error. \
                   Creating new uuids.."
                  ~metadata:
                    [ ("path", `String epoch_ledger_uuids_location)
                    ; ("error", `String str) ] ;
                create_new_uuids ()
          in
          if
            Coda_base.State_hash.equal epoch_ledger_uuids.genesis_state_hash
              genesis_state_hash
          then epoch_ledger_uuids
          else
            (*Clean-up outdated epoch ledgers*)
            let staking_ledger_location =
              ledger_location epoch_ledger_uuids.staking
            in
            let next_ledger_location =
              ledger_location epoch_ledger_uuids.next
            in
            [%log info]
              "Cleaning up old epoch ledgers with genesis state $state_hash \
               at locations $staking and $next"
              ~metadata:
                [ ( "state_hash"
                  , Coda_base.State_hash.to_yojson
                      epoch_ledger_uuids.genesis_state_hash )
                ; ("staking", `String staking_ledger_location)
                ; ("next", `String next_ledger_location) ] ;
            File_system.rmrf staking_ledger_location ;
            File_system.rmrf next_ledger_location ;
            create_new_uuids () )
        else create_new_uuids ()
      in
      let staking_epoch_ledger_location =
        ledger_location epoch_ledger_uuids.staking
      in
      let staking_epoch_ledger =
        create_epoch_ledger ~location:staking_epoch_ledger_location ~logger
          ~genesis_epoch_ledger:genesis_epoch_ledger_staking ~ledger_depth
      in
      let next_epoch_ledger_location =
        ledger_location epoch_ledger_uuids.next
      in
      let next_epoch_ledger =
        create_epoch_ledger ~location:next_epoch_ledger_location ~logger
          ~genesis_epoch_ledger:genesis_epoch_ledger_next ~ledger_depth
      in
      ref
        { Data.staking_epoch_snapshot=
            { Snapshot.ledger= staking_epoch_ledger
            ; delegatee_table=
                Snapshot.Ledger_snapshot.compute_delegatee_table
                  block_producer_pubkeys staking_epoch_ledger }
        ; next_epoch_snapshot=
            { Snapshot.ledger= next_epoch_ledger
            ; delegatee_table=
                Snapshot.Ledger_snapshot.compute_delegatee_table
                  block_producer_pubkeys next_epoch_ledger }
        ; last_checked_slot_and_epoch=
            make_last_checked_slot_and_epoch_table
              (Public_key.Compressed.Table.create ())
              block_producer_pubkeys ~default:(Epoch.zero, Slot.zero)
        ; last_epoch_delegatee_table= None
        ; epoch_ledger_uuids
        ; epoch_ledger_location }

    let block_production_keys_swap ~(constants : Constants.t) t
        block_production_pubkeys now =
      let old : Data.t = !t in
      let s {Snapshot.ledger; delegatee_table= _} =
        { Snapshot.ledger
        ; delegatee_table=
            Snapshot.Ledger_snapshot.compute_delegatee_table
              block_production_pubkeys ledger }
      in
      t :=
        { Data.staking_epoch_snapshot= s old.staking_epoch_snapshot
        ; next_epoch_snapshot=
            s old.next_epoch_snapshot
            (* assume these keys are different and therefore we haven't checked any
         * slots or epochs *)
        ; last_checked_slot_and_epoch=
            make_last_checked_slot_and_epoch_table
              !t.Data.last_checked_slot_and_epoch block_production_pubkeys
              ~default:
                ((* TODO: Be smarter so that we don't have to look at the slot before again *)
                 let epoch, slot = Epoch_and_slot.of_time_exn now ~constants in
                 (epoch, UInt32.(if slot > zero then sub slot one else slot)))
        ; last_epoch_delegatee_table= None
        ; epoch_ledger_uuids= old.epoch_ledger_uuids
        ; epoch_ledger_location= old.epoch_ledger_location }

    type snapshot_identifier = Staking_epoch_snapshot | Next_epoch_snapshot
    [@@deriving to_yojson]

    let get_snapshot (t : t) id =
      match id with
      | Staking_epoch_snapshot ->
          !t.staking_epoch_snapshot
      | Next_epoch_snapshot ->
          !t.next_epoch_snapshot

    let set_snapshot (t : t) id v =
      match id with
      | Staking_epoch_snapshot ->
          !t.staking_epoch_snapshot <- v
      | Next_epoch_snapshot ->
          !t.next_epoch_snapshot <- v

    let reset_snapshot (t : t) id ~sparse_ledger ~ledger_depth =
      let open Coda_base in
      let open Or_error.Let_syntax in
      let module Ledger_transfer =
        Coda_base.Ledger_transfer.From_sparse_ledger (Ledger.Db) in
      let delegatee_table =
        compute_delegatee_table_sparse_ledger
          (current_block_production_keys t)
          sparse_ledger
      in
      match id with
      | Staking_epoch_snapshot ->
          let location = staking_epoch_ledger_location t in
          Snapshot.Ledger_snapshot.remove !t.staking_epoch_snapshot.ledger
            ~location ;
          let ledger =
            Ledger.Db.create ~directory_name:location ~depth:ledger_depth ()
          in
          let%map (_ : Ledger.Db.t) =
            Ledger_transfer.transfer_accounts ~src:sparse_ledger ~dest:ledger
          in
          !t.staking_epoch_snapshot
          <- { delegatee_table
             ; ledger= Snapshot.Ledger_snapshot.Ledger_db ledger }
      | Next_epoch_snapshot ->
          let location = next_epoch_ledger_location t in
          Snapshot.Ledger_snapshot.remove !t.next_epoch_snapshot.ledger
            ~location ;
          let ledger =
            Ledger.Db.create ~directory_name:location ~depth:ledger_depth ()
          in
          let%map (_ : Ledger.Db.t) =
            Ledger_transfer.transfer_accounts ~src:sparse_ledger ~dest:ledger
          in
          !t.next_epoch_snapshot
          <- { delegatee_table
             ; ledger= Snapshot.Ledger_snapshot.Ledger_db ledger }

    let next_epoch_ledger (t : t) =
      Snapshot.ledger @@ get_snapshot t Next_epoch_snapshot

    let staking_epoch_ledger (t : t) =
      Snapshot.ledger @@ get_snapshot t Staking_epoch_snapshot

    let seen_slot (t : t) epoch slot =
      let module Table = Public_key.Compressed.Table in
      let unseens =
        Table.to_alist !t.last_checked_slot_and_epoch
        |> List.filter_map ~f:(fun (pk, last_checked_epoch_and_slot) ->
               let i =
                 Tuple2.compare ~cmp1:Epoch.compare ~cmp2:Slot.compare
                   last_checked_epoch_and_slot (epoch, slot)
               in
               if i > 0 then None
               else if i = 0 then
                 (*vrf evaluation was stopped at this point because it was either the end of the epoch or the key won this slot; re-check this slot when staking keys are reset so that we don't skip producing block. This will not occur in the normal flow because [slot] will be greater than the last-checked-slot*)
                 Some pk
               else (
                 Table.set !t.last_checked_slot_and_epoch ~key:pk
                   ~data:(epoch, slot) ;
                 Some pk ) )
      in
      match unseens with
      | [] ->
          `All_seen
      | nel ->
          `Unseen (Public_key.Compressed.Set.of_list nel)
  end

  module Epoch_ledger = struct
    include Coda_base.Epoch_ledger

    let genesis ~ledger =
      { Poly.hash= genesis_ledger_hash ~ledger
      ; total_currency= genesis_ledger_total_currency ~ledger }

    let graphql_type () : ('ctx, Value.t option) Graphql_async.Schema.typ =
      let open Graphql_async in
      let open Schema in
      obj "epochLedger" ~fields:(fun _ ->
          [ field "hash" ~typ:(non_null string)
              ~args:Arg.[]
              ~resolve:(fun _ {Poly.hash; _} ->
                Coda_base.Frozen_ledger_hash.to_string hash )
          ; field "totalCurrency"
              ~typ:(non_null @@ Graphql_base_types.uint64 ())
              ~args:Arg.[]
              ~resolve:(fun _ {Poly.total_currency; _} ->
                Amount.to_uint64 total_currency ) ] )
  end

  module Vrf = struct
    module Scalar = struct
      type value = Tick.Inner_curve.Scalar.t

      type var = Tick.Inner_curve.Scalar.var

      let typ : (var, value) Typ.t = Tick.Inner_curve.Scalar.typ
    end

    module Group = struct
      open Tick

      type value = Inner_curve.t

      type var = Inner_curve.var

      let scale = Inner_curve.scale

      module Checked = struct
        include Inner_curve.Checked

        let scale_generator shifted s ~init =
          scale_known shifted Inner_curve.one s ~init
      end
    end

    module Message = struct
      module Global_slot = Coda_numbers.Global_slot

      type ('global_slot, 'epoch_seed, 'delegator) t =
        {global_slot: 'global_slot; seed: 'epoch_seed; delegator: 'delegator}
      [@@deriving sexp, hlist]

      type value = (Global_slot.t, Epoch_seed.t, Coda_base.Account.Index.t) t
      [@@deriving sexp]

      type var =
        ( Global_slot.Checked.t
        , Epoch_seed.var
        , Coda_base.Account.Index.Unpacked.var )
        t

      let to_input
          ~(constraint_constants : Genesis_constants.Constraint_constants.t)
          ({global_slot; seed; delegator} : value) =
        { Random_oracle.Input.field_elements= [|(seed :> Tick.field)|]
        ; bitstrings=
            [| Global_slot.Bits.to_bits global_slot
             ; Coda_base.Account.Index.to_bits
                 ~ledger_depth:constraint_constants.ledger_depth delegator |]
        }

      let data_spec
          ~(constraint_constants : Genesis_constants.Constraint_constants.t) =
        let open Tick.Data_spec in
        [ Global_slot.typ
        ; Epoch_seed.typ
        ; Coda_base.Account.Index.Unpacked.typ
            ~ledger_depth:constraint_constants.ledger_depth ]

      let typ ~constraint_constants : (var, value) Typ.t =
        Tick.Typ.of_hlistable
          (data_spec ~constraint_constants)
          ~var_to_hlist:to_hlist ~var_of_hlist:of_hlist
          ~value_to_hlist:to_hlist ~value_of_hlist:of_hlist

      let hash_to_group ~constraint_constants msg =
        Random_oracle.hash ~init:Coda_base.Hash_prefix.vrf_message
          (Random_oracle.pack_input (to_input ~constraint_constants msg))
        |> Group_map.to_group |> Tick.Inner_curve.of_affine

      module Checked = struct
        open Tick

        let to_input ({global_slot; seed; delegator} : var) =
          let open Tick.Checked.Let_syntax in
          let%map global_slot = Global_slot.Checked.to_bits global_slot in
          let s = Bitstring_lib.Bitstring.Lsb_first.to_list in
          { Random_oracle.Input.field_elements=
              [|Epoch_seed.var_to_hash_packed seed|]
          ; bitstrings= [|s global_slot; delegator|] }

        let hash_to_group msg =
          let%bind input = to_input msg in
          Tick.make_checked (fun () ->
              Random_oracle.Checked.hash
                ~init:Coda_base.Hash_prefix.vrf_message
                (Random_oracle.Checked.pack_input input)
              |> Group_map.Checked.to_group )
      end

      let gen
          ~(constraint_constants : Genesis_constants.Constraint_constants.t) =
        let open Quickcheck.Let_syntax in
        let%map global_slot = Global_slot.gen
        and seed = Epoch_seed.gen
        and delegator =
          Coda_base.Account.Index.gen
            ~ledger_depth:constraint_constants.ledger_depth
        in
        {global_slot; seed; delegator}
    end

    module Output = struct
      module Truncated = struct
        [%%versioned
        module Stable = struct
          module V1 = struct
            type t = string [@@deriving sexp, eq, compare, hash]

            let to_yojson t =
              `String (Base64.encode_exn ~alphabet:Base64.uri_safe_alphabet t)

            let of_yojson = function
              | `String s ->
                  Result.map_error
                      (Base64.decode ~alphabet:Base64.uri_safe_alphabet s)
                      ~f:(function `Msg err ->
                      sprintf
                        "Error decoding vrf output in \
                         Vrf.Output.Truncated.Stable.V1.of_yojson: %s"
                        err )
              | _ ->
                  Error
                    "Vrf.Output.Truncated.Stable.V1.of_yojson: Expected a \
                     string"

            let to_latest = Fn.id
          end
        end]

        include Codable.Make_base58_check (struct
          type t = Stable.Latest.t [@@deriving bin_io_unversioned]

          let version_byte = Base58_check.Version_bytes.vrf_truncated_output

          let description = "Vrf Truncated Output"
        end)

        open Tick

        let length_in_bits = Int.min 256 (Field.size_in_bits - 2)

        type var = Boolean.var array

        let typ : (var, t) Typ.t =
          Typ.array ~length:length_in_bits Boolean.typ
          |> Typ.transport
               ~there:(fun s ->
                 Array.sub (Blake2.string_to_bits s) ~pos:0 ~len:length_in_bits
                 )
               ~back:Blake2.bits_to_string

        let dummy =
          String.init
            (Base.Int.round ~dir:`Up ~to_multiple_of:8 length_in_bits / 8)
            ~f:(fun _ -> '\000')

        let to_bits t =
          Fold.(to_list (string_bits t)) |> Fn.flip List.take length_in_bits
      end

      open Tick

      let typ = Field.typ

      let gen = Field.gen

      let truncate x =
        Random_oracle.Digest.to_bits ~length:Truncated.length_in_bits x
        |> Array.of_list |> Blake2.bits_to_string

      let hash ~constraint_constants msg g =
        let x, y = Non_zero_curve_point.of_inner_curve_exn g in
        let input =
          Random_oracle.Input.(
            append
              (Message.to_input ~constraint_constants msg)
              (field_elements [|x; y|]))
        in
        let open Random_oracle in
        hash ~init:Hash_prefix_states.vrf_output (pack_input input)

      module Checked = struct
        let truncate x =
          Tick.make_checked (fun () ->
              Random_oracle.Checked.Digest.to_bits
                ~length:Truncated.length_in_bits x
              |> Array.of_list )

        let hash msg (x, y) =
          let%bind msg = Message.Checked.to_input msg in
          let input =
            Random_oracle.Input.(append msg (field_elements [|x; y|]))
          in
          make_checked (fun () ->
              let open Random_oracle.Checked in
              hash ~init:Hash_prefix_states.vrf_output (pack_input input) )
      end

      let%test_unit "hash unchecked vs. checked equality" =
        let constraint_constants =
          Genesis_constants.Constraint_constants.for_unit_tests
        in
        let gen_inner_curve_point =
          let open Quickcheck.Generator.Let_syntax in
          let%map compressed = Non_zero_curve_point.gen in
          Non_zero_curve_point.to_inner_curve compressed
        in
        let gen_message_and_curve_point =
          let open Quickcheck.Generator.Let_syntax in
          let%map msg = Message.gen ~constraint_constants
          and g = gen_inner_curve_point in
          (msg, g)
        in
        Quickcheck.test ~trials:10 gen_message_and_curve_point
          ~f:
            (Test_util.test_equal ~equal:Field.equal
               Snark_params.Tick.Typ.(
                 Message.typ ~constraint_constants
                 * Snark_params.Tick.Inner_curve.typ)
               typ
               (fun (msg, g) -> Checked.hash msg g)
               (fun (msg, g) -> hash ~constraint_constants msg g))
    end

    module Threshold = struct
      open Bignum_bigint

      (* c is a constant factor on vrf-win likelihood *)
      (* c = 2^0 is production behavior *)
      (* c > 2^0 is a temporary hack for testnets *)
      let c = `Two_to_the 0

      (* f determines the fraction of slots that will have blocks if c = 2^0 *)
      let f = Bignum.(of_int 3 / of_int 4)

      let base = Bignum.(of_int 1 - f)

      let c_bias =
        let (`Two_to_the i) = c in
        fun xs -> List.drop xs i

      let params =
        Snarky_taylor.Exp.params ~base
          ~field_size_in_bits:Snark_params.Tick.Field.size_in_bits

      let bigint_of_uint64 = Fn.compose Bigint.of_string UInt64.to_string

      (*  Check if
          vrf_output / 2^256 <= c * (1 - f)^(amount / total_stake)
      *)
      let is_satisfied ~my_stake ~total_stake vrf_output =
        let input =
          (* get first params.per_term_precision bits of top / bottom.

             This is equal to

             floor(2^params.per_term_precision * top / bottom) / 2^params.per_term_precision
          *)
          let k = params.per_term_precision in
          let top = bigint_of_uint64 (Balance.to_uint64 my_stake) in
          let bottom = bigint_of_uint64 (Amount.to_uint64 total_stake) in
          Bignum.(
            of_bigint Bignum_bigint.(shift_left top k / bottom)
            / of_bigint Bignum_bigint.(shift_left one k))
        in
        let rhs = Snarky_taylor.Exp.Unchecked.one_minus_exp params input in
        let lhs =
          let n =
            of_bits_lsb
              (c_bias (Array.to_list (Blake2.string_to_bits vrf_output)))
          in
          Bignum.(
            of_bigint n
            / of_bigint
                Bignum_bigint.(shift_left one Output.Truncated.length_in_bits))
        in
        Bignum.(lhs <= rhs)

      module Checked = struct
        let is_satisfied ~my_stake ~total_stake
            (vrf_output : Output.Truncated.var) =
          let open Snarky_integer in
          let open Snarky_taylor in
          make_checked (fun () ->
              let open Run in
              let rhs =
                Exp.one_minus_exp ~m params
                  (Floating_point.of_quotient ~m
                     ~precision:params.per_term_precision
                     ~top:(Integer.of_bits ~m (Balance.var_to_bits my_stake))
                     ~bottom:
                       (Integer.of_bits ~m (Amount.var_to_bits total_stake))
                     ~top_is_less_than_bottom:())
              in
              let vrf_output =
                Array.to_list (vrf_output :> Boolean.var array)
              in
              let lhs = c_bias vrf_output in
              Floating_point.(
                le ~m
                  (of_bits ~m lhs ~precision:Output.Truncated.length_in_bits)
                  rhs) )
      end
    end

    module T =
      Vrf_lib.Integrated.Make (Tick) (Scalar) (Group) (Message)
        (struct
          type value = Snark_params.Tick.Field.t

          type var = Random_oracle.Checked.Digest.t

          let hash = Output.hash

          module Checked = struct
            let hash = Output.Checked.hash
          end
        end)

    type _ Snarky_backendless.Request.t +=
      | Winner_address : Coda_base.Account.Index.t Snarky_backendless.Request.t
      | Winner_pk : Public_key.Compressed.t Snarky_backendless.Request.t
      | Private_key : Scalar.value Snarky_backendless.Request.t
      | Public_key : Public_key.t Snarky_backendless.Request.t

    let%snarkydef get_vrf_evaluation
        ~(constraint_constants : Genesis_constants.Constraint_constants.t)
        shifted ~block_stake_winner ~ledger ~message =
      let open Coda_base in
      let open Snark_params.Tick in
      let%bind private_key =
        request_witness Scalar.typ (As_prover.return Private_key)
      in
      let%bind public_key =
        request_witness Public_key.typ (As_prover.return Public_key)
      in
      let staker_addr = message.Message.delegator in
      let%bind account =
        with_label __LOC__
          (Frozen_ledger_hash.get ~depth:constraint_constants.ledger_depth
             ledger staker_addr)
      in
      let%bind () =
        [%with_label "Account is for the default token"]
          Token_id.(Checked.Assert.equal account.token_id (var_of_t default))
      in
      let%bind () =
        [%with_label "Block stake winner matches account pk"]
          (Public_key.Compressed.Checked.Assert.equal block_stake_winner
             account.public_key)
      in
      let%bind delegate =
        [%with_label "Decompress delegate pk"]
          (Public_key.decompress_var account.delegate)
      in
      let%bind () =
        [%with_label "Public key matches delegate"]
          (Public_key.assert_equal public_key delegate)
      in
      let%map evaluation =
        with_label __LOC__
          (T.Checked.eval_and_check_public_key shifted ~private_key
             ~public_key:delegate message)
      in
      (evaluation, account)

    module Checked = struct
      let%snarkydef check
          ~(constraint_constants : Genesis_constants.Constraint_constants.t)
          shifted ~(epoch_ledger : Epoch_ledger.var) ~block_stake_winner
          ~global_slot ~seed =
        let open Snark_params.Tick in
        let%bind winner_addr =
          request_witness
            (Coda_base.Account.Index.Unpacked.typ
               ~ledger_depth:constraint_constants.ledger_depth)
            (As_prover.return Winner_address)
        in
        let%bind result, winner_account =
          get_vrf_evaluation ~constraint_constants shifted
            ~ledger:epoch_ledger.hash ~block_stake_winner
            ~message:{Message.global_slot; seed; delegator= winner_addr}
        in
        let my_stake = winner_account.balance in
        let%bind truncated_result = Output.Checked.truncate result in
        let%map satisifed =
          Threshold.Checked.is_satisfied ~my_stake
            ~total_stake:epoch_ledger.total_currency truncated_result
        in
        (satisifed, result, truncated_result, winner_account)
    end

    let eval = T.eval

    module Precomputed = struct
      let keypairs = Lazy.force Coda_base.Sample_keypairs.keypairs

      let genesis_winner = keypairs.(0)

      let handler :
             constraint_constants:Genesis_constants.Constraint_constants.t
          -> genesis_epoch_ledger:Coda_base.Ledger.t Lazy.t
          -> Snark_params.Tick.Handler.t =
       fun ~constraint_constants ~genesis_epoch_ledger ->
        let pk, sk = genesis_winner in
        let dummy_sparse_ledger =
          Coda_base.Sparse_ledger.of_ledger_subset_exn
            (Lazy.force genesis_epoch_ledger)
            [Coda_base.(Account_id.create pk Token_id.default)]
        in
        let empty_pending_coinbase =
          Coda_base.Pending_coinbase.create
            ~depth:constraint_constants.pending_coinbase_depth ()
          |> Or_error.ok_exn
        in
        let ledger_handler =
          unstage (Coda_base.Sparse_ledger.handler dummy_sparse_ledger)
        in
        let pending_coinbase_handler =
          unstage
            (Coda_base.Pending_coinbase.handler
               ~depth:constraint_constants.pending_coinbase_depth
               empty_pending_coinbase ~is_new_stack:true)
        in
        let handlers =
          Snarky_backendless.Request.Handler.(
            push
              (push fail (create_single pending_coinbase_handler))
              (create_single ledger_handler))
        in
        fun (With {request; respond}) ->
          match request with
          | Winner_address ->
              respond (Provide 0)
          | Winner_pk ->
              respond (Provide pk)
          | Private_key ->
              respond (Provide sk)
          | Public_key ->
              respond (Provide (Public_key.decompress_exn pk))
          | _ ->
              respond
                (Provide
                   (Snarky_backendless.Request.Handler.run handlers
                      ["Ledger Handler"; "Pending Coinbase Handler"]
                      request))
    end

    let check ~constraint_constants ~global_slot ~global_slot_since_genesis
        ~seed ~private_key ~public_key ~public_key_compressed ~total_stake
        ~logger ~epoch_snapshot =
      let open Message in
      let open Local_state in
      let open Snapshot in
      with_return (fun {return} ->
          Hashtbl.iteri
            ( Snapshot.delegators epoch_snapshot public_key_compressed
            |> Option.value ~default:(Core_kernel.Int.Table.create ()) )
            ~f:(fun ~key:delegator ~data:account ->
              let vrf_result =
                T.eval ~constraint_constants ~private_key
                  {global_slot; seed; delegator}
              in
              let truncated_vrf_result = Output.truncate vrf_result in
              [%log debug]
                "VRF result for delegator: $delegator, balance: $balance, \
                 amount: $amount, result: $result"
                ~metadata:
                  [ ( "delegator"
                    , `Int (Coda_base.Account.Index.to_int delegator) )
                  ; ( "delegator_pk"
                    , Public_key.Compressed.to_yojson account.public_key )
                  ; ("balance", `Int (Balance.to_int account.balance))
                  ; ("amount", `Int (Amount.to_int total_stake))
                  ; ( "result"
                    , `String
                        (* use sexp representation; int might be too small *)
                        ( Fold.string_bits truncated_vrf_result
                        |> Bignum_bigint.of_bit_fold_lsb
                        |> Bignum_bigint.sexp_of_t |> Sexp.to_string ) ) ] ;
              Coda_metrics.Counter.inc_one
                Coda_metrics.Consensus.vrf_evaluations ;
              if
                Threshold.is_satisfied ~my_stake:account.balance ~total_stake
                  truncated_vrf_result
              then
                return
                  (Some
                     ( { Block_data.stake_proof=
                           { private_key
                           ; public_key
                           ; delegator
                           ; delegator_pk= account.public_key
                           ; ledger=
                               Local_state.Snapshot.Ledger_snapshot
                               .ledger_subset
                                 [ Coda_base.(
                                     Account_id.create
                                       (Public_key.compress public_key)
                                       Token_id.default)
                                 ; Coda_base.(
                                     Account_id.create account.public_key
                                       Token_id.default) ]
                                 epoch_snapshot.ledger }
                       ; global_slot
                       ; global_slot_since_genesis
                       ; vrf_result }
                     , account.public_key )) ) ;
          None )
  end

  module Optional_state_hash = struct
    [%%versioned
    module Stable = struct
      module V1 = struct
        type t = Coda_base.State_hash.Stable.V1.t option
        [@@deriving sexp, compare, hash, to_yojson]

        let to_latest = Fn.id
      end
    end]
  end

  module Epoch_data = struct
    include Coda_base.Epoch_data

    module Make (Lock_checkpoint : sig
      type t [@@deriving sexp, compare, hash, to_yojson]

      val typ : (Coda_base.State_hash.var, t) Typ.t

      type graphql_type

      val graphql_type : unit -> ('ctx, graphql_type) Graphql_async.Schema.typ

      val resolve : t -> graphql_type

      val to_input :
        t -> (Snark_params.Tick.Field.t, bool) Random_oracle.Input.t

      val null : t
    end) =
    struct
      open Snark_params

      module Value = struct
        type t =
          ( Epoch_ledger.Value.t
          , Epoch_seed.t
          , Coda_base.State_hash.t
          , Lock_checkpoint.t
          , Length.t )
          Poly.t
        [@@deriving sexp, compare, hash, to_yojson]
      end

      let data_spec =
        let open Tick.Data_spec in
        [ Epoch_ledger.typ
        ; Epoch_seed.typ
        ; Coda_base.State_hash.typ
        ; Lock_checkpoint.typ
        ; Length.typ ]

      let typ : (var, Value.t) Typ.t =
        Typ.of_hlistable data_spec ~var_to_hlist:Poly.to_hlist
          ~var_of_hlist:Poly.of_hlist ~value_to_hlist:Poly.to_hlist
          ~value_of_hlist:Poly.of_hlist

      let graphql_type name =
        let open Graphql_async in
        let open Schema in
        obj name ~fields:(fun _ ->
            [ field "ledger"
                ~typ:(non_null @@ Epoch_ledger.graphql_type ())
                ~args:Arg.[]
                ~resolve:(fun _ {Poly.ledger; _} -> ledger)
            ; field "seed" ~typ:(non_null string)
                ~args:Arg.[]
                ~resolve:(fun _ {Poly.seed; _} ->
                  Epoch_seed.to_base58_check seed )
            ; field "startCheckpoint" ~typ:(non_null string)
                ~args:Arg.[]
                ~resolve:(fun _ {Poly.start_checkpoint; _} ->
                  Coda_base.State_hash.to_base58_check start_checkpoint )
            ; field "lockCheckpoint"
                ~typ:(Lock_checkpoint.graphql_type ())
                ~args:Arg.[]
                ~resolve:(fun _ {Poly.lock_checkpoint; _} ->
                  Lock_checkpoint.resolve lock_checkpoint )
            ; field "epochLength"
                ~typ:(non_null @@ Graphql_base_types.uint32 ())
                ~args:Arg.[]
                ~resolve:(fun _ {Poly.epoch_length; _} ->
                  Coda_numbers.Length.to_uint32 epoch_length ) ] )

      let to_input
          ({ledger; seed; start_checkpoint; lock_checkpoint; epoch_length} :
            Value.t) =
        let input =
          { Random_oracle.Input.field_elements=
              [|(seed :> Tick.Field.t); (start_checkpoint :> Tick.Field.t)|]
          ; bitstrings= [|Length.Bits.to_bits epoch_length|] }
        in
        List.reduce_exn ~f:Random_oracle.Input.append
          [ input
          ; Epoch_ledger.to_input ledger
          ; Lock_checkpoint.to_input lock_checkpoint ]

      let var_to_input
          ({ledger; seed; start_checkpoint; lock_checkpoint; epoch_length} :
            var) =
        let open Tick in
        let%map epoch_length = Length.Checked.to_bits epoch_length in
        let open Random_oracle.Input in
        let input =
          { field_elements=
              [| Epoch_seed.var_to_hash_packed seed
               ; Coda_base.State_hash.var_to_hash_packed start_checkpoint |]
          ; bitstrings= [|Bitstring.Lsb_first.to_list epoch_length|] }
        in
        List.reduce_exn ~f:Random_oracle.Input.append
          [ input
          ; Epoch_ledger.var_to_input ledger
          ; field (Coda_base.State_hash.var_to_hash_packed lock_checkpoint) ]

      let genesis ~(genesis_epoch_data : Genesis_epoch_data.Data.t) =
        { Poly.ledger=
            Epoch_ledger.genesis ~ledger:genesis_epoch_data.ledger
            (* TODO: epoch_seed needs to be non-determinable by o1-labs before mainnet launch *)
        ; seed= genesis_epoch_data.seed
        ; start_checkpoint= Coda_base.State_hash.(of_hash zero)
        ; lock_checkpoint= Lock_checkpoint.null
        ; epoch_length= Length.of_int 1 }
    end

    module T = struct
      include Coda_base.State_hash

      let to_input (t : t) = Random_oracle.Input.field (t :> Tick.Field.t)

      let null = Coda_base.State_hash.(of_hash zero)

      open Graphql_async
      open Schema

      type graphql_type = string

      let graphql_type () = non_null string

      let resolve = to_base58_check
    end

    module Staking = Make (T)
    module Next = Make (T)

    (* stable-versioned types are disallowed as functor application results
       we create them outside the results, and make sure they match the corresponding non-versioned types
    *)

    module Staking_value_versioned = struct
      module Value = struct
        module Lock_checkpoint = Coda_base.State_hash

        [%%versioned
        module Stable = struct
          module V1 = struct
            type t =
              ( Epoch_ledger.Value.Stable.V1.t
              , Epoch_seed.Stable.V1.t
              , Coda_base.State_hash.Stable.V1.t
              , Lock_checkpoint.Stable.V1.t
              , Length.Stable.V1.t )
              Poly.Stable.V1.t
            [@@deriving sexp, compare, eq, hash, yojson]

            let to_latest = Fn.id
          end
        end]

        type _unused = unit constraint Stable.Latest.t = Staking.Value.t
      end
    end

    module Next_value_versioned = struct
      module Value = struct
        module Lock_checkpoint = Coda_base.State_hash

        [%%versioned
        module Stable = struct
          module V1 = struct
            type t =
              ( Epoch_ledger.Value.Stable.V1.t
              , Epoch_seed.Stable.V1.t
              , Coda_base.State_hash.Stable.V1.t
              , Lock_checkpoint.Stable.V1.t
              , Length.Stable.V1.t )
              Poly.Stable.V1.t
            [@@deriving sexp, compare, eq, hash, yojson]

            let to_latest = Fn.id
          end
        end]

        type _unused = unit constraint Stable.Latest.t = Next.Value.t
      end
    end

    let next_to_staking (next : Next.Value.t) : Staking.Value.t = next

    let update_pair
        ((staking_data, next_data) : Staking.Value.t * Next.Value.t)
        epoch_count ~prev_epoch ~next_epoch ~next_slot
        ~prev_protocol_state_hash ~producer_vrf_result ~snarked_ledger_hash
        ~genesis_ledger_hash ~total_currency ~(constants : Constants.t) =
      let next_staking_ledger =
        (*If snarked ledger hash is still the genesis ledger hash then the epoch ledger should continue to be `next_data.ledger`. This is because the epoch ledgers at genesis can be different from the genesis ledger*)
        if
          Coda_base.Frozen_ledger_hash.equal snarked_ledger_hash
            genesis_ledger_hash
        then next_data.ledger
        else {Epoch_ledger.Poly.hash= snarked_ledger_hash; total_currency}
      in
      let staking_data', next_data', epoch_count' =
        if next_epoch > prev_epoch then
          ( next_to_staking next_data
          , { Poly.seed= next_data.seed
            ; ledger= next_staking_ledger
            ; start_checkpoint=
                prev_protocol_state_hash
                (* TODO: We need to make sure issue #2328 is properly addressed. *)
            ; lock_checkpoint= Coda_base.State_hash.(of_hash zero)
            ; epoch_length= Length.of_int 1 }
          , Length.succ epoch_count )
        else (
          assert (Epoch.equal next_epoch prev_epoch) ;
          ( staking_data
          , Poly.
              {next_data with epoch_length= Length.succ next_data.epoch_length}
          , epoch_count ) )
      in
      let curr_seed, curr_lock_checkpoint =
        if Slot.in_seed_update_range next_slot ~constants then
          ( Epoch_seed.update next_data'.seed producer_vrf_result
          , prev_protocol_state_hash )
        else (next_data'.seed, next_data'.lock_checkpoint)
      in
      let next_data'' =
        Poly.
          { next_data' with
            seed= curr_seed
          ; lock_checkpoint= curr_lock_checkpoint }
      in
      (staking_data', next_data'', epoch_count')
  end

  module Consensus_transition = struct
    include Coda_numbers.Global_slot
    module Value = Coda_numbers.Global_slot

    type var = Checked.t

    let genesis = zero
  end

  module Consensus_time = struct
    include Global_slot

    let to_string_hum = time_hum

    (* externally, we are only interested in when the slot starts *)
    let to_time ~(constants : Constants.t) t = start_time ~constants t

    (* create dummy block to split map on *)
    let get_old ~constants (t : Global_slot.t) : Global_slot.t =
      let ( `Acceptable_network_delay _
          , `Gc_width _
          , `Gc_width_epoch gc_width_epoch
          , `Gc_width_slot gc_width_slot
          , `Gc_interval _ ) =
        Constants.gc_parameters constants
      in
      let gs = of_epoch_and_slot ~constants (gc_width_epoch, gc_width_slot) in
      if Global_slot.(t < gs) then
        (* block not beyond gc_width *)
        Global_slot.zero ~constants
      else
        (* subtract epoch, slot components of gc_width *)
        Global_slot.diff ~constants t (gc_width_epoch, gc_width_slot)

    let to_uint32 t = Global_slot.slot_number t

    let to_global_slot = slot_number
  end

  [%%if
  false]

  module Min_window_density = struct
    (* Three cases for updating the lengths of sub_windows
       - same sub_window, then add 1 to the sub_window_densities
       - passed a few sub_windows, but didn't skip a window, then
         assign 0 to all the skipped sub_window, then mark next_sub_window_length to be 1
       - skipped more than a window, set every sub_windows to be 0 and mark next_sub_window_length to be 1
    *)

    let update_min_window_density ~constants ~prev_global_slot
        ~next_global_slot ~prev_sub_window_densities ~prev_min_window_density =
      let prev_global_sub_window =
        Global_sub_window.of_global_slot ~constants prev_global_slot
      in
      let next_global_sub_window =
        Global_sub_window.of_global_slot ~constants next_global_slot
      in
      let prev_relative_sub_window =
        Global_sub_window.sub_window ~constants prev_global_sub_window
      in
      let next_relative_sub_window =
        Global_sub_window.sub_window ~constants next_global_sub_window
      in
      let same_sub_window =
        Global_sub_window.equal prev_global_sub_window next_global_sub_window
      in
      let same_window =
        Global_sub_window.(
          add prev_global_sub_window
            (constant constants.sub_windows_per_window)
          >= next_global_sub_window)
      in
      let new_sub_window_densities =
        List.mapi prev_sub_window_densities ~f:(fun i length ->
            let gt_prev_sub_window =
              Sub_window.(of_int i > prev_relative_sub_window)
            in
            let lt_next_sub_window =
              Sub_window.(of_int i < next_relative_sub_window)
            in
            let within_range =
              if prev_relative_sub_window < next_relative_sub_window then
                gt_prev_sub_window && lt_next_sub_window
              else gt_prev_sub_window || lt_next_sub_window
            in
            if same_sub_window then length
            else if same_window && not within_range then length
            else Length.zero )
      in
      let new_window_length =
        List.fold new_sub_window_densities ~init:Length.zero ~f:Length.add
      in
      let min_window_density =
        if same_sub_window then prev_min_window_density
        else Length.min new_window_length prev_min_window_density
      in
      let sub_window_densities =
        List.mapi new_sub_window_densities ~f:(fun i length ->
            let is_next_sub_window =
              Sub_window.(of_int i = next_relative_sub_window)
            in
            if is_next_sub_window then
              if same_sub_window then Length.(succ length)
              else Length.(succ zero)
            else length )
      in
      (min_window_density, sub_window_densities)

    module Checked = struct
      open Tick.Checked
      open Tick.Checked.Let_syntax

      let%snarkydef update_min_window_density ~(constants : Constants.var)
          ~prev_global_slot ~next_global_slot ~prev_sub_window_densities
          ~prev_min_window_density =
        let open Tick in
        let open Tick.Checked.Let_syntax in
        let%bind prev_global_sub_window =
          Global_sub_window.Checked.of_global_slot ~constants prev_global_slot
        in
        let%bind next_global_sub_window =
          Global_sub_window.Checked.of_global_slot ~constants next_global_slot
        in
        let%bind prev_relative_sub_window =
          Global_sub_window.Checked.sub_window ~constants
            prev_global_sub_window
        in
        let%bind next_relative_sub_window =
          Global_sub_window.Checked.sub_window ~constants
            next_global_sub_window
        in
        let%bind same_sub_window =
          Global_sub_window.Checked.equal prev_global_sub_window
            next_global_sub_window
        in
        let%bind same_window =
          Global_sub_window.Checked.(
            add prev_global_sub_window constants.sub_windows_per_window
            >= next_global_sub_window)
        in
        let if_ cond ~then_ ~else_ =
          let%bind cond = cond and then_ = then_ and else_ = else_ in
          Length.Checked.if_ cond ~then_ ~else_
        in
        let%bind new_sub_window_densities =
          Checked.List.mapi prev_sub_window_densities ~f:(fun i length ->
              let%bind gt_prev_sub_window =
                Sub_window.Checked.(
                  constant (UInt32.of_int i) > prev_relative_sub_window)
              in
              let%bind lt_next_sub_window =
                Sub_window.Checked.(
                  constant (UInt32.of_int i) < next_relative_sub_window)
              in
              let%bind within_range =
                Sub_window.Checked.(
                  let if_ cond ~then_ ~else_ =
                    let%bind cond = cond and then_ = then_ and else_ = else_ in
                    Boolean.if_ cond ~then_ ~else_
                  in
                  if_
                    (prev_relative_sub_window < next_relative_sub_window)
                    ~then_:Boolean.(gt_prev_sub_window && lt_next_sub_window)
                    ~else_:Boolean.(gt_prev_sub_window || lt_next_sub_window))
              in
              if_
                (Checked.return same_sub_window)
                ~then_:(Checked.return length)
                ~else_:
                  (if_
                     Boolean.(same_window && not within_range)
                     ~then_:(Checked.return length)
                     ~else_:(Checked.return Length.Checked.zero)) )
        in
        let%bind new_window_length =
          Checked.List.fold new_sub_window_densities ~init:Length.Checked.zero
            ~f:Length.Checked.add
        in
        let%bind min_window_density =
          if_
            (Checked.return same_sub_window)
            ~then_:(Checked.return prev_min_window_density)
            ~else_:
              (Length.Checked.min new_window_length prev_min_window_density)
        in
        let%bind sub_window_densities =
          Checked.List.mapi new_sub_window_densities ~f:(fun i length ->
              let%bind is_next_sub_window =
                Sub_window.Checked.(
                  constant (UInt32.of_int i) = next_relative_sub_window)
              in
              if_
                (Checked.return is_next_sub_window)
                ~then_:
                  (if_
                     (Checked.return same_sub_window)
                     ~then_:Length.Checked.(succ length)
                     ~else_:Length.Checked.(succ zero))
                ~else_:(Checked.return length) )
        in
        return (min_window_density, sub_window_densities)
    end

    let%test_module "Min window length tests" =
      ( module struct
        (* This is the reference implementation, which is much more readable than
           the actual implementation. The reason this one is not implemented is because
           array-indexing is not supported in Snarky. We could use list-indexing, but it
           takes O(n) instead of O(1).
        *)

        let update_min_window_density_reference_implementation ~constants
            ~prev_global_slot ~next_global_slot ~prev_sub_window_densities
            ~prev_min_window_density =
          let prev_global_sub_window =
            Global_sub_window.of_global_slot ~constants prev_global_slot
          in
          let next_global_sub_window =
            Global_sub_window.of_global_slot ~constants next_global_slot
          in
          let sub_window_diff =
            UInt32.(
              to_int
              @@ min (succ constants.sub_windows_per_window)
              @@ Global_sub_window.sub next_global_sub_window
                   prev_global_sub_window)
          in
          let n = Array.length prev_sub_window_densities in
          let new_sub_window_densities =
            Array.init n ~f:(fun i ->
                if i + sub_window_diff < n then
                  prev_sub_window_densities.(i + sub_window_diff)
                else Length.zero )
          in
          let new_window_length =
            Array.fold new_sub_window_densities ~init:Length.zero ~f:Length.add
          in
          let min_window_density =
            if sub_window_diff = 0 then prev_min_window_density
            else Length.min new_window_length prev_min_window_density
          in
          new_sub_window_densities.(n - 1)
          <- Length.succ new_sub_window_densities.(n - 1) ;
          (min_window_density, new_sub_window_densities)

        let constants = Constants.for_unit_tests

        (* converting the input for actual implementation to the input required by the
           reference implementation *)
        let actual_to_reference ~prev_global_slot ~prev_sub_window_densities =
          let prev_global_sub_window =
            Global_sub_window.of_global_slot ~constants prev_global_slot
          in
          let prev_relative_sub_window =
            Sub_window.to_int
            @@ Global_sub_window.sub_window ~constants prev_global_sub_window
          in
          List.to_array
          @@ List.drop prev_sub_window_densities prev_relative_sub_window
          @ List.take prev_sub_window_densities prev_relative_sub_window
          @ [List.nth_exn prev_sub_window_densities prev_relative_sub_window]

        (* slot_diff are generated in such a way so that we can test different cases
           in the update function, I use a weighted union to generate it.
           weight | range of the slot diff
           1      | [0*slots_per_sub_window, 1*slots_per_sub_window)
           1/4    | [1*slots_per_sub_window, 2*slots_per_sub_window)
           1/9    | [2*slots_per_sub_window, 3*slots_per_sub_window)
           ...
           1/n^2  | [n*slots_per_sub_window, (n+1)*slots_per_sub_window)
        *)
        let gen_slot_diff =
          let open Quickcheck.Generator in
          let to_int = Length.to_int in
          Quickcheck.Generator.weighted_union
          @@ List.init
               (2 * to_int constants.sub_windows_per_window)
               ~f:(fun i ->
                 ( 1.0 /. (Float.of_int (i + 1) ** 2.)
                 , Core.Int.gen_incl
                     (i * to_int constants.slots_per_sub_window)
                     ((i + 1) * to_int constants.slots_per_sub_window) ) )

        let num_global_slots_to_test = 1

        (* generate an initial global_slot and a list of successive global_slot following
           the initial slot. The length of the list is fixed because this same list would
           also passed into a snarky computation, and the *Typ* of the list requires a
           fixed length. *)
        let gen_global_slots :
            (Global_slot.t * Global_slot.t list) Quickcheck.Generator.t =
          let open Quickcheck.Generator in
          let open Quickcheck.Generator.Let_syntax in
          let module GS = Coda_numbers.Global_slot in
          let%bind prev_global_slot = small_positive_int in
          let%bind slot_diffs =
            Core.List.gen_with_length num_global_slots_to_test gen_slot_diff
          in
          let _, global_slots =
            List.fold slot_diffs ~init:(prev_global_slot, [])
              ~f:(fun (prev_global_slot, acc) slot_diff ->
                let next_global_slot = prev_global_slot + slot_diff in
                (next_global_slot, next_global_slot :: acc) )
          in
          return
            ( Global_slot.of_slot_number ~constants (GS.of_int prev_global_slot)
            , List.map global_slots ~f:(fun s ->
                  Global_slot.of_slot_number ~constants (GS.of_int s) )
              |> List.rev )

        let gen_length =
          Quickcheck.Generator.union
          @@ List.init (Length.to_int constants.slots_per_sub_window)
               ~f:(fun n -> Quickcheck.Generator.return @@ Length.of_int n)

        let gen_min_window_density =
          let open Quickcheck.Generator in
          let open Quickcheck.Generator.Let_syntax in
          let%bind prev_sub_window_densities =
            list_with_length
              (Length.to_int constants.sub_windows_per_window)
              gen_length
          in
          let min_window_density =
            let initial xs = List.(rev (tl_exn (rev xs))) in
            List.fold
              (initial prev_sub_window_densities)
              ~init:Length.zero ~f:Length.add
          in
          return (min_window_density, prev_sub_window_densities)

        let gen =
          Quickcheck.Generator.tuple2 gen_global_slots gen_min_window_density

        let update_several_times ~f ~prev_global_slot ~next_global_slots
            ~prev_sub_window_densities ~prev_min_window_density ~constants =
          List.fold next_global_slots
            ~init:
              ( prev_global_slot
              , prev_sub_window_densities
              , prev_min_window_density )
            ~f:(fun ( prev_global_slot
                    , prev_sub_window_densities
                    , prev_min_window_density )
               next_global_slot
               ->
              let min_window_density, sub_window_densities =
                f ~constants ~prev_global_slot ~next_global_slot
                  ~prev_sub_window_densities ~prev_min_window_density
              in
              (next_global_slot, sub_window_densities, min_window_density) )

        let update_several_times_checked ~f ~prev_global_slot
            ~next_global_slots ~prev_sub_window_densities
            ~prev_min_window_density ~constants =
          let open Tick.Checked in
          let open Tick.Checked.Let_syntax in
          List.fold next_global_slots
            ~init:
              ( prev_global_slot
              , prev_sub_window_densities
              , prev_min_window_density )
            ~f:(fun ( prev_global_slot
                    , prev_sub_window_densities
                    , prev_min_window_density )
               next_global_slot
               ->
              let%bind min_window_density, sub_window_densities =
                f ~constants ~prev_global_slot ~next_global_slot
                  ~prev_sub_window_densities ~prev_min_window_density
              in
              return
                (next_global_slot, sub_window_densities, min_window_density) )

        let%test_unit "the actual implementation is equivalent to the \
                       reference implementation" =
          Quickcheck.test ~trials:100 gen
            ~f:(fun ( ((prev_global_slot : Global_slot.t), next_global_slots)
                    , (prev_min_window_density, prev_sub_window_densities) )
               ->
              let _, _, min_window_density1 =
                update_several_times ~f:update_min_window_density
                  ~prev_global_slot ~next_global_slots
                  ~prev_sub_window_densities ~prev_min_window_density
                  ~constants
              in
              let _, _, min_window_density2 =
                update_several_times
                  ~f:update_min_window_density_reference_implementation
                  ~prev_global_slot ~next_global_slots
                  ~prev_sub_window_densities:
                    (actual_to_reference ~prev_global_slot
                       ~prev_sub_window_densities)
                  ~prev_min_window_density ~constants
              in
              assert (Length.(equal min_window_density1 min_window_density2))
          )

        let%test_unit "Inside snark computation is equivalent to outside \
                       snark computation" =
          Quickcheck.test ~trials:100 gen
            ~f:(fun (slots, min_window_densities) ->
              Test_util.test_equal
                (Typ.tuple3
                   (Typ.tuple2 Global_slot.typ
                      (Typ.list ~length:num_global_slots_to_test
                         Global_slot.typ))
                   (Typ.tuple2 Length.typ
                      (Typ.list
                         ~length:
                           (Length.to_int constants.sub_windows_per_window)
                         Length.typ))
                   Constants.typ)
                (Typ.tuple3 Global_slot.typ
                   (Typ.list
                      ~length:(Length.to_int constants.sub_windows_per_window)
                      Length.typ)
                   Length.typ)
                (fun ( (prev_global_slot, next_global_slots)
                     , (prev_min_window_density, prev_sub_window_densities)
                     , constants ) ->
                  update_several_times_checked
                    ~f:Checked.update_min_window_density ~prev_global_slot
                    ~next_global_slots ~prev_sub_window_densities
                    ~prev_min_window_density ~constants )
                (fun ( (prev_global_slot, next_global_slots)
                     , (prev_min_window_density, prev_sub_window_densities)
                     , constants ) ->
                  update_several_times ~f:update_min_window_density
                    ~prev_global_slot ~next_global_slots
                    ~prev_sub_window_densities ~prev_min_window_density
                    ~constants )
                (slots, min_window_densities, constants) )
      end )
  end

  [%%else]

  module Min_window_density = struct
    let update_min_window_density ~constants:_ ~prev_global_slot:_
        ~next_global_slot:_ ~prev_sub_window_densities ~prev_min_window_density
        =
      (prev_min_window_density, prev_sub_window_densities)

    module Checked = struct
      let update_min_window_density ~constants:_ ~prev_global_slot:_
          ~next_global_slot:_ ~prev_sub_window_densities
          ~prev_min_window_density =
        Tick.Checked.return (prev_min_window_density, prev_sub_window_densities)
    end
  end

  [%%endif]

  (* We have a list of state hashes. When we extend the blockchain,
     we see if the **previous** state should be saved as a checkpoint.
     This is because we have convenient access to the entire previous
     protocol state hash.

     We divide the slots of an epoch into "checkpoint windows": chunks of
     size [checkpoint_window_size]. The goal is to record the first block
     in a given window as a check-point if there are any blocks in that
     window, and zero checkpoints if the window was empty.

     To that end, we store in each state a bit [checkpoint_window_filled] which
     is true iff there has already been a state in the history of the given state
     which is in the same checkpoint window as the given state.
  *)
  module Consensus_state = struct
    module Poly = struct
      [%%versioned
      module Stable = struct
        module V1 = struct
          type ( 'length
               , 'vrf_output
               , 'amount
               , 'global_slot
               , 'global_slot_since_genesis
               , 'staking_epoch_data
               , 'next_epoch_data
               , 'bool
               , 'pk )
               t =
            { blockchain_length: 'length
            ; epoch_count: 'length
            ; min_window_density: 'length
            ; sub_window_densities: 'length list
            ; last_vrf_output: 'vrf_output
            ; total_currency: 'amount
            ; curr_global_slot: 'global_slot
            ; global_slot_since_genesis: 'global_slot_since_genesis
            ; staking_epoch_data: 'staking_epoch_data
            ; next_epoch_data: 'next_epoch_data
            ; has_ancestor_in_same_checkpoint_window: 'bool
            ; block_stake_winner: 'pk }
          [@@deriving sexp, eq, compare, hash, yojson, fields, hlist]
        end
      end]
    end

    module Value = struct
      [%%versioned
      module Stable = struct
        module V1 = struct
          type t =
            ( Length.Stable.V1.t
            , Vrf.Output.Truncated.Stable.V1.t
            , Amount.Stable.V1.t
            , Global_slot.Stable.V1.t
            , Coda_numbers.Global_slot.Stable.V1.t
            , Epoch_data.Staking_value_versioned.Value.Stable.V1.t
            , Epoch_data.Next_value_versioned.Value.Stable.V1.t
            , bool
            , Public_key.Compressed.Stable.V1.t )
            Poly.Stable.V1.t
          [@@deriving sexp, eq, compare, hash, yojson]

          let to_latest = Fn.id
        end
      end]

      module For_tests = struct
        let with_global_slot_since_genesis (state : t) slot_number =
          let global_slot_since_genesis : Coda_numbers.Global_slot.t =
            slot_number
          in
          {state with global_slot_since_genesis}
      end
    end

    open Snark_params.Tick

    type var =
      ( Length.Checked.t
      , Vrf.Output.Truncated.var
      , Amount.var
      , Global_slot.Checked.t
      , Coda_numbers.Global_slot.Checked.t
      , Epoch_data.var
      , Epoch_data.var
      , Boolean.var
      , Public_key.Compressed.var )
      Poly.t

    let data_spec
        ~(constraint_constants : Genesis_constants.Constraint_constants.t) =
      let open Snark_params.Tick.Data_spec in
      let sub_windows_per_window =
        constraint_constants.sub_windows_per_window
      in
      [ Length.typ
      ; Length.typ
      ; Length.typ
      ; Typ.list ~length:sub_windows_per_window Length.typ
      ; Vrf.Output.Truncated.typ
      ; Amount.typ
      ; Global_slot.typ
      ; Coda_numbers.Global_slot.typ
      ; Epoch_data.Staking.typ
      ; Epoch_data.Next.typ
      ; Boolean.typ
      ; Public_key.Compressed.typ ]

    let typ ~constraint_constants : (var, Value.t) Typ.t =
      Snark_params.Tick.Typ.of_hlistable
        (data_spec ~constraint_constants)
        ~var_to_hlist:Poly.to_hlist ~var_of_hlist:Poly.of_hlist
        ~value_to_hlist:Poly.to_hlist ~value_of_hlist:Poly.of_hlist

    let to_input
        ({ Poly.blockchain_length
         ; epoch_count
         ; min_window_density
         ; sub_window_densities
         ; last_vrf_output
         ; total_currency
         ; curr_global_slot
         ; global_slot_since_genesis
         ; staking_epoch_data
         ; next_epoch_data
         ; has_ancestor_in_same_checkpoint_window
         ; block_stake_winner } :
          Value.t) =
      let input =
        { Random_oracle.Input.bitstrings=
            [| Length.Bits.to_bits blockchain_length
             ; Length.Bits.to_bits epoch_count
             ; Length.Bits.to_bits min_window_density
             ; List.concat_map ~f:Length.Bits.to_bits sub_window_densities
             ; Vrf.Output.Truncated.to_bits last_vrf_output
             ; Amount.to_bits total_currency
             ; Global_slot.to_bits curr_global_slot
             ; Coda_numbers.Global_slot.to_bits global_slot_since_genesis
             ; [has_ancestor_in_same_checkpoint_window] |]
        ; field_elements= [||] }
      in
      List.reduce_exn ~f:Random_oracle.Input.append
        [ input
        ; Epoch_data.Staking.to_input staking_epoch_data
        ; Epoch_data.Next.to_input next_epoch_data
        ; Public_key.Compressed.to_input block_stake_winner ]

    let var_to_input
        ({ Poly.blockchain_length
         ; epoch_count
         ; min_window_density
         ; sub_window_densities
         ; last_vrf_output
         ; total_currency
         ; curr_global_slot
         ; global_slot_since_genesis
         ; staking_epoch_data
         ; next_epoch_data
         ; has_ancestor_in_same_checkpoint_window
         ; block_stake_winner } :
          var) =
      let open Tick.Checked.Let_syntax in
      let%map input =
        let bs = Bitstring.Lsb_first.to_list in
        let up k x = k x >>| Bitstring.Lsb_first.to_list in
        let length = up Length.Checked.to_bits in
        let%map blockchain_length = length blockchain_length
        and epoch_count = length epoch_count
        and min_window_density = length min_window_density
        and curr_global_slot = up Global_slot.Checked.to_bits curr_global_slot
        and global_slot_since_genesis =
          up Coda_numbers.Global_slot.Checked.to_bits global_slot_since_genesis
        and sub_window_densities =
          Checked.List.fold sub_window_densities ~init:[] ~f:(fun acc l ->
              let%map res = length l in
              List.append acc res )
        in
        { Random_oracle.Input.bitstrings=
            [| blockchain_length
             ; epoch_count
             ; min_window_density
             ; sub_window_densities
             ; Array.to_list last_vrf_output
             ; bs (Amount.var_to_bits total_currency)
             ; curr_global_slot
             ; global_slot_since_genesis
             ; [has_ancestor_in_same_checkpoint_window] |]
        ; field_elements= [||] }
      and staking_epoch_data =
        Epoch_data.Staking.var_to_input staking_epoch_data
      and next_epoch_data = Epoch_data.Next.var_to_input next_epoch_data in
      let block_stake_winner =
        Public_key.Compressed.Checked.to_input block_stake_winner
      in
      List.reduce_exn ~f:Random_oracle.Input.append
        [input; staking_epoch_data; next_epoch_data; block_stake_winner]

    let global_slot {Poly.curr_global_slot; _} = curr_global_slot

    let checkpoint_window ~(constants : Constants.t) (slot : Global_slot.t) =
      UInt32.Infix.(
        Global_slot.slot_number slot
        / constants.checkpoint_window_size_in_slots)

    let same_checkpoint_window_unchecked ~constants slot1 slot2 =
      checkpoint_window slot1 ~constants = checkpoint_window slot2 ~constants

    let update ~(constants : Constants.t) ~(previous_consensus_state : Value.t)
        ~(consensus_transition : Consensus_transition.t)
        ~(previous_protocol_state_hash : Coda_base.State_hash.t)
        ~(supply_increase : Currency.Amount.t)
        ~(snarked_ledger_hash : Coda_base.Frozen_ledger_hash.t)
        ~(genesis_ledger_hash : Coda_base.Frozen_ledger_hash.t)
        ~(producer_vrf_result : Random_oracle.Digest.t)
        ~(block_stake_winner : Public_key.Compressed.t) : Value.t Or_error.t =
      let open Or_error.Let_syntax in
      let prev_epoch, prev_slot =
        Global_slot.to_epoch_and_slot previous_consensus_state.curr_global_slot
      in
      let next_global_slot =
        Global_slot.of_slot_number consensus_transition ~constants
      in
      let next_epoch, next_slot =
        Global_slot.to_epoch_and_slot next_global_slot
      in
      let%bind slot_diff =
        Global_slot.(
          next_global_slot - previous_consensus_state.curr_global_slot)
        |> Option.value_map
             ~default:
               (Or_error.errorf
                  !"Next global slot %{sexp: Global_slot.t} smaller than \
                    current global slot %{sexp: Global_slot.t}"
                  next_global_slot previous_consensus_state.curr_global_slot)
             ~f:(fun diff -> Ok diff)
      in
      let%map total_currency =
        Amount.add previous_consensus_state.total_currency supply_increase
        |> Option.map ~f:Or_error.return
        |> Option.value
             ~default:(Or_error.error_string "Failed to add total_currency")
      and () =
        if
          Consensus_transition.(
            equal consensus_transition Consensus_transition.genesis)
          || Global_slot.(
               previous_consensus_state.curr_global_slot < next_global_slot)
        then Ok ()
        else
          Or_error.errorf
            !"(epoch, slot) did not increase. prev=%{sexp:Epoch.t * Slot.t}, \
              next=%{sexp:Epoch.t * Slot.t}"
            (prev_epoch, prev_slot) (next_epoch, next_slot)
      in
      let staking_epoch_data, next_epoch_data, epoch_count =
        Epoch_data.update_pair ~constants
          ( previous_consensus_state.staking_epoch_data
          , previous_consensus_state.next_epoch_data )
          previous_consensus_state.epoch_count ~prev_epoch ~next_epoch
          ~next_slot ~prev_protocol_state_hash:previous_protocol_state_hash
          ~producer_vrf_result ~snarked_ledger_hash ~genesis_ledger_hash
          ~total_currency
      in
      let min_window_density, sub_window_densities =
        Min_window_density.update_min_window_density ~constants
          ~prev_global_slot:previous_consensus_state.curr_global_slot
          ~next_global_slot
          ~prev_sub_window_densities:
            previous_consensus_state.sub_window_densities
          ~prev_min_window_density:previous_consensus_state.min_window_density
      in
      { Poly.blockchain_length=
          Length.succ previous_consensus_state.blockchain_length
      ; epoch_count
      ; min_window_density
      ; sub_window_densities
      ; last_vrf_output= Vrf.Output.truncate producer_vrf_result
      ; total_currency
      ; curr_global_slot= next_global_slot
      ; global_slot_since_genesis=
          Coda_numbers.Global_slot.add
            previous_consensus_state.global_slot_since_genesis slot_diff
      ; staking_epoch_data
      ; next_epoch_data
      ; has_ancestor_in_same_checkpoint_window=
          same_checkpoint_window_unchecked ~constants
            (Global_slot.create ~constants ~epoch:prev_epoch ~slot:prev_slot)
            (Global_slot.create ~constants ~epoch:next_epoch ~slot:next_slot)
      ; block_stake_winner }

    let same_checkpoint_window ~(constants : Constants.var)
        ~prev:(slot1 : Global_slot.Checked.t)
        ~next:(slot2 : Global_slot.Checked.t) =
      let open Snarky_integer in
      let open Run in
      let module Slot = Coda_numbers.Global_slot in
      let slot1 = Slot.Checked.to_integer (Global_slot.slot_number slot1) in
      let checkpoint_window_size_in_slots =
        Length.Checked.to_integer constants.checkpoint_window_size_in_slots
      in
      let _q1, r1 = Integer.div_mod ~m slot1 checkpoint_window_size_in_slots in
      let next_window_start =
        Field.(
          Integer.to_field slot1 - Integer.to_field r1
          + Integer.to_field checkpoint_window_size_in_slots)
      in
      (Field.compare ~bit_length:Slot.length_in_bits
         ( Global_slot.slot_number slot2
         |> Slot.Checked.to_integer |> Integer.to_field )
         next_window_start)
        .less

    let same_checkpoint_window ~constants ~prev ~next =
      make_checked (fun () -> same_checkpoint_window ~constants ~prev ~next)

    let negative_one ~genesis_ledger
        ~(genesis_epoch_data : Genesis_epoch_data.t) ~(constants : Constants.t)
        ~(constraint_constants : Genesis_constants.Constraint_constants.t) =
      let max_sub_window_density = constants.slots_per_sub_window in
      let max_window_density = constants.slots_per_window in
      let blockchain_length, global_slot_since_genesis =
        match constraint_constants.fork with
        | None ->
            (Length.zero, Coda_numbers.Global_slot.zero)
        | Some {previous_length; previous_global_slot; _} ->
            (*Note: global_slot_since_genesis at fork point is the same as global_slot_since_genesis in the new genesis. This value is used to check transaction validity and existence of locked tokens.
            For reviewers, should this be incremented by 1 because it's technically a new block? we don't really know how many slots passed since the fork point*)
            (previous_length, previous_global_slot)
      in
      let default_epoch_data =
        Genesis_epoch_data.Data.
          {ledger= genesis_ledger; seed= Epoch_seed.initial}
      in
      let genesis_epoch_data_staking, genesis_epoch_data_next =
        Option.value_map genesis_epoch_data
          ~default:(default_epoch_data, default_epoch_data) ~f:(fun data ->
            (data.staking, Option.value ~default:data.staking data.next) )
      in
      { Poly.blockchain_length
      ; epoch_count= Length.zero
      ; min_window_density= max_window_density
      ; sub_window_densities=
          Length.zero
          :: List.init
               (Length.to_int constants.sub_windows_per_window - 1)
               ~f:(Fn.const max_sub_window_density)
      ; last_vrf_output= Vrf.Output.Truncated.dummy
      ; total_currency= genesis_ledger_total_currency ~ledger:genesis_ledger
      ; curr_global_slot= Global_slot.zero ~constants
      ; global_slot_since_genesis
      ; staking_epoch_data=
          Epoch_data.Staking.genesis
            ~genesis_epoch_data:genesis_epoch_data_staking
      ; next_epoch_data=
          Epoch_data.Next.genesis ~genesis_epoch_data:genesis_epoch_data_next
      ; has_ancestor_in_same_checkpoint_window= false
      ; block_stake_winner= fst Vrf.Precomputed.genesis_winner }

    let create_genesis_from_transition ~negative_one_protocol_state_hash
        ~consensus_transition ~genesis_ledger
        ~(genesis_epoch_data : Genesis_epoch_data.t) ~constraint_constants
        ~constants : Value.t =
      let staking_seed =
        Option.value_map genesis_epoch_data ~default:Epoch_seed.initial
          ~f:(fun data -> data.staking.seed)
      in
      let producer_vrf_result =
        let _, sk = Vrf.Precomputed.genesis_winner in
        Vrf.eval ~constraint_constants ~private_key:sk
          { Vrf.Message.global_slot= consensus_transition
          ; seed= staking_seed
          ; delegator= 0 }
      in
      let snarked_ledger_hash =
        Lazy.force genesis_ledger |> Coda_base.Ledger.merkle_root
        |> Coda_base.Frozen_ledger_hash.of_ledger_hash
      in
      Or_error.ok_exn
        (update ~constants ~producer_vrf_result
           ~previous_consensus_state:
             (negative_one ~genesis_ledger ~genesis_epoch_data ~constants
                ~constraint_constants)
           ~previous_protocol_state_hash:negative_one_protocol_state_hash
           ~consensus_transition ~supply_increase:Currency.Amount.zero
           ~snarked_ledger_hash ~genesis_ledger_hash:snarked_ledger_hash
           ~block_stake_winner:(fst Vrf.Precomputed.genesis_winner))

    let create_genesis ~negative_one_protocol_state_hash ~genesis_ledger
        ~genesis_epoch_data ~constraint_constants ~constants : Value.t =
      create_genesis_from_transition ~negative_one_protocol_state_hash
        ~consensus_transition:Consensus_transition.genesis ~genesis_ledger
        ~genesis_epoch_data ~constraint_constants ~constants

    (* Check that both epoch and slot are zero.
    *)
    let is_genesis_state (t : Value.t) =
      Coda_numbers.Global_slot.(
        equal zero (Global_slot.slot_number t.curr_global_slot))

    let is_genesis (global_slot : Global_slot.Checked.t) =
      let open Coda_numbers.Global_slot in
      Checked.equal (Checked.constant zero)
        (Global_slot.slot_number global_slot)

    let is_genesis_state_var (t : var) = is_genesis t.curr_global_slot

    let supercharge_coinbase ~(winner_account : Coda_base.Account.var)
        ~global_slot =
      let open Snark_params.Tick in
      let%map winner_locked =
        Coda_base.Account.Checked.has_locked_tokens ~global_slot winner_account
      in
      Boolean.not winner_locked

    let%snarkydef update_var (previous_state : var)
        (transition_data : Consensus_transition.var)
        (previous_protocol_state_hash : Coda_base.State_hash.var)
        ~(supply_increase : Currency.Amount.var)
        ~(previous_blockchain_state_ledger_hash :
           Coda_base.Frozen_ledger_hash.var) ~genesis_ledger_hash
        ~constraint_constants
        ~(protocol_constants : Coda_base.Protocol_constants_checked.var) =
      let open Snark_params.Tick in
      let%bind constants =
        Constants.Checked.create ~constraint_constants ~protocol_constants
      in
      let {Poly.curr_global_slot= prev_global_slot; _} = previous_state in
      let next_global_slot =
        Global_slot.Checked.of_slot_number ~constants transition_data
      in
      let%bind slot_diff =
        [%with_label "Next global slot is less that previous global slot"]
          (Global_slot.Checked.sub next_global_slot prev_global_slot)
      in
      let%bind () =
        let%bind global_slot_increased =
          Global_slot.Checked.(prev_global_slot < next_global_slot)
        in
        let%bind is_genesis = is_genesis next_global_slot in
        Boolean.Assert.any [global_slot_increased; is_genesis]
      in
      let%bind next_epoch, next_slot =
        Global_slot.Checked.to_epoch_and_slot next_global_slot
      and prev_epoch, _prev_slot =
        Global_slot.Checked.to_epoch_and_slot prev_global_slot
      in
      let%bind global_slot_since_genesis =
        Coda_numbers.Global_slot.Checked.add
          previous_state.global_slot_since_genesis slot_diff
      in
      let%bind epoch_increased = Epoch.Checked.(prev_epoch < next_epoch) in
      let%bind staking_epoch_data =
        Epoch_data.if_ epoch_increased ~then_:previous_state.next_epoch_data
          ~else_:previous_state.staking_epoch_data
      in
      let next_slot_number = Global_slot.slot_number next_global_slot in
      let%bind block_stake_winner =
        exists Public_key.Compressed.typ
          ~request:As_prover.(return Vrf.Winner_pk)
      in
      let%bind ( threshold_satisfied
               , vrf_result
               , truncated_vrf_result
               , winner_account ) =
        let%bind (module M) = Inner_curve.Checked.Shifted.create () in
        Vrf.Checked.check ~constraint_constants
          (module M)
          ~epoch_ledger:staking_epoch_data.ledger ~global_slot:next_slot_number
          ~block_stake_winner ~seed:staking_epoch_data.seed
      in
      let%bind supercharge_coinbase =
        supercharge_coinbase ~winner_account
          ~global_slot:global_slot_since_genesis
      in
      let%bind new_total_currency =
        Currency.Amount.Checked.add previous_state.total_currency
          supply_increase
      in
      let%bind has_ancestor_in_same_checkpoint_window =
        same_checkpoint_window ~constants ~prev:prev_global_slot
          ~next:next_global_slot
      in
      let%bind in_seed_update_range =
        Slot.Checked.in_seed_update_range next_slot ~constants
      in
      let%bind update_next_epoch_ledger =
        (*If snarked ledger hash is still the genesis ledger hash then the epoch ledger should continue to be `next_data.ledger`. This is because the epoch ledgers at genesis can be different from the genesis ledger*)
        let%bind snarked_ledger_is_still_genesis =
          Coda_base.Frozen_ledger_hash.equal_var genesis_ledger_hash
            previous_blockchain_state_ledger_hash
        in
        Boolean.(epoch_increased &&& not snarked_ledger_is_still_genesis)
      in
      let%bind next_epoch_data =
        let%map seed =
          let base = previous_state.next_epoch_data.seed in
          let%bind updated = Epoch_seed.update_var base vrf_result in
          Epoch_seed.if_ in_seed_update_range ~then_:updated ~else_:base
        and epoch_length =
          let open Length.Checked in
          let%bind base =
            if_ epoch_increased ~then_:zero
              ~else_:previous_state.next_epoch_data.epoch_length
          in
          succ base
        and ledger =
          Epoch_ledger.if_ update_next_epoch_ledger
            ~then_:
              { total_currency= new_total_currency
              ; hash= previous_blockchain_state_ledger_hash }
            ~else_:previous_state.next_epoch_data.ledger
        and start_checkpoint =
          Coda_base.State_hash.if_ epoch_increased
            ~then_:previous_protocol_state_hash
            ~else_:previous_state.next_epoch_data.start_checkpoint
        (* Want this to be the protocol state hash once we leave the seed
           update range. *)
        and lock_checkpoint =
          let%bind base =
            (* TODO: Should this be zero or some other sentinel value? *)
            Coda_base.State_hash.if_ epoch_increased
              ~then_:Coda_base.State_hash.(var_of_t (of_hash zero))
              ~else_:previous_state.next_epoch_data.lock_checkpoint
          in
          Coda_base.State_hash.if_ in_seed_update_range
            ~then_:previous_protocol_state_hash ~else_:base
        in
        { Epoch_data.Poly.seed
        ; epoch_length
        ; ledger
        ; start_checkpoint
        ; lock_checkpoint }
      and blockchain_length =
        Length.Checked.succ previous_state.blockchain_length
      (* TODO: keep track of total_currency in transaction snark. The current_slot
       * implementation would allow an adversary to make then total_currency incorrect by
       * not adding the coinbase to their account. *)
      and new_total_currency =
        Amount.Checked.add previous_state.total_currency supply_increase
      and epoch_count =
        Length.Checked.succ_if previous_state.epoch_count epoch_increased
      and min_window_density, sub_window_densities =
        Min_window_density.Checked.update_min_window_density ~constants
          ~prev_global_slot ~next_global_slot
          ~prev_sub_window_densities:previous_state.sub_window_densities
          ~prev_min_window_density:previous_state.min_window_density
      in
      Checked.return
        ( `Success threshold_satisfied
        , `Supercharge_coinbase supercharge_coinbase
        , { Poly.blockchain_length
          ; epoch_count
          ; min_window_density
          ; sub_window_densities
          ; last_vrf_output= truncated_vrf_result
          ; curr_global_slot= next_global_slot
          ; global_slot_since_genesis
          ; total_currency= new_total_currency
          ; staking_epoch_data
          ; next_epoch_data
          ; has_ancestor_in_same_checkpoint_window
          ; block_stake_winner } )

    type display =
      { blockchain_length: int
      ; epoch_count: int
      ; curr_epoch: int
      ; curr_slot: int
      ; global_slot_since_genesis: int
      ; total_currency: int }
    [@@deriving yojson]

    let display (t : Value.t) =
      let epoch, slot = Global_slot.to_epoch_and_slot t.curr_global_slot in
      { blockchain_length= Length.to_int t.blockchain_length
      ; epoch_count= Length.to_int t.epoch_count
      ; curr_epoch= Segment_id.to_int epoch
      ; curr_slot= Segment_id.to_int slot
      ; global_slot_since_genesis=
          Coda_numbers.Global_slot.to_int t.global_slot_since_genesis
      ; total_currency= Amount.to_int t.total_currency }

    let curr_global_slot (t : Value.t) = t.curr_global_slot

    let curr_ f = Fn.compose f curr_global_slot

    let curr_epoch_and_slot = curr_ Global_slot.to_epoch_and_slot

    let curr_epoch = curr_ Global_slot.epoch

    let curr_slot = curr_ Global_slot.slot

    let blockchain_length_var (t : var) = t.blockchain_length

    let min_window_density_var (t : var) = t.min_window_density

    let total_currency_var (t : var) = t.total_currency

    let staking_epoch_data_var (t : var) : Epoch_data.var =
      t.staking_epoch_data

    let staking_epoch_data (t : Value.t) = t.staking_epoch_data

    let next_epoch_data_var (t : var) : Epoch_data.var = t.next_epoch_data

    let next_epoch_data (t : Value.t) = t.next_epoch_data

    let curr_global_slot_var (t : var) =
      Global_slot.slot_number t.curr_global_slot

    let curr_global_slot (t : Value.t) =
      Global_slot.slot_number t.curr_global_slot

    let consensus_time (t : Value.t) = t.curr_global_slot

    let global_slot_since_genesis_var (t : var) = t.global_slot_since_genesis

    let global_slot_since_genesis (t : Value.t) = t.global_slot_since_genesis

    [%%define_locally
<<<<<<< HEAD
    Poly.
      ( blockchain_length
      , epoch_count
      , min_window_density
      , last_vrf_output
      , total_currency
      , staking_epoch_data
      , next_epoch_data
      , has_ancestor_in_same_checkpoint_window
      , global_slot_since_genesis )]
=======
    Poly.(blockchain_length, min_window_density, total_currency)]
>>>>>>> bde45d3c

    module Unsafe = struct
      (* TODO: very unsafe, do not use unless you know what you are doing *)
      let dummy_advance (t : Value.t) ?(increase_epoch_count = false)
          ~new_global_slot : Value.t =
        let new_epoch_count =
          if increase_epoch_count then Length.succ t.epoch_count
          else t.epoch_count
        in
        {t with epoch_count= new_epoch_count; curr_global_slot= new_global_slot}
    end

    let graphql_type () : ('ctx, Value.t option) Graphql_async.Schema.typ =
      let open Graphql_async in
      let open Schema in
      let uint32, uint64 =
        (Graphql_base_types.uint32 (), Graphql_base_types.uint64 ())
      in
      obj "ConsensusState" ~fields:(fun _ ->
          [ field "blockchainLength" ~typ:(non_null uint32)
              ~doc:"Length of the blockchain at this block"
              ~deprecated:(Deprecated (Some "use blockHeight instead"))
              ~args:Arg.[]
              ~resolve:(fun _ {Poly.blockchain_length; _} ->
                Coda_numbers.Length.to_uint32 blockchain_length )
          ; field "blockHeight" ~typ:(non_null uint32)
              ~doc:"Height of the blockchain at this block"
              ~args:Arg.[]
              ~resolve:(fun _ {Poly.blockchain_length; _} ->
                Coda_numbers.Length.to_uint32 blockchain_length )
          ; field "epochCount" ~typ:(non_null uint32)
              ~args:Arg.[]
              ~resolve:(fun _ {Poly.epoch_count; _} ->
                Coda_numbers.Length.to_uint32 epoch_count )
          ; field "minWindowDensity" ~typ:(non_null uint32)
              ~args:Arg.[]
              ~resolve:(fun _ {Poly.min_window_density; _} ->
                Coda_numbers.Length.to_uint32 min_window_density )
          ; field "lastVrfOutput" ~typ:(non_null string)
              ~args:Arg.[]
              ~resolve:
                (fun (_ : 'ctx resolve_info) {Poly.last_vrf_output; _} ->
                Vrf.Output.Truncated.to_base58_check last_vrf_output )
          ; field "totalCurrency"
              ~doc:"Total currency in circulation at this block"
              ~typ:(non_null uint64)
              ~args:Arg.[]
              ~resolve:(fun _ {Poly.total_currency; _} ->
                Amount.to_uint64 total_currency )
          ; field "stakingEpochData"
              ~typ:
                (non_null @@ Epoch_data.Staking.graphql_type "StakingEpochData")
              ~args:Arg.[]
              ~resolve:
                (fun (_ : 'ctx resolve_info) {Poly.staking_epoch_data; _} ->
                staking_epoch_data )
          ; field "nextEpochData"
              ~typ:(non_null @@ Epoch_data.Next.graphql_type "NextEpochData")
              ~args:Arg.[]
              ~resolve:
                (fun (_ : 'ctx resolve_info) {Poly.next_epoch_data; _} ->
                next_epoch_data )
          ; field "hasAncestorInSameCheckpointWindow" ~typ:(non_null bool)
              ~args:Arg.[]
              ~resolve:
                (fun _ {Poly.has_ancestor_in_same_checkpoint_window; _} ->
                has_ancestor_in_same_checkpoint_window )
          ; field "slot" ~doc:"Slot in which this block was created"
              ~typ:(non_null uint32)
              ~args:Arg.[]
              ~resolve:(fun _ {Poly.curr_global_slot; _} ->
                Global_slot.slot curr_global_slot )
          ; field "slotSinceGenesis"
              ~doc:"Slot since genesis (across all hard-forks)"
              ~typ:(non_null uint32)
              ~args:Arg.[]
              ~resolve:(fun _ {Poly.global_slot_since_genesis; _} ->
                global_slot_since_genesis )
          ; field "epoch" ~doc:"Epoch in which this block was created"
              ~typ:(non_null uint32)
              ~args:Arg.[]
              ~resolve:(fun _ {Poly.curr_global_slot; _} ->
                Global_slot.epoch curr_global_slot ) ] )
  end

  module Prover_state = struct
    include Stake_proof

    let precomputed_handler = Vrf.Precomputed.handler

    let handler {delegator; delegator_pk; ledger; private_key; public_key}
        ~(constraint_constants : Genesis_constants.Constraint_constants.t)
        ~pending_coinbase:{ Coda_base.Pending_coinbase_witness.pending_coinbases
                          ; is_new_stack } : Snark_params.Tick.Handler.t =
      let ledger_handler = unstage (Coda_base.Sparse_ledger.handler ledger) in
      let pending_coinbase_handler =
        unstage
          (Coda_base.Pending_coinbase.handler
             ~depth:constraint_constants.pending_coinbase_depth
             pending_coinbases ~is_new_stack)
      in
      let handlers =
        Snarky_backendless.Request.Handler.(
          push
            (push fail (create_single pending_coinbase_handler))
            (create_single ledger_handler))
      in
      fun (With {request; respond}) ->
        match request with
        | Vrf.Winner_address ->
            respond (Provide delegator)
        | Vrf.Winner_pk ->
            respond (Provide delegator_pk)
        | Vrf.Private_key ->
            respond (Provide private_key)
        | Vrf.Public_key ->
            respond (Provide public_key)
        | _ ->
            respond
              (Provide
                 (Snarky_backendless.Request.Handler.run handlers
                    ["Ledger Handler"; "Pending Coinbase Handler"]
                    request))

    let ledger_depth {ledger; _} = ledger.depth
  end
end

module Hooks = struct
  open Data

  module Rpcs = struct
    open Async

    module Get_epoch_ledger = struct
      module Master = struct
        let name = "get_epoch_ledger"

        module T = struct
          type query = Coda_base.Ledger_hash.t

          type response = (Coda_base.Sparse_ledger.t, string) Result.t
        end

        module Caller = T
        module Callee = T
      end

      include Master.T
      module M = Versioned_rpc.Both_convert.Plain.Make (Master)
      include M

      include Perf_histograms.Rpc.Plain.Extend (struct
        include M
        include Master
      end)

      module V1 = struct
        module T = struct
          type query = Coda_base.Ledger_hash.Stable.V1.t
          [@@deriving bin_io, version {rpc}]

          type response =
            ( Coda_base.Sparse_ledger.Stable.V1.t
            , string )
            Core_kernel.Result.Stable.V1.t
          [@@deriving bin_io, version {rpc}]

          let query_of_caller_model = Fn.id

          let callee_model_of_query = Fn.id

          let response_of_callee_model = Fn.id

          let caller_model_of_response = Fn.id
        end

        module T' =
          Perf_histograms.Rpc.Plain.Decorate_bin_io (struct
              include M
              include Master
            end)
            (T)

        include T'
        include Register (T')
      end

      let implementation ~logger ~local_state ~genesis_ledger_hash conn
          ~version:_ ledger_hash =
        let open Coda_base in
        let open Local_state in
        let open Snapshot in
        Deferred.create (fun ivar ->
            [%log info]
              ~metadata:
                [ ("peer", Network_peer.Peer.to_yojson conn)
                ; ("ledger_hash", Coda_base.Ledger_hash.to_yojson ledger_hash)
                ]
              "Serving epoch ledger query with hash $ledger_hash from $peer" ;
            let response =
              if
                Ledger_hash.equal ledger_hash
                  (Frozen_ledger_hash.to_ledger_hash genesis_ledger_hash)
              then Error "refusing to serve genesis ledger"
              else
                let candidate_snapshots =
                  [ !local_state.Data.staking_epoch_snapshot
                  ; !local_state.Data.next_epoch_snapshot ]
                in
                let res =
                  List.find_map candidate_snapshots ~f:(fun snapshot ->
                      (* if genesis epoch ledger is different from genesis ledger*)
                      match snapshot.ledger with
                      | Genesis_epoch_ledger genesis_epoch_ledger ->
                          if
                            Ledger_hash.equal ledger_hash
                              (Coda_base.Ledger.merkle_root
                                 genesis_epoch_ledger)
                          then
                            Some
                              (Error "refusing to serve genesis epoch ledger")
                          else None
                      | Ledger_db ledger ->
                          if
                            Ledger_hash.equal ledger_hash
                              (Coda_base.Ledger.Db.merkle_root ledger)
                          then
                            Some
                              (Ok
                                 ( Coda_base.Sparse_ledger.of_any_ledger
                                 @@ Coda_base.Ledger.Any_ledger.cast
                                      (module Coda_base.Ledger.Db)
                                      ledger ))
                          else None )
                in
                Option.value res ~default:(Error "epoch ledger not found")
            in
            Result.iter_error response ~f:(fun err ->
                [%log info]
                  ~metadata:
                    [ ("peer", Network_peer.Peer.to_yojson conn)
                    ; ("error", `String err)
                    ; ( "ledger_hash"
                      , Coda_base.Ledger_hash.to_yojson ledger_hash ) ]
                  "Failed to serve epoch ledger query with hash $ledger_hash \
                   from $peer: $error" ) ;
            Ivar.fill ivar response )
    end

    open Coda_base.Rpc_intf

    type ('query, 'response) rpc =
      | Get_epoch_ledger
          : (Get_epoch_ledger.query, Get_epoch_ledger.response) rpc

    type rpc_handler =
      | Rpc_handler : ('q, 'r) rpc * ('q, 'r) rpc_fn -> rpc_handler

    type query =
      { query:
          'q 'r.    Network_peer.Peer.t -> ('q, 'r) rpc -> 'q
          -> 'r Coda_base.Rpc_intf.rpc_response Deferred.t }

    let implementation_of_rpc : type q r.
        (q, r) rpc -> (q, r) rpc_implementation = function
      | Get_epoch_ledger ->
          (module Get_epoch_ledger)

    let match_handler : type q r.
        rpc_handler -> (q, r) rpc -> do_:((q, r) rpc_fn -> 'a) -> 'a option =
     fun handler rpc ~do_ ->
      match (rpc, handler) with
      | Get_epoch_ledger, Rpc_handler (Get_epoch_ledger, f) ->
          Some (do_ f)

    let rpc_handlers ~logger ~local_state ~genesis_ledger_hash =
      [ Rpc_handler
          ( Get_epoch_ledger
          , Get_epoch_ledger.implementation ~logger ~local_state
              ~genesis_ledger_hash ) ]
  end

  let is_genesis_epoch ~(constants : Constants.t) time =
    Epoch.(equal (of_time_exn ~constants time) zero)

  (* Select the correct epoch data to use from a consensus state for a given epoch.
   * The rule for selecting the correct epoch data changes based on whether or not
   * the consensus state we are selecting from is in the epoch we want to select.
   * There is also a special case for when the consensus state we are selecting
   * from is in the genesis epoch.
  *)
  let select_epoch_data ~(consensus_state : Consensus_state.Value.t) ~epoch =
    let curr_epoch = Consensus_state.curr_epoch consensus_state in
    (* are we in the same epoch as the consensus state? *)
    let in_same_epoch = Epoch.equal epoch curr_epoch in
    (* are we in the next epoch after the consensus state? *)
    let in_next_epoch = Epoch.equal epoch (Epoch.succ curr_epoch) in
    (* is the consensus state from the genesis epoch? *)
    let from_genesis_epoch =
      Length.equal consensus_state.epoch_count Length.zero
    in
    let in_initial_epoch = Epoch.(equal zero) epoch in
    if in_next_epoch then
      Ok (Epoch_data.next_to_staking consensus_state.next_epoch_data)
    else if in_same_epoch || (from_genesis_epoch && in_initial_epoch) then
      Ok consensus_state.staking_epoch_data
    else Error ()

  let epoch_snapshot_name = function
    | `Genesis ->
        "genesis"
    | `Curr ->
        "curr"
    | `Last ->
        "last"

  (* Select the correct epoch snapshot to use from local state for an epoch.
   * The rule for selecting the correct epoch snapshot is predicated off of
   * whether or not the first transition in the epoch in question has been
   * finalized yet, as the local state epoch snapshot pointers are not
   * updated until the consensus state reaches the root of the transition
   * frontier.This does not apply to the genesis epoch where we should always
   * take the staking epoch snapshot because epoch ledger transition will not
   * happen for genesis epoch.
   * This function does not guarantee that the selected epoch snapshot is valid
   * (i.e. it does not check that the epoch snapshot's ledger hash is the same
   * as the ledger hash specified by the epoch data).
  *)
  let select_epoch_snapshot ~(constants : Constants.t)
      ~(consensus_state : Consensus_state.Value.t) ~local_state ~epoch =
    let open Local_state in
    let open Epoch_data.Poly in
    (* are we in the next epoch after the consensus state? *)
    let in_next_epoch =
      Epoch.equal epoch
        (Epoch.succ (Consensus_state.curr_epoch consensus_state))
    in
    (* has the first transition in the epoch reached finalization? *)
    let epoch_is_finalized =
      consensus_state.next_epoch_data.epoch_length > constants.k
    in
    let is_genesis_epoch = Length.equal epoch Length.zero in
    if in_next_epoch || ((not epoch_is_finalized) && not is_genesis_epoch) then
      (`Curr, !local_state.Data.next_epoch_snapshot)
    else (`Last, !local_state.staking_epoch_snapshot)

  let get_epoch_ledger ~constants ~(consensus_state : Consensus_state.Value.t)
      ~local_state =
    let _, snapshot =
      select_epoch_snapshot ~constants ~consensus_state
        ~epoch:(Data.Consensus_state.curr_epoch consensus_state)
        ~local_state
    in
    Data.Local_state.Snapshot.ledger snapshot

  type local_state_sync =
    { snapshot_id: Local_state.snapshot_identifier
    ; expected_root: Coda_base.Frozen_ledger_hash.t }
  [@@deriving to_yojson]

  let required_local_state_sync ~constants
      ~(consensus_state : Consensus_state.Value.t) ~local_state =
    let open Coda_base in
    let epoch = Consensus_state.curr_epoch consensus_state in
    let source, _snapshot =
      select_epoch_snapshot ~constants ~consensus_state ~local_state ~epoch
    in
    let required_snapshot_sync snapshot_id expected_root =
      Option.some_if
        (not
           (Ledger_hash.equal
              (Frozen_ledger_hash.to_ledger_hash expected_root)
              (Local_state.Snapshot.Ledger_snapshot.merkle_root
                 (Local_state.get_snapshot local_state snapshot_id).ledger)))
        {snapshot_id; expected_root}
    in
    match source with
    | `Curr ->
        Option.map
          (required_snapshot_sync Next_epoch_snapshot
             consensus_state.staking_epoch_data.ledger.hash)
          ~f:Non_empty_list.singleton
    | `Last -> (
      match
        Core.List.filter_map
          [ required_snapshot_sync Next_epoch_snapshot
              consensus_state.next_epoch_data.ledger.hash
          ; required_snapshot_sync Staking_epoch_snapshot
              consensus_state.staking_epoch_data.ledger.hash ]
          ~f:Fn.id
      with
      | [] ->
          None
      | ls ->
          Non_empty_list.of_list_opt ls )

  let sync_local_state ~logger ~trust_system ~local_state ~random_peers
      ~(query_peer : Rpcs.query) ~ledger_depth requested_syncs =
    let open Local_state in
    let open Snapshot in
    let open Deferred.Let_syntax in
    let requested_syncs = Non_empty_list.to_list requested_syncs in
    [%log info]
      "Syncing local state; requesting $num_requested snapshots from peers"
      ~metadata:
        [ ("num_requested", `Int (List.length requested_syncs))
        ; ( "requested_syncs"
          , `List (List.map requested_syncs ~f:local_state_sync_to_yojson) )
        ; ("local_state", Local_state.to_yojson local_state) ] ;
    let sync {snapshot_id; expected_root= target_ledger_hash} =
      (* if requested last epoch ledger is equal to the current epoch ledger
         then we don't need make a rpc call to the peers. *)
      if
        snapshot_id = Staking_epoch_snapshot
        && Coda_base.(
             Ledger_hash.equal
               (Frozen_ledger_hash.to_ledger_hash target_ledger_hash)
               (Local_state.Snapshot.Ledger_snapshot.merkle_root
                  !local_state.next_epoch_snapshot.ledger))
      then (
        Local_state.Snapshot.Ledger_snapshot.remove
          !local_state.staking_epoch_snapshot.ledger
          ~location:(staking_epoch_ledger_location local_state) ;
        match !local_state.next_epoch_snapshot.ledger with
        | Local_state.Snapshot.Ledger_snapshot.Genesis_epoch_ledger _ ->
            return true
        | Ledger_db next_epoch_ledger ->
            let ledger =
              Coda_base.Ledger.Db.create_checkpoint next_epoch_ledger
                ~directory_name:(staking_epoch_ledger_location local_state)
                ()
            in
            set_snapshot local_state Staking_epoch_snapshot
              { ledger= Ledger_snapshot.Ledger_db ledger
              ; delegatee_table=
                  !local_state.next_epoch_snapshot.delegatee_table } ;
            return true )
      else
        let%bind peers = random_peers 3 in
        Deferred.List.exists peers ~f:(fun peer ->
            match%bind
              query_peer.query peer Rpcs.Get_epoch_ledger
                (Coda_base.Frozen_ledger_hash.to_ledger_hash target_ledger_hash)
            with
            | Connected {data= Ok (Ok sparse_ledger); _} -> (
              match
                reset_snapshot local_state snapshot_id ~sparse_ledger
                  ~ledger_depth
              with
              | Ok () ->
                  let%bind () =
                    Trust_system.(
                      record trust_system logger peer
                        Actions.(Epoch_ledger_provided, None))
                  in
                  return true
              | Error e ->
                  [%log faulty_peer_without_punishment]
                    ~metadata:
                      [ ("peer", Network_peer.Peer.to_yojson peer)
                      ; ("error", Error_json.error_to_yojson e) ]
                    "Peer $peer failed to serve requested epoch ledger: $error" ;
                  return false )
            | Connected {data= Ok (Error err); _} ->
                (* TODO figure out punishments here. *)
                [%log faulty_peer_without_punishment]
                  ~metadata:
                    [ ("peer", Network_peer.Peer.to_yojson peer)
                    ; ("error", `String err) ]
                  "Peer $peer failed to serve requested epoch ledger: $error" ;
                return false
            | Connected {data= Error err; _} ->
                [%log faulty_peer_without_punishment]
                  ~metadata:
                    [ ("peer", Network_peer.Peer.to_yojson peer)
                    ; ("error", `String (Error.to_string_mach err)) ]
                  "Peer $peer failed to serve requested epoch ledger: $error" ;
                return false
            | Failed_to_connect err ->
                [%log faulty_peer_without_punishment]
                  ~metadata:
                    [ ("peer", Network_peer.Peer.to_yojson peer)
                    ; ("error", Error_json.error_to_yojson err) ]
                  "Failed to connect to $peer to retrieve epoch ledger: $error" ;
                return false )
    in
    if%map Deferred.List.for_all requested_syncs ~f:sync then Ok ()
    else Error (Error.of_string "failed to synchronize epoch ledger")

  let received_within_window ~constants (epoch, slot) ~time_received =
    let open Time in
    let open Int64 in
    let ( < ) x y = Pervasives.(compare x y < 0) in
    let ( >= ) x y = Pervasives.(compare x y >= 0) in
    let time_received =
      of_span_since_epoch (Span.of_ms (Unix_timestamp.to_int64 time_received))
    in
    let slot_diff =
      Epoch.diff_in_slots ~constants
        (Epoch_and_slot.of_time_exn time_received ~constants)
        (epoch, slot)
    in
    if slot_diff < 0L then Error `Too_early
    else if slot_diff >= UInt32.(to_int64 (add constants.delta (of_int 1)))
    then
      Error
        (`Too_late
          (sub slot_diff UInt32.(to_int64 (add constants.delta (of_int 1)))))
    else Ok ()

  let received_at_valid_time ~(constants : Constants.t)
      (consensus_state : Consensus_state.Value.t) ~time_received =
    received_within_window ~constants
      (Consensus_state.curr_epoch_and_slot consensus_state)
      ~time_received

  let is_short_range ~constants =
    let open Consensus_state in
    let is_pred x1 x2 = Epoch.equal (Epoch.succ x1) x2 in
    let pred_case c1 c2 =
      let e1, e2 = (curr_epoch c1, curr_epoch c2) in
      let c1_next_is_finalized =
        not (Slot.in_seed_update_range ~constants (Slot.succ (curr_slot c1)))
      in
      is_pred e1 e2 && c1_next_is_finalized
      && Coda_base.State_hash.equal c1.next_epoch_data.lock_checkpoint
           c2.staking_epoch_data.lock_checkpoint
    in
    fun c1 c2 ->
      if Epoch.equal (curr_epoch c1) (curr_epoch c2) then
        Coda_base.State_hash.equal c1.staking_epoch_data.lock_checkpoint
          c2.staking_epoch_data.lock_checkpoint
      else pred_case c1 c2 || pred_case c2 c1

  let select ~constants ~existing ~candidate ~logger =
    let string_of_choice = function `Take -> "Take" | `Keep -> "Keep" in
    let log_result choice msg =
      [%log debug] "Select result: $choice -- $message"
        ~metadata:
          [ ("choice", `String (string_of_choice choice))
          ; ("message", `String msg) ]
    in
    let log_choice ~precondition_msg ~choice_msg choice =
      let choice_msg =
        match choice with
        | `Take ->
            choice_msg
        | `Keep ->
            Printf.sprintf "not (%s)" choice_msg
      in
      let msg = Printf.sprintf "(%s) && (%s)" precondition_msg choice_msg in
      log_result choice msg
    in
    [%log debug] "Selecting best consensus state"
      ~metadata:
        [ ("existing", Consensus_state.Value.to_yojson existing)
        ; ("candidate", Consensus_state.Value.to_yojson candidate) ] ;
    (* TODO: add fork_before_checkpoint check *)
    (* Each branch contains a precondition predicate and a choice predicate,
     * which takes the new state when true. Each predicate is also decorated
     * with a string description, used for debugging messages *)
    let candidate_vrf_is_bigger =
      let d x = Blake2.(to_raw_string (digest_string x)) in
      String.( > ) (d candidate.last_vrf_output) (d existing.last_vrf_output)
    in
    let ( << ) a b =
      let c = Length.compare a b in
      (* TODO: I'm not sure we should throw away our current chain if they compare equal *)
      c < 0 || (c = 0 && candidate_vrf_is_bigger)
    in
    let precondition_msg, choice_msg, should_take =
      if is_short_range existing candidate ~constants then
        ( "most recent finalized checkpoints are equal"
        , "candidate length is longer than existing length "
        , existing.blockchain_length << candidate.blockchain_length )
      else
        ( "most recent finalized checkpoints are not equal"
        , "candidate virtual min-length is longer than existing virtual \
           min-length"
        , Length.(existing.min_window_density < candidate.min_window_density)
        )
    in
    let choice = if should_take then `Take else `Keep in
    log_choice ~precondition_msg ~choice_msg choice ;
    choice

  type block_producer_timing =
    [ `Check_again of Unix_timestamp.t
    | `Produce_now of
      Signature_lib.Keypair.t * Block_data.t * Public_key.Compressed.t
    | `Produce of
      Unix_timestamp.t
      * Signature_lib.Keypair.t
      * Block_data.t
      * Public_key.Compressed.t ]

  let next_producer_timing ~constraint_constants ~(constants : Constants.t) now
      (state : Consensus_state.Value.t) ~local_state ~keypairs ~logger =
    [%log info] "Determining next slot to produce block" ;
    let curr_epoch, curr_slot =
      Epoch.epoch_and_slot_of_time_exn ~constants
        (Block_time.of_span_since_epoch (Block_time.Span.of_ms now))
    in
    let epoch, slot =
      if
        Epoch.equal curr_epoch (Consensus_state.curr_epoch state)
        && Slot.equal curr_slot (Consensus_state.curr_slot state)
      then Epoch.incr ~constants (curr_epoch, curr_slot)
      else (curr_epoch, curr_slot)
    in
    [%log debug]
      "Systime: %d, epoch-slot@systime: %08d-%04d, starttime@epoch@systime: %d"
      (Int64.to_int now) (Epoch.to_int epoch) (Slot.to_int slot)
      ( Int64.to_int @@ Time.Span.to_ms @@ Time.to_span_since_epoch
      @@ Epoch.start_time ~constants epoch ) ;
    let ms_since_epoch = Fn.compose Time.Span.to_ms Time.to_span_since_epoch in
    let epoch_end_time = Epoch.end_time ~constants epoch |> ms_since_epoch in
    if Keypair.And_compressed_pk.Set.is_empty keypairs then (
      [%log info] "No block producers running, skipping check for now." ;
      `Check_again epoch_end_time )
    else
      let next_slot =
        [%log debug]
          !"Selecting correct epoch data from state -- epoch by time: %d, \
            state epoch: %d, state epoch count: %d"
          (Epoch.to_int epoch)
          (Epoch.to_int (Consensus_state.curr_epoch state))
          (Length.to_int state.epoch_count) ;
        let epoch_data =
          match select_epoch_data ~consensus_state:state ~epoch with
          | Ok epoch_data ->
              epoch_data
          | Error () ->
              [%log fatal]
                "An empty epoch is detected! This could be caused by the \
                 following reasons: system time is out of sync with protocol \
                 state time; or internet connection is down or unstable; or \
                 the testnet has crashed. If it is the first case, please \
                 setup NTP. If it is the second case, please check the \
                 internet connection. If it is the last case, in our current \
                 version of testnet this is unrecoverable, but we will fix it \
                 in future versions once the planned change to consensus is \
                 finished." ;
              exit 99
        in
        let total_stake = epoch_data.ledger.total_currency in
        let epoch_snapshot =
          let source, snapshot =
            select_epoch_snapshot ~constants ~consensus_state:state
              ~local_state ~epoch
          in
          let snapshot_ledger_hash =
            Local_state.Snapshot.Ledger_snapshot.merkle_root snapshot.ledger
          in
          [%log debug]
            !"Using %s_epoch_snapshot root hash %{sexp:Coda_base.Ledger_hash.t}"
            (epoch_snapshot_name source)
            snapshot_ledger_hash ;
          (*These are computed using different values but are supposed to be equal*)
          assert (
            Coda_base.Frozen_ledger_hash.equal snapshot_ledger_hash
              epoch_data.ledger.hash ) ;
          snapshot
        in
        let block_data unseen_pks slot =
          (* Try vrfs for all keypairs that are unseen within this slot until one wins or all lose *)
          (* TODO: Don't do this, and instead pick the one that has the highest
       * chance of winning. See #2573 *)
          Keypair.And_compressed_pk.Set.fold_until keypairs ~init:()
            ~f:(fun () (keypair, public_key_compressed) ->
              if
                not
                @@ Public_key.Compressed.Set.mem unseen_pks
                     public_key_compressed
              then Continue_or_stop.Continue ()
              else
                let global_slot =
                  Global_slot.of_epoch_and_slot ~constants (epoch, slot)
                in
                let global_slot_since_genesis =
                  let slot_diff =
                    match
                      Coda_numbers.Global_slot.sub
                        (Global_slot.slot_number global_slot)
                        (Consensus_state.curr_global_slot state)
                    with
                    | None ->
                        [%log fatal]
                          "Checking slot-winner for slot $slot which is older \
                           than the slot in the latest consensus state $state"
                          ~metadata:
                            [ ("slot", Global_slot.to_yojson global_slot)
                            ; ("state", Consensus_state.Value.to_yojson state)
                            ] ;
                        failwith
                          "Checking slot-winner for a slot which is older \
                           than the slot in the latest consensus state. \
                           System time might be out-of-sync"
                    | Some diff ->
                        diff
                  in
                  Coda_numbers.Global_slot.add
                    (Consensus_state.global_slot_since_genesis state)
                    slot_diff
                in
                [%log info]
                  "Checking VRF evaluations at epoch: $epoch, slot: $slot"
                  ~metadata:
                    [ ("epoch", `Int (Epoch.to_int epoch))
                    ; ("slot", `Int (Slot.to_int slot)) ] ;
                match
                  Vrf.check ~constraint_constants
                    ~global_slot:(Global_slot.slot_number global_slot)
                    ~global_slot_since_genesis ~seed:epoch_data.seed
                    ~epoch_snapshot ~private_key:keypair.private_key
                    ~public_key:keypair.public_key ~public_key_compressed
                    ~total_stake ~logger
                with
                | None ->
                    Continue_or_stop.Continue ()
                | Some (data, delegator_pk) ->
                    Continue_or_stop.Stop (Some (keypair, data, delegator_pk))
              )
            ~finish:(fun () -> None)
        in
        let rec find_winning_slot (slot : Slot.t) =
          if slot >= constants.epoch_size then None
          else
            match Local_state.seen_slot local_state epoch slot with
            | `All_seen ->
                find_winning_slot (Slot.succ slot)
            | `Unseen pks -> (
              match block_data pks slot with
              | None ->
                  find_winning_slot (Slot.succ slot)
              | Some (keypair, data, delegator_pk) ->
                  Some (slot, keypair, data, delegator_pk) )
        in
        find_winning_slot slot
      in
      match next_slot with
      | Some (next_slot, keypair, data, delegator_pk) ->
          [%log info] "Producing block in %d slots"
            (Slot.to_int next_slot - Slot.to_int slot) ;
          if Slot.equal curr_slot next_slot then
            `Produce_now (keypair, data, delegator_pk)
          else
            `Produce
              ( Epoch.slot_start_time ~constants epoch next_slot
                |> Time.to_span_since_epoch |> Time.Span.to_ms
              , keypair
              , data
              , delegator_pk )
      | None ->
          let epoch_end_time =
            Epoch.end_time ~constants epoch |> ms_since_epoch
          in
          [%log info]
            "No slots won in this epoch. Waiting for next epoch to check \
             again, @%d"
            (Int64.to_int epoch_end_time) ;
          `Check_again epoch_end_time

  let frontier_root_transition (prev : Consensus_state.Value.t)
      (next : Consensus_state.Value.t) ~(local_state : Local_state.t)
      ~snarked_ledger ~genesis_ledger_hash =
    let snarked_ledger_hash = Coda_base.Ledger.Db.merkle_root snarked_ledger in
    if
      not
        (Epoch.equal
           (Consensus_state.curr_epoch prev)
           (Consensus_state.curr_epoch next))
    then (
      !local_state.last_epoch_delegatee_table
      <- Some !local_state.staking_epoch_snapshot.delegatee_table ;
      Local_state.Snapshot.Ledger_snapshot.remove
        !local_state.staking_epoch_snapshot.ledger
        ~location:(Local_state.staking_epoch_ledger_location local_state) ;
      !local_state.staking_epoch_snapshot <- !local_state.next_epoch_snapshot ;
      (*If snarked ledger hash is still the genesis ledger hash then the epoch ledger should continue to be `next_data.ledger`. This is because the epoch ledgers at genesis can be different from the genesis ledger*)
      if
        not
          (Coda_base.Frozen_ledger_hash.equal snarked_ledger_hash
             genesis_ledger_hash)
      then (
        let epoch_ledger_uuids =
          Local_state.Data.
            { staking= !local_state.epoch_ledger_uuids.next
            ; next= Uuid_unix.create ()
            ; genesis_state_hash=
                !local_state.epoch_ledger_uuids.genesis_state_hash }
        in
        !local_state.epoch_ledger_uuids <- epoch_ledger_uuids ;
        Yojson.Safe.to_file
          (!local_state.epoch_ledger_location ^ ".json")
          (Local_state.epoch_ledger_uuids_to_yojson epoch_ledger_uuids) ;
        !local_state.next_epoch_snapshot
        <- { ledger=
               Local_state.Snapshot.Ledger_snapshot.Ledger_db
                 (Coda_base.Ledger.Db.create_checkpoint snarked_ledger
                    ~directory_name:
                      ( !local_state.epoch_ledger_location
                      ^ Uuid.to_string epoch_ledger_uuids.next )
                    ())
           ; delegatee_table=
               compute_delegatee_table_ledger_db
                 (Local_state.current_block_production_keys local_state)
                 snarked_ledger } ) )

  let should_bootstrap_len ~(constants : Constants.t) ~existing ~candidate =
    let open UInt32.Infix in
    candidate - existing
    > (UInt32.of_int 2 * constants.k) + (constants.delta + UInt32.of_int 1)

  let should_bootstrap ~(constants : Constants.t) ~existing ~candidate ~logger
      =
    match select ~constants ~existing ~candidate ~logger with
    | `Keep ->
        false
    | `Take ->
        should_bootstrap_len ~constants
          ~existing:(Consensus_state.blockchain_length existing)
          ~candidate:(Consensus_state.blockchain_length candidate)

  let%test "should_bootstrap is sane" =
    (* Even when consensus constants are of prod sizes, candidate should still trigger a bootstrap *)
    should_bootstrap_len
      ~constants:(Lazy.force Constants.for_unit_tests)
      ~existing:Length.zero
      ~candidate:(Length.of_int 100_000_000)

  let to_unix_timestamp recieved_time =
    recieved_time |> Time.to_span_since_epoch |> Time.Span.to_ms
    |> Unix_timestamp.of_int64

  let%test "Receive a valid consensus_state with a bit of delay" =
    let constants = Lazy.force Constants.for_unit_tests in
    let genesis_ledger = Genesis_ledger.(Packed.t for_unit_tests) in
    let genesis_epoch_data = Genesis_epoch_data.for_unit_tests in
    let negative_one =
      Consensus_state.negative_one ~genesis_ledger ~genesis_epoch_data
        ~constants
        ~constraint_constants:
          Genesis_constants.Constraint_constants.for_unit_tests
    in
    let curr_epoch, curr_slot =
      Consensus_state.curr_epoch_and_slot negative_one
    in
    let delay = UInt32.(div (add constants.delta (of_int 1)) (of_int 2)) in
    let new_slot = UInt32.Infix.(curr_slot + delay) in
    let time_received = Epoch.slot_start_time ~constants curr_epoch new_slot in
    received_at_valid_time ~constants negative_one
      ~time_received:(to_unix_timestamp time_received)
    |> Result.is_ok

  let%test "Receive an invalid consensus_state" =
    let epoch = Epoch.of_int 5 in
    let constants = Lazy.force Constants.for_unit_tests in
    let genesis_ledger = Genesis_ledger.(Packed.t for_unit_tests) in
    let genesis_epoch_data = Genesis_epoch_data.for_unit_tests in
    let negative_one =
      Consensus_state.negative_one ~genesis_ledger ~genesis_epoch_data
        ~constants
        ~constraint_constants:
          Genesis_constants.Constraint_constants.for_unit_tests
    in
    let start_time = Epoch.start_time ~constants epoch in
    let ((curr_epoch, curr_slot) as curr) =
      Epoch_and_slot.of_time_exn ~constants start_time
    in
    let curr_global_slot = Global_slot.of_epoch_and_slot ~constants curr in
    let consensus_state =
      { negative_one with
        curr_global_slot
      ; global_slot_since_genesis= Global_slot.slot_number curr_global_slot }
    in
    let too_early =
      (* TODO: Does this make sense? *)
      Epoch.start_time ~constants (Consensus_state.curr_slot negative_one)
    in
    let too_late =
      let delay = UInt32.(mul (add constants.delta (of_int 1)) (of_int 2)) in
      let delayed_slot = UInt32.Infix.(curr_slot + delay) in
      Epoch.slot_start_time ~constants curr_epoch delayed_slot
    in
    let times = [too_late; too_early] in
    List.for_all times ~f:(fun time ->
        not
          ( received_at_valid_time ~constants consensus_state
              ~time_received:(to_unix_timestamp time)
          |> Result.is_ok ) )

  module type State_hooks_intf =
    Intf.State_hooks
    with type consensus_state := Consensus_state.Value.t
     and type consensus_state_var := Consensus_state.var
     and type consensus_transition := Consensus_transition.t
     and type block_data := Block_data.t

  module Make_state_hooks
      (Blockchain_state : Intf.Blockchain_state)
      (Protocol_state : Intf.Protocol_state
                        with type blockchain_state := Blockchain_state.Value.t
                         and type blockchain_state_var := Blockchain_state.var
                         and type consensus_state := Consensus_state.Value.t
                         and type consensus_state_var := Consensus_state.var)
      (Snark_transition : Intf.Snark_transition
                          with type blockchain_state_var :=
                                      Blockchain_state.var
                           and type consensus_transition_var :=
                                      Consensus_transition.var) :
    State_hooks_intf
    with type blockchain_state := Blockchain_state.Value.t
     and type protocol_state := Protocol_state.Value.t
     and type protocol_state_var := Protocol_state.var
     and type snark_transition_var := Snark_transition.var = struct
    (* TODO: only track total currency from accounts > 1% of the currency using transactions *)

    let genesis_winner = Vrf.Precomputed.genesis_winner

    let check_block_data ~constants ~logger (block_data : Block_data.t)
        global_slot =
      if
        not
          (Coda_numbers.Global_slot.equal
             (Global_slot.slot_number global_slot)
             block_data.global_slot)
      then
        [%log error]
          !"VRF was evaluated at (epoch, slot) %{sexp:Epoch_and_slot.t} but \
            the corresponding block was produced at a time corresponding to \
            %{sexp:Epoch_and_slot.t}. This means that generating the block \
            took more time than expected."
          (Global_slot.to_epoch_and_slot
             (Global_slot.of_slot_number ~constants block_data.global_slot))
          (Global_slot.to_epoch_and_slot global_slot)

    let generate_transition ~(previous_protocol_state : Protocol_state.Value.t)
        ~blockchain_state ~current_time ~(block_data : Block_data.t)
        ~snarked_ledger_hash ~genesis_ledger_hash ~supply_increase ~logger
        ~constraint_constants =
      let previous_consensus_state =
        Protocol_state.consensus_state previous_protocol_state
      in
      let constants =
        Constants.create ~constraint_constants
          ~protocol_constants:
            ( Protocol_state.constants previous_protocol_state
            |> Coda_base.Protocol_constants_checked.t_of_value )
      in
      (let actual_global_slot =
         let time = Time.of_span_since_epoch (Time.Span.of_ms current_time) in
         Global_slot.of_epoch_and_slot ~constants
           (Epoch_and_slot.of_time_exn ~constants time)
       in
       check_block_data ~constants ~logger block_data actual_global_slot) ;
      let consensus_transition = block_data.global_slot in
      let previous_protocol_state_hash =
        Protocol_state.hash previous_protocol_state
      in
      let consensus_state =
        Or_error.ok_exn
          (Consensus_state.update ~constants ~previous_consensus_state
             ~consensus_transition
             ~producer_vrf_result:block_data.Block_data.vrf_result
             ~previous_protocol_state_hash ~supply_increase
             ~snarked_ledger_hash ~genesis_ledger_hash
             ~block_stake_winner:block_data.stake_proof.delegator_pk)
      in
      let genesis_state_hash =
        Protocol_state.genesis_state_hash
          ~state_hash:(Some previous_protocol_state_hash)
          previous_protocol_state
      in
      let protocol_state =
        Protocol_state.create_value ~genesis_state_hash
          ~previous_state_hash:(Protocol_state.hash previous_protocol_state)
          ~blockchain_state ~consensus_state
          ~constants:(Protocol_state.constants previous_protocol_state)
      in
      (protocol_state, consensus_transition)

    include struct
      let%snarkydef next_state_checked ~constraint_constants
          ~(prev_state : Protocol_state.var)
          ~(prev_state_hash : Coda_base.State_hash.var) transition
          supply_increase =
        Consensus_state.update_var ~constraint_constants
          (Protocol_state.consensus_state prev_state)
          (Snark_transition.consensus_transition transition)
          prev_state_hash ~supply_increase
          ~previous_blockchain_state_ledger_hash:
            ( Protocol_state.blockchain_state prev_state
            |> Blockchain_state.snarked_ledger_hash )
          ~genesis_ledger_hash:
            ( Protocol_state.blockchain_state prev_state
            |> Blockchain_state.genesis_ledger_hash )
          ~protocol_constants:(Protocol_state.constants prev_state)
    end

    module For_tests = struct
      let gen_consensus_state
          ~(constraint_constants : Genesis_constants.Constraint_constants.t)
          ~constants ~(gen_slot_advancement : int Quickcheck.Generator.t) :
          (   previous_protocol_state:( Protocol_state.Value.t
                                      , Coda_base.State_hash.t )
                                      With_hash.t
           -> snarked_ledger_hash:Coda_base.Frozen_ledger_hash.t
           -> Consensus_state.Value.t)
          Quickcheck.Generator.t =
        let open Consensus_state in
        let genesis_ledger_hash =
          let (module L) = Genesis_ledger.for_unit_tests in
          Lazy.force L.t |> Coda_base.Ledger.merkle_root
          |> Coda_base.Frozen_ledger_hash.of_ledger_hash
        in
        let open Quickcheck.Let_syntax in
        let%bind slot_advancement = gen_slot_advancement in
        let%map producer_vrf_result = Vrf.Output.gen in
        fun ~(previous_protocol_state :
               (Protocol_state.Value.t, Coda_base.State_hash.t) With_hash.t)
            ~(snarked_ledger_hash : Coda_base.Frozen_ledger_hash.t) ->
          let prev =
            Protocol_state.consensus_state
              (With_hash.data previous_protocol_state)
          in
          let blockchain_length = Length.succ prev.blockchain_length in
          let curr_global_slot =
            Global_slot.(prev.curr_global_slot + slot_advancement)
          in
          let global_slot_since_genesis =
            Coda_numbers.Global_slot.(
              add prev.global_slot_since_genesis (of_int slot_advancement))
          in
          let curr_epoch, curr_slot =
            Global_slot.to_epoch_and_slot curr_global_slot
          in
          let total_currency =
            Option.value_exn
              (Amount.add prev.total_currency
                 constraint_constants.coinbase_amount)
          in
          let prev_epoch, prev_slot =
            Consensus_state.curr_epoch_and_slot prev
          in
          let staking_epoch_data, next_epoch_data, epoch_count =
            Epoch_data.update_pair ~constants
              (prev.staking_epoch_data, prev.next_epoch_data)
              prev.epoch_count ~prev_epoch ~next_epoch:curr_epoch
              ~next_slot:curr_slot
              ~prev_protocol_state_hash:
                (With_hash.hash previous_protocol_state)
              ~producer_vrf_result ~snarked_ledger_hash ~genesis_ledger_hash
              ~total_currency
          in
          let min_window_density, sub_window_densities =
            Min_window_density.update_min_window_density ~constants
              ~prev_global_slot:prev.curr_global_slot
              ~next_global_slot:curr_global_slot
              ~prev_sub_window_densities:prev.sub_window_densities
              ~prev_min_window_density:prev.min_window_density
          in
          { Poly.blockchain_length
          ; epoch_count
          ; min_window_density
          ; sub_window_densities
          ; last_vrf_output= Vrf.Output.truncate producer_vrf_result
          ; total_currency
          ; curr_global_slot
          ; global_slot_since_genesis
          ; staking_epoch_data
          ; next_epoch_data
          ; has_ancestor_in_same_checkpoint_window=
              same_checkpoint_window_unchecked ~constants
                (Global_slot.create ~constants ~epoch:prev_epoch
                   ~slot:prev_slot)
                (Global_slot.create ~constants ~epoch:curr_epoch
                   ~slot:curr_slot)
          ; block_stake_winner= fst Vrf.Precomputed.genesis_winner }
    end
  end
end

let time_hum ~(constants : Constants.t) (now : Block_time.t) =
  let epoch, slot = Epoch.epoch_and_slot_of_time_exn ~constants now in
  Printf.sprintf "epoch=%d, slot=%d" (Epoch.to_int epoch) (Slot.to_int slot)

let%test_module "Proof of stake tests" =
  ( module struct
    open Coda_base
    open Data
    open Consensus_state

    let constraint_constants =
      Genesis_constants.Constraint_constants.for_unit_tests

    let constants = Lazy.force Constants.for_unit_tests

    let genesis_epoch_data = Genesis_epoch_data.for_unit_tests

    module Genesis_ledger = (val Genesis_ledger.for_unit_tests)

    let test_update constraint_constants =
      (* build pieces needed to apply "update" *)
      let snarked_ledger_hash =
        Frozen_ledger_hash.of_ledger_hash
          (Ledger.merkle_root (Lazy.force Genesis_ledger.t))
      in
      let previous_protocol_state_hash = State_hash.(of_hash zero) in
      let previous_consensus_state =
        Consensus_state.create_genesis
          ~negative_one_protocol_state_hash:previous_protocol_state_hash
          ~genesis_ledger:Genesis_ledger.t ~genesis_epoch_data
          ~constraint_constants ~constants
      in
      (*If this is a fork then check blockchain length and global_slot_since_genesis have been set correctly*)
      ( match constraint_constants.fork with
      | None ->
          ()
      | Some fork ->
          assert (
            Coda_numbers.Global_slot.(
              equal fork.previous_global_slot
                previous_consensus_state.global_slot_since_genesis) ) ;
          assert (
            Coda_numbers.Length.(
              equal
                (succ fork.previous_length)
                previous_consensus_state.blockchain_length) ) ) ;
      let global_slot =
        Core_kernel.Time.now () |> Time.of_time
        |> Epoch_and_slot.of_time_exn ~constants
        |> Global_slot.of_epoch_and_slot ~constants
      in
      let consensus_transition : Consensus_transition.t =
        Global_slot.slot_number global_slot
      in
      let supply_increase = Currency.Amount.of_int 42 in
      (* setup ledger, needed to compute producer_vrf_result here and handler below *)
      let open Coda_base in
      (* choose largest account as most likely to produce a block *)
      let ledger_data = Lazy.force Genesis_ledger.t in
      let ledger = Ledger.Any_ledger.cast (module Ledger) ledger_data in
      let pending_coinbases =
        Pending_coinbase.create
          ~depth:constraint_constants.pending_coinbase_depth ()
        |> Or_error.ok_exn
      in
      let maybe_sk, account = Genesis_ledger.largest_account_exn () in
      let private_key = Option.value_exn maybe_sk in
      let public_key_compressed = Account.public_key account in
      let account_id =
        Account_id.create public_key_compressed Token_id.default
      in
      let location =
        Ledger.Any_ledger.M.location_of_account ledger account_id
      in
      let delegator =
        Option.value_exn location |> Ledger.Any_ledger.M.Location.to_path_exn
        |> Ledger.Addr.to_int
      in
      let producer_vrf_result =
        let seed =
          let next_epoch, _ = Global_slot.to_epoch_and_slot global_slot in
          let prev_epoch, _ =
            Global_slot.to_epoch_and_slot
              previous_consensus_state.curr_global_slot
          in
          if next_epoch > prev_epoch then
            previous_consensus_state.next_epoch_data.seed
          else previous_consensus_state.staking_epoch_data.seed
        in
        Vrf.eval ~constraint_constants ~private_key
          {global_slot= Global_slot.slot_number global_slot; seed; delegator}
      in
      let next_consensus_state =
        update ~constants ~previous_consensus_state ~consensus_transition
          ~previous_protocol_state_hash ~supply_increase ~snarked_ledger_hash
          ~genesis_ledger_hash:snarked_ledger_hash ~producer_vrf_result
          ~block_stake_winner:public_key_compressed
        |> Or_error.ok_exn
      in
      (*If this is a fork then check blockchain length and global_slot_since_genesis have increased correctly*)
      ( match constraint_constants.fork with
      | None ->
          ()
      | Some fork ->
          let slot_diff =
            Option.value_exn
              Global_slot.(
                global_slot - previous_consensus_state.curr_global_slot)
          in
          assert (
            Coda_numbers.Global_slot.(
              equal
                (add fork.previous_global_slot slot_diff)
                next_consensus_state.global_slot_since_genesis) ) ;
          assert (
            Coda_numbers.Length.(
              equal
                (succ (succ fork.previous_length))
                next_consensus_state.blockchain_length) ) ) ;
      (* build pieces needed to apply "update_var" *)
      let checked_computation =
        let open Snark_params.Tick in
        (* work in Checked monad *)
        let%bind previous_state =
          exists
            (typ ~constraint_constants)
            ~compute:(As_prover.return previous_consensus_state)
        in
        let%bind transition_data =
          exists Consensus_transition.typ
            ~compute:(As_prover.return consensus_transition)
        in
        let%bind previous_protocol_state_hash =
          exists State_hash.typ
            ~compute:(As_prover.return previous_protocol_state_hash)
        in
        let%bind supply_increase =
          exists Amount.typ ~compute:(As_prover.return supply_increase)
        in
        let%bind previous_blockchain_state_ledger_hash =
          exists Coda_base.Frozen_ledger_hash.typ
            ~compute:(As_prover.return snarked_ledger_hash)
        in
        let genesis_ledger_hash = previous_blockchain_state_ledger_hash in
        let%bind constants_checked =
          exists Coda_base.Protocol_constants_checked.typ
            ~compute:
              (As_prover.return
                 (Coda_base.Protocol_constants_checked.value_of_t
                    Genesis_constants.for_unit_tests.protocol))
        in
        let result =
          update_var previous_state transition_data
            previous_protocol_state_hash ~supply_increase
            ~previous_blockchain_state_ledger_hash ~genesis_ledger_hash
            ~constraint_constants ~protocol_constants:constants_checked
        in
        (* setup handler *)
        let indices =
          Ledger.Any_ledger.M.foldi ~init:[] ledger ~f:(fun i accum _acct ->
              Ledger.Any_ledger.M.Addr.to_int i :: accum )
        in
        let sparse_ledger =
          Sparse_ledger.of_ledger_index_subset_exn ledger indices
        in
        let public_key = Public_key.decompress_exn public_key_compressed in
        let handler =
          Prover_state.handler ~constraint_constants
            { delegator
            ; delegator_pk= public_key_compressed
            ; ledger= sparse_ledger
            ; private_key
            ; public_key }
            ~pending_coinbase:
              {Pending_coinbase_witness.pending_coinbases; is_new_stack= true}
        in
        let%map `Success _, _, var = Snark_params.Tick.handle result handler in
        As_prover.read (typ ~constraint_constants) var
      in
      let (), checked_value =
        Or_error.ok_exn
        @@ Snark_params.Tick.run_and_check checked_computation ()
      in
      let diff =
        Sexp_diff_kernel.Algo.diff
          ~original:(Value.sexp_of_t checked_value)
          ~updated:(Value.sexp_of_t next_consensus_state)
          ()
      in
      if not (Value.equal checked_value next_consensus_state) then (
        eprintf "Different states:\n%s\n%!"
          (Sexp_diff_kernel.Display.display_with_ansi_colors
             ~display_options:
               (Sexp_diff_kernel.Display.Display_options.create
                  ~collapse_threshold:1000 ())
             diff) ;
        failwith "Test failed" )

    let%test_unit "update, update_var agree starting from same genesis state" =
      test_update constraint_constants

    let%test_unit "update, update_var agree starting from same genesis state \
                   after fork" =
      let constraint_constants_with_fork =
        let fork_constants =
          Some
            { Genesis_constants.Fork_constants.previous_state_hash=
                Result.ok_or_failwith
                  (State_hash.of_yojson
                     (`String
                       "3NL3bc213VQEFx6XTLbc3HxHqHH9ANbhHxRxSnBcRzXcKgeFA6TY"))
            ; previous_length= Coda_numbers.Length.of_int 100
            ; previous_global_slot= Coda_numbers.Global_slot.of_int 200 }
        in
        {constraint_constants with fork= fork_constants}
      in
      test_update constraint_constants_with_fork

    let%test_unit "vrf win rate" =
      let constants = Lazy.force Constants.for_unit_tests in
      let logger = Logger.create () in
      let constraint_constants =
        Genesis_constants.Constraint_constants.for_unit_tests
      in
      let previous_protocol_state_hash = Coda_base.State_hash.(of_hash zero) in
      let previous_consensus_state =
        Consensus_state.create_genesis
          ~negative_one_protocol_state_hash:previous_protocol_state_hash
          ~genesis_ledger:Genesis_ledger.t ~genesis_epoch_data
          ~constraint_constants ~constants
      in
      let seed = previous_consensus_state.staking_epoch_data.seed in
      let maybe_sk, account = Genesis_ledger.largest_account_exn () in
      let private_key = Option.value_exn maybe_sk in
      let public_key_compressed = Account.public_key account in
      let public_key = Public_key.decompress_exn public_key_compressed in
      let total_stake =
        genesis_ledger_total_currency ~ledger:Genesis_ledger.t
      in
      let block_producer_pubkeys =
        Public_key.Compressed.Set.of_list [public_key_compressed]
      in
      let ledger = Lazy.force Genesis_ledger.t in
      let delegatee_table =
        compute_delegatee_table_genesis_ledger block_producer_pubkeys ledger
      in
      let epoch_snapshot =
        { Local_state.Snapshot.delegatee_table
        ; ledger= Genesis_epoch_ledger ledger }
      in
      let balance = Balance.to_int account.balance in
      let total_stake_int = Currency.Amount.to_int total_stake in
      let stake_fraction =
        float_of_int balance /. float_of_int total_stake_int
      in
      let expected = stake_fraction *. 0.75 in
      let samples = 1000 in
      let check i =
        let global_slot = UInt32.of_int i in
        let global_slot_since_genesis = global_slot in
        let result =
          Vrf.check ~constraint_constants ~global_slot
            ~global_slot_since_genesis ~seed ~private_key ~public_key
            ~public_key_compressed ~total_stake ~logger ~epoch_snapshot
        in
        match result with Some _ -> 1 | None -> 0
      in
      let rec loop i =
        match i < samples with true -> check i + loop (i + 1) | false -> 0
      in
      let actual = loop 0 in
      let diff =
        Float.abs (float_of_int actual -. (expected *. float_of_int samples))
      in
      let tolerance = 100. in
      (* 100 is a reasonable choice for samples = 1000 and for very low likelihood of failure; this should be recalculated if sample count was to be adjusted *)
      let within_tolerance = diff < tolerance in
      if not within_tolerance then
        failwithf "actual vs. expected: %d vs %f" actual expected ()
  end )

module Exported = struct
  module Global_slot = Global_slot
  module Block_data = Data.Block_data
  module Consensus_state = Data.Consensus_state
end<|MERGE_RESOLUTION|>--- conflicted
+++ resolved
@@ -173,7 +173,7 @@
 
     let epoch_ledger {stake_proof; _} = stake_proof.ledger
 
-    let global_slot_since_genesis {global_slot_since_genesis} =
+    let global_slot_since_genesis {global_slot_since_genesis; _} =
       global_slot_since_genesis
   end
 
@@ -2411,23 +2411,12 @@
 
     let global_slot_since_genesis_var (t : var) = t.global_slot_since_genesis
 
-    let global_slot_since_genesis (t : Value.t) = t.global_slot_since_genesis
-
     [%%define_locally
-<<<<<<< HEAD
     Poly.
       ( blockchain_length
-      , epoch_count
       , min_window_density
-      , last_vrf_output
       , total_currency
-      , staking_epoch_data
-      , next_epoch_data
-      , has_ancestor_in_same_checkpoint_window
       , global_slot_since_genesis )]
-=======
-    Poly.(blockchain_length, min_window_density, total_currency)]
->>>>>>> bde45d3c
 
     module Unsafe = struct
       (* TODO: very unsafe, do not use unless you know what you are doing *)
