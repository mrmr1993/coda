--- conflicted
+++ resolved
@@ -70,15 +70,13 @@
   compute_delegatee_table keys ~iter_accounts:(fun f ->
       Coda_base.Sparse_ledger.iteri ledger ~f:(fun i acct -> f i acct) )
 
-<<<<<<< HEAD
 let compute_delegatee_table_ledger_db keys ledger =
   compute_delegatee_table keys ~iter_accounts:(fun f ->
       Coda_base.Ledger.Db.iteri ledger ~f:(fun i acct -> f i acct) )
-=======
+
 let compute_delegatee_table_genesis_ledger keys ledger =
   compute_delegatee_table keys ~iter_accounts:(fun f ->
       Coda_base.Ledger.iteri ledger ~f:(fun i acct -> f i acct) )
->>>>>>> 88a077f9
 
 module Segment_id = Coda_numbers.Nat.Make32 ()
 
@@ -180,58 +178,58 @@
       module Ledger_snapshot = struct
         type t =
           | Genesis_ledger of Coda_base.Ledger.t
-          | Sparse_ledger of Coda_base.Sparse_ledger.t
-        [@@deriving sexp]
+          | Ledger_db of Coda_base.Ledger.Db.t
 
         let merkle_root = function
           | Genesis_ledger ledger ->
               Coda_base.Ledger.merkle_root ledger
-          | Sparse_ledger ledger ->
-              Coda_base.Sparse_ledger.merkle_root ledger
+          | Ledger_db ledger ->
+              Coda_base.Ledger.Db.merkle_root ledger
 
         let compute_delegatee_table keys ledger =
           match ledger with
           | Genesis_ledger ledger ->
               compute_delegatee_table_genesis_ledger keys ledger
-          | Sparse_ledger ledger ->
-              compute_delegatee_table_sparse_ledger keys ledger
+          | Ledger_db ledger ->
+              compute_delegatee_table_ledger_db keys ledger
+
+        let close = function
+          | Genesis_ledger _ ->
+              ()
+          | Ledger_db ledger ->
+              Coda_base.Ledger.Db.close ledger
+
+        let remove ~location = function
+          | Genesis_ledger _ ->
+              ()
+          | Ledger_db ledger ->
+              Coda_base.Ledger.Db.close ledger ;
+              File_system.rmrf location
 
         let ledger_subset keys ledger =
           match ledger with
           | Genesis_ledger ledger ->
               Coda_base.Sparse_ledger.of_ledger_subset_exn ledger keys
-          | Sparse_ledger ledger ->
-              (* We could create a sparser sparse ledger here, but this one is
-                 already held memory with all the data we need, so there's no
-                 point creating a new one.
-              *)
-              ledger
+          | Ledger_db ledger ->
+              Coda_base.(
+                Sparse_ledger.of_any_ledger
+                @@ Ledger.Any_ledger.cast (module Ledger.Db) ledger)
       end
 
       type t =
-<<<<<<< HEAD
-        { ledger: Coda_base.Ledger.Db.t
-        ; merkle_root: Coda_base.Ledger_hash.t
-=======
         { ledger: Ledger_snapshot.t
->>>>>>> 88a077f9
         ; delegatee_table:
             Coda_base.Account.t Coda_base.Account.Index.Table.t
             Public_key.Compressed.Table.t }
-      [@@deriving sexp]
 
       let delegators t key =
         Public_key.Compressed.Table.find t.delegatee_table key
 
-      let to_yojson {ledger= _; delegatee_table; merkle_root} =
+      let to_yojson {ledger; delegatee_table} =
         `Assoc
-<<<<<<< HEAD
-          [ ("ledger_hash", Coda_base.Ledger_hash.to_yojson merkle_root)
-=======
           [ ( "ledger_hash"
             , Ledger_snapshot.merkle_root ledger
               |> Coda_base.Ledger_hash.to_yojson )
->>>>>>> 88a077f9
           ; ( "delegators"
             , `Assoc
                 ( Hashtbl.to_alist delegatee_table
@@ -321,7 +319,6 @@
 
     let create_epoch_ledger ~location ~genesis_ledger =
       let open Coda_base in
-      let module Ledger_transfer = Ledger_transfer.Make (Ledger) (Ledger.Db) in
       let depth =
         Genesis_constants.Constraint_constants.compiled.ledger_depth
       in
@@ -330,17 +327,12 @@
         [%log info]
           ~metadata:[("location", `String location)]
           "Loading epoch ledger from disk: $location" ;
-        Ledger.Db.create ~directory_name:location ~depth () )
-      else
-        let epoch_ledger =
-          Ledger.Db.create ~directory_name:location () ~depth
-        in
-        ignore @@ Ledger_transfer.transfer_accounts genesis_ledger epoch_ledger ;
-        epoch_ledger
+        Snapshot.Ledger_snapshot.Ledger_db
+          (Ledger.Db.create ~directory_name:location ~depth ()) )
+      else Snapshot.Ledger_snapshot.Genesis_ledger genesis_ledger
 
     let create block_producer_pubkeys ~genesis_ledger ~epoch_ledger_location =
       (* TODO: remove this duplicate of the genesis ledger *)
-<<<<<<< HEAD
       let open Coda_base in
       let genesis_ledger = Lazy.force genesis_ledger in
       let epoch_ledger_uuids_location = epoch_ledger_location ^ ".json" in
@@ -368,28 +360,18 @@
       let next_epoch_ledger =
         create_epoch_ledger ~location:next_epoch_ledger_location
           ~genesis_ledger
-=======
-      let ledger =
-        Snapshot.Ledger_snapshot.Genesis_ledger (Lazy.force genesis_ledger)
-      in
-      let delegatee_table =
-        Snapshot.Ledger_snapshot.compute_delegatee_table block_producer_pubkeys
-          ledger
->>>>>>> 88a077f9
       in
       ref
         { Data.staking_epoch_snapshot=
             { Snapshot.ledger= staking_epoch_ledger
-            ; merkle_root= Ledger.Db.merkle_root staking_epoch_ledger
             ; delegatee_table=
-                compute_delegatee_table_ledger_db block_producer_pubkeys
-                  staking_epoch_ledger }
+                Snapshot.Ledger_snapshot.compute_delegatee_table
+                  block_producer_pubkeys staking_epoch_ledger }
         ; next_epoch_snapshot=
             { Snapshot.ledger= next_epoch_ledger
-            ; merkle_root= Ledger.Db.merkle_root next_epoch_ledger
             ; delegatee_table=
-                compute_delegatee_table_ledger_db block_producer_pubkeys
-                  next_epoch_ledger }
+                Snapshot.Ledger_snapshot.compute_delegatee_table
+                  block_producer_pubkeys next_epoch_ledger }
         ; last_checked_slot_and_epoch=
             make_last_checked_slot_and_epoch_table
               (Public_key.Compressed.Table.create ())
@@ -401,17 +383,11 @@
     let block_production_keys_swap ~(constants : Constants.t) t
         block_production_pubkeys now =
       let old : Data.t = !t in
-      let s {Snapshot.ledger; delegatee_table= _; merkle_root} =
+      let s {Snapshot.ledger; delegatee_table= _} =
         { Snapshot.ledger
-        ; merkle_root
         ; delegatee_table=
-<<<<<<< HEAD
-            compute_delegatee_table_ledger_db block_production_pubkeys ledger
-        }
-=======
             Snapshot.Ledger_snapshot.compute_delegatee_table
               block_production_pubkeys ledger }
->>>>>>> 88a077f9
       in
       t :=
         { Data.staking_epoch_snapshot= s old.staking_epoch_snapshot
@@ -450,35 +426,36 @@
     let reset_snapshot (t : t) id ~sparse_ledger =
       let open Coda_base in
       let module Ledger_transfer =
-        Ledger_transfer.From_sparse_ledger (Ledger.Db) in
+        Coda_base.Ledger_transfer.From_sparse_ledger (Ledger.Db) in
       let delegatee_table =
         compute_delegatee_table_sparse_ledger
           (current_block_production_keys t)
           sparse_ledger
       in
-      let merkle_root = Sparse_ledger.merkle_root sparse_ledger in
       let depth =
         Genesis_constants.Constraint_constants.compiled.ledger_depth
       in
       match id with
       | Staking_epoch_snapshot ->
-          let old_ledger = !t.staking_epoch_snapshot.ledger in
-          Ledger.Db.close old_ledger ;
           let location = staking_epoch_ledger_location t in
-          File_system.rmrf location ;
+          Snapshot.Ledger_snapshot.remove !t.staking_epoch_snapshot.ledger
+            ~location ;
           let ledger = Ledger.Db.create ~directory_name:location ~depth () in
           ignore
           @@ Ledger_transfer.transfer_accounts ~src:sparse_ledger ~dest:ledger ;
-          !t.staking_epoch_snapshot <- {delegatee_table; ledger; merkle_root}
+          !t.staking_epoch_snapshot
+          <- { delegatee_table
+             ; ledger= Snapshot.Ledger_snapshot.Ledger_db ledger }
       | Next_epoch_snapshot ->
-          let old_ledger = !t.next_epoch_snapshot.ledger in
-          Ledger.Db.close old_ledger ;
           let location = next_epoch_ledger_location t in
-          File_system.rmrf location ;
+          Snapshot.Ledger_snapshot.remove !t.next_epoch_snapshot.ledger
+            ~location ;
           let ledger = Ledger.Db.create ~directory_name:location ~depth () in
           ignore
           @@ Ledger_transfer.transfer_accounts ~src:sparse_ledger ~dest:ledger ;
-          !t.next_epoch_snapshot <- {delegatee_table; ledger; merkle_root}
+          !t.next_epoch_snapshot
+          <- { delegatee_table
+             ; ledger= Snapshot.Ledger_snapshot.Ledger_db ledger }
 
     let next_epoch_ledger (t : t) =
       Snapshot.ledger @@ get_snapshot t Next_epoch_snapshot
@@ -994,13 +971,6 @@
                            ; public_key
                            ; delegator
                            ; ledger=
-<<<<<<< HEAD
-                               Coda_base.(
-                                 Sparse_ledger.of_any_ledger
-                                 @@ Ledger.Any_ledger.cast
-                                      (module Ledger.Db)
-                                      epoch_snapshot.ledger) }
-=======
                                Local_state.Snapshot.Ledger_snapshot
                                .ledger_subset
                                  [ Coda_base.(
@@ -1008,7 +978,6 @@
                                        (Public_key.compress public_key)
                                        Token_id.default) ]
                                  epoch_snapshot.ledger }
->>>>>>> 88a077f9
                        ; global_slot
                        ; vrf_result }
                      , account.public_key )) ) ;
@@ -2472,25 +2441,20 @@
                   ; !local_state.Data.next_epoch_snapshot ]
                 in
                 List.find_map candidate_snapshots ~f:(fun snapshot ->
-<<<<<<< HEAD
-                    if Ledger_hash.equal ledger_hash snapshot.merkle_root then
-                      Some
-                        ( Coda_base.Sparse_ledger.of_any_ledger
-                        @@ Coda_base.Ledger.Any_ledger.cast
-                             (module Coda_base.Ledger.Db)
-                             snapshot.ledger )
-                    else None )
-=======
                     match snapshot.ledger with
                     | Genesis_ledger _ledger ->
                         None
-                    | Sparse_ledger ledger ->
+                    | Ledger_db ledger ->
                         if
                           Ledger_hash.equal ledger_hash
-                            (Coda_base.Sparse_ledger.merkle_root ledger)
-                        then Some ledger
+                            (Coda_base.Ledger.Db.merkle_root ledger)
+                        then
+                          Some
+                            ( Coda_base.Sparse_ledger.of_any_ledger
+                            @@ Coda_base.Ledger.Any_ledger.cast
+                                 (module Coda_base.Ledger.Db)
+                                 ledger )
                         else None )
->>>>>>> 88a077f9
                 |> Result.of_option ~error:"epoch ledger not found"
             in
             Result.iter_error response ~f:(fun err ->
@@ -2605,9 +2569,7 @@
         ~epoch:(Data.Consensus_state.curr_epoch consensus_state)
         ~local_state
     in
-    Coda_base.Sparse_ledger.of_any_ledger
-    @@ Coda_base.Ledger.Any_ledger.cast (module Coda_base.Ledger.Db)
-    @@ Data.Local_state.Snapshot.ledger snapshot
+    Data.Local_state.Snapshot.ledger snapshot
 
   type local_state_sync =
     { snapshot_id: Local_state.snapshot_identifier
@@ -2626,12 +2588,8 @@
         (not
            (Ledger_hash.equal
               (Frozen_ledger_hash.to_ledger_hash expected_root)
-<<<<<<< HEAD
-              (Local_state.get_snapshot local_state snapshot_id).merkle_root))
-=======
               (Local_state.Snapshot.Ledger_snapshot.merkle_root
                  (Local_state.get_snapshot local_state snapshot_id).ledger)))
->>>>>>> 88a077f9
         {snapshot_id; expected_root}
     in
     match source with
@@ -2675,26 +2633,26 @@
         && Coda_base.(
              Ledger_hash.equal
                (Frozen_ledger_hash.to_ledger_hash target_ledger_hash)
-<<<<<<< HEAD
-               !local_state.next_epoch_snapshot.merkle_root)
-=======
                (Local_state.Snapshot.Ledger_snapshot.merkle_root
                   !local_state.next_epoch_snapshot.ledger))
->>>>>>> 88a077f9
       then (
-        File_system.rmrf @@ staking_epoch_ledger_location local_state ;
-        let ledger =
-          Coda_base.Ledger.Db.create_checkpoint
-            !local_state.next_epoch_snapshot.ledger
-            ~directory_name:(staking_epoch_ledger_location local_state)
-            ()
-        in
-        set_snapshot local_state Staking_epoch_snapshot
-          { ledger
-          ; merkle_root= !local_state.next_epoch_snapshot.merkle_root
-          ; delegatee_table= !local_state.next_epoch_snapshot.delegatee_table
-          } ;
-        return true )
+        Local_state.Snapshot.Ledger_snapshot.remove
+          !local_state.staking_epoch_snapshot.ledger
+          ~location:(staking_epoch_ledger_location local_state) ;
+        match !local_state.next_epoch_snapshot.ledger with
+        | Local_state.Snapshot.Ledger_snapshot.Genesis_ledger _ ->
+            return true
+        | Ledger_db next_epoch_ledger ->
+            let ledger =
+              Coda_base.Ledger.Db.create_checkpoint next_epoch_ledger
+                ~directory_name:(staking_epoch_ledger_location local_state)
+                ()
+            in
+            set_snapshot local_state Staking_epoch_snapshot
+              { ledger= Ledger_snapshot.Ledger_db ledger
+              ; delegatee_table=
+                  !local_state.next_epoch_snapshot.delegatee_table } ;
+            return true )
       else
         let%bind peers = random_peers 3 in
         Deferred.List.exists peers ~f:(fun peer ->
@@ -2708,17 +2666,7 @@
                     record trust_system logger peer
                       Actions.(Epoch_ledger_provided, None))
                 in
-<<<<<<< HEAD
                 reset_snapshot local_state snapshot_id ~sparse_ledger ;
-=======
-                let delegatee_table =
-                  compute_delegatee_table_sparse_ledger
-                    (Local_state.current_block_production_keys local_state)
-                    snapshot_ledger
-                in
-                set_snapshot local_state snapshot_id
-                  {ledger= Sparse_ledger snapshot_ledger; delegatee_table} ;
->>>>>>> 88a077f9
                 return true
             | Connected {data= Ok (Error err); _} ->
                 (* TODO figure out punishments here. *)
@@ -2911,11 +2859,7 @@
           [%log debug]
             !"Using %s_epoch_snapshot root hash %{sexp:Coda_base.Ledger_hash.t}"
             (epoch_snapshot_name source)
-<<<<<<< HEAD
-            snapshot.merkle_root ;
-=======
             (Local_state.Snapshot.Ledger_snapshot.merkle_root snapshot.ledger) ;
->>>>>>> 88a077f9
           snapshot
         in
         let block_data unseen_pks slot =
@@ -3000,23 +2944,11 @@
            (Consensus_state.curr_epoch prev)
            (Consensus_state.curr_epoch next))
     then (
-<<<<<<< HEAD
-=======
-      let delegatee_table =
-        compute_delegatee_table
-          (Local_state.current_block_production_keys local_state)
-          ~iter_accounts:(fun f ->
-            Coda_base.Ledger.Any_ledger.M.iteri snarked_ledger ~f )
-      in
-      let ledger = Coda_base.Sparse_ledger.of_any_ledger snarked_ledger in
-      let epoch_snapshot =
-        {Local_state.Snapshot.delegatee_table; ledger= Sparse_ledger ledger}
-      in
->>>>>>> 88a077f9
       !local_state.last_epoch_delegatee_table
       <- Some !local_state.staking_epoch_snapshot.delegatee_table ;
-      Coda_base.Ledger.Db.close !local_state.staking_epoch_snapshot.ledger ;
-      File_system.rmrf @@ Local_state.staking_epoch_ledger_location local_state ;
+      Local_state.Snapshot.Ledger_snapshot.remove
+        !local_state.staking_epoch_snapshot.ledger
+        ~location:(Local_state.staking_epoch_ledger_location local_state) ;
       !local_state.staking_epoch_snapshot <- !local_state.next_epoch_snapshot ;
       let epoch_ledger_uuids =
         Local_state.Data.
@@ -3029,12 +2961,12 @@
         (Local_state.epoch_ledger_uuids_to_yojson epoch_ledger_uuids) ;
       !local_state.next_epoch_snapshot
       <- { ledger=
-             Coda_base.Ledger.Db.create_checkpoint snarked_ledger
-               ~directory_name:
-                 ( !local_state.epoch_ledger_location
-                 ^ Uuid.to_string epoch_ledger_uuids.next )
-               ()
-         ; merkle_root= Coda_base.Ledger.Db.merkle_root snarked_ledger
+             Local_state.Snapshot.Ledger_snapshot.Ledger_db
+               (Coda_base.Ledger.Db.create_checkpoint snarked_ledger
+                  ~directory_name:
+                    ( !local_state.epoch_ledger_location
+                    ^ Uuid.to_string epoch_ledger_uuids.next )
+                  ())
          ; delegatee_table=
              compute_delegatee_table_ledger_db
                (Local_state.current_block_production_keys local_state)
@@ -3469,44 +3401,13 @@
       let block_producer_pubkeys =
         Public_key.Compressed.Set.of_list [public_key_compressed]
       in
-<<<<<<< HEAD
-      let genesis_ledger = Lazy.force Genesis_ledger.t in
-      let ledger =
-        Coda_base.Sparse_ledger.of_any_ledger
-          (Coda_base.Ledger.Any_ledger.cast
-             (module Coda_base.Ledger)
-             genesis_ledger)
-      in
-      let module Ledger_transfer = Ledger_transfer.Make (Ledger) (Ledger.Db) in
-      let depth =
-        Genesis_constants.Constraint_constants.compiled.ledger_depth
-      in
-      let directory_name =
-        let open Core in
-        Stdlib.Filename.get_temp_dir_name ()
-        ^/ "epoch_ledger"
-        ^ (Random.int 100000 |> string_of_int)
-      in
-      let epoch_ledger = Ledger.Db.create ~directory_name ~depth () in
-      ignore @@ Ledger_transfer.transfer_accounts genesis_ledger epoch_ledger ;
-=======
       let ledger = Lazy.force Genesis_ledger.t in
->>>>>>> 88a077f9
       let delegatee_table =
         compute_delegatee_table_genesis_ledger block_producer_pubkeys ledger
       in
       let epoch_snapshot =
         {Local_state.Snapshot.delegatee_table; ledger= Genesis_ledger ledger}
       in
-<<<<<<< HEAD
-      let merkle_root = Ledger.Db.merkle_root epoch_ledger in
-      let epoch_snapshot =
-        { Local_state.Snapshot.delegatee_table
-        ; ledger= epoch_ledger
-        ; merkle_root }
-      in
-=======
->>>>>>> 88a077f9
       let balance = Balance.to_int account.balance in
       let total_stake_int = Currency.Amount.to_int total_stake in
       let stake_fraction =
