[%%import
"../../config.mlh"]

open Core
open Async
open Network_peer
open O1trace
open Pipe_lib
open Coda_base.Rpc_intf

type ('q, 'r) dispatch =
  Versioned_rpc.Connection_with_menu.t -> 'q -> 'r Deferred.Or_error.t

module Connection_with_state = struct
  type t = Banned | Allowed of Rpc.Connection.t Ivar.t

  let value_map ~when_allowed ~when_banned t =
    match t with Allowed c -> when_allowed c | _ -> when_banned
end

module Config = struct
  type t =
    { timeout: Time.Span.t
    ; initial_peers: Coda_net2.Multiaddr.t list
    ; addrs_and_ports: Node_addrs_and_ports.t
    ; conf_dir: string
    ; chain_id: string
    ; logger: Logger.t
    ; unsafe_no_trust_ip: bool
    ; isolate: bool
    ; trust_system: Trust_system.t
    ; flooding: bool
    ; direct_peers: Coda_net2.Multiaddr.t list
    ; peer_exchange: bool
    ; keypair: Coda_net2.Keypair.t option }
  [@@deriving make]
end

module type S = sig
  include Intf.Gossip_net_intf

  val create : Config.t -> Rpc_intf.rpc_handler list -> t Deferred.t
end

let rpc_transport_proto = "coda/rpcs/0.0.1"

module Make (Rpc_intf : Coda_base.Rpc_intf.Rpc_interface_intf) :
  S with module Rpc_intf := Rpc_intf = struct
  open Rpc_intf

  module T = struct
    type t =
      { config: Config.t
      ; net2: Coda_net2.net Deferred.t ref
      ; first_peer_ivar: unit Ivar.t
      ; high_connectivity_ivar: unit Ivar.t
      ; ban_reader: Intf.ban_notification Linear_pipe.Reader.t
      ; message_reader:
          ( Message.msg Envelope.Incoming.t
          * (Coda_net2.validation_result -> unit) )
          Strict_pipe.Reader.t
      ; subscription:
          Message.msg Coda_net2.Pubsub.Subscription.t Deferred.t ref }

    let create_rpc_implementations (Rpc_handler (rpc, handler)) =
      let (module Impl) = implementation_of_rpc rpc in
      Impl.implement_multi handler

    let prepare_stream_transport stream =
      (* Closing the connection calls close_read on the read
          pipe, which coda_net2 does not expect. To avoid this, add
          an extra pipe and don't propagate the close. We still want
          to close the connection because it flushes all the internal
          state machines and fills the `closed` ivar.

          Pipe.transfer isn't appropriate because it will close the
          real_r when read_w is closed, precisely what we don't want.
          *)
      let read_r, read_w = Pipe.create () in
      let underlying_r, underlying_w = Coda_net2.Stream.pipes stream in
      don't_wait_for
        (Pipe.iter underlying_r ~f:(fun msg ->
             Pipe.write_without_pushback_if_open read_w msg ;
             Deferred.unit )) ;
      let transport =
        Async_rpc_kernel.Pipe_transport.(
          create Kind.string read_r underlying_w)
      in
      transport

    (* Creates just the helper, making sure to register everything
      BEFORE we start listening/advertise ourselves for discovery. *)
    let create_libp2p (config : Config.t) rpc_handlers first_peer_ivar
        high_connectivity_ivar ~on_unexpected_termination =
      let fail m =
        failwithf "Failed to connect to libp2p_helper process: %s" m ()
      in
      let conf_dir = config.conf_dir ^/ "coda_net2" in
      let%bind () = Unix.mkdir ~p:() conf_dir in
      match%bind
        Monitor.try_with ~rest:`Raise (fun () ->
            trace "coda_net2" (fun () ->
                Coda_net2.create ~logger:config.logger ~conf_dir
                  ~on_unexpected_termination ) )
      with
      | Ok (Ok net2) -> (
          let open Coda_net2 in
          (* Make an ephemeral keypair for this session TODO: persist in the config dir *)
          let%bind me =
            match config.keypair with
            | Some kp ->
                return kp
            | None ->
                Keypair.random net2
          in
          let my_peer_id = Keypair.to_peer_id me |> Peer.Id.to_string in
          Logger.append_to_global_metadata
            [ ("peer_id", `String my_peer_id)
            ; ( "host"
              , `String
                  (Unix.Inet_addr.to_string config.addrs_and_ports.external_ip)
              )
            ; ("port", `Int config.addrs_and_ports.libp2p_port) ] ;
          ( match config.addrs_and_ports.peer with
          | Some _ ->
              ()
          | None ->
              config.addrs_and_ports.peer
              <- Some
                   (Peer.create config.addrs_and_ports.bind_ip
                      ~libp2p_port:config.addrs_and_ports.libp2p_port
                      ~peer_id:my_peer_id) ) ;
          [%log' info config.logger] "libp2p peer ID this session is $peer_id"
            ~metadata:[("peer_id", `String my_peer_id)] ;
          let ctr = ref 0 in
          let throttle =
            Throttle.create ~max_concurrent_jobs:1 ~continue_on_error:true
          in
          let initializing_libp2p_result : _ Deferred.Or_error.t =
            [%log' debug config.logger] "(Re)initializing libp2p result" ;
            let open Deferred.Or_error.Let_syntax in
            let%bind () =
              configure net2 ~me ~logger:config.logger
                ~maddrs:
                  [ Multiaddr.of_string
                      (sprintf "/ip4/0.0.0.0/tcp/%d"
                         (Option.value_exn config.addrs_and_ports.peer)
                           .libp2p_port) ]
                ~external_maddr:
                  (Multiaddr.of_string
                     (sprintf "/ip4/%s/tcp/%d"
                        (Unix.Inet_addr.to_string
                           config.addrs_and_ports.external_ip)
                        (Option.value_exn config.addrs_and_ports.peer)
                          .libp2p_port))
                ~network_id:config.chain_id
                ~unsafe_no_trust_ip:config.unsafe_no_trust_ip
                ~seed_peers:config.initial_peers
                ~direct_peers:config.direct_peers
                ~peer_exchange:config.peer_exchange ~flooding:config.flooding
                ~initial_gating_config:
                  Coda_net2.
                    { banned_peers=
                        Trust_system.peer_statuses config.trust_system
                        |> List.filter_map ~f:(fun (peer, status) ->
                               match status.banned with
                               | Banned_until _ ->
                                   Some peer
                               | _ ->
                                   None )
                    ; trusted_peers=
                        List.filter_map ~f:Coda_net2.Multiaddr.to_peer
                          config.initial_peers
                    ; isolate= config.isolate }
                ~on_new_peer:(fun _ ->
                  [%log' trace config.logger] "Fired on_new_peer callback" ;
                  Ivar.fill_if_empty first_peer_ivar () ;
                  if !ctr < 4 then incr ctr
                  else Ivar.fill_if_empty high_connectivity_ivar () ;
                  if Throttle.num_jobs_waiting_to_start throttle = 0 then
                    don't_wait_for
                      (Throttle.enqueue throttle (fun () ->
                           let open Deferred.Let_syntax in
                           let%bind peers = peers net2 in
                           Coda_metrics.(
                             Gauge.set Network.peers
                               (List.length peers |> Int.to_float)) ;
                           after (Time.Span.of_sec 2.)
                           (* don't spam the helper with peer fetches, only try update it every 2 seconds *)
                       )) )
            in
            let implementation_list =
              List.bind rpc_handlers ~f:create_rpc_implementations
            in
            let implementations =
              let handle_unknown_rpc conn_state ~rpc_tag ~version =
                Deferred.don't_wait_for
                  Trust_system.(
                    record config.trust_system config.logger conn_state
                      Actions.
                        ( Violated_protocol
                        , Some
                            ( "Attempt to make unknown (fixed-version) RPC \
                               call \"$rpc\" with version $version"
                            , [ ("rpc", `String rpc_tag)
                              ; ("version", `Int version) ] ) )) ;
                `Close_connection
              in
              Rpc.Implementations.create_exn
                ~implementations:(Versioned_rpc.Menu.add implementation_list)
                ~on_unknown_rpc:(`Call handle_unknown_rpc)
            in
            (* We could keep this around to close just this listener if we wanted. We don't. *)
            let%bind _rpc_handler =
              Coda_net2.handle_protocol net2 ~on_handler_error:`Raise
                ~protocol:rpc_transport_proto (fun stream ->
                  let peer = Coda_net2.Stream.remote_peer stream in
                  let transport = prepare_stream_transport stream in
                  let open Deferred.Let_syntax in
                  match%bind
                    Async_rpc_kernel.Rpc.Connection.create ~implementations
                      ~connection_state:(Fn.const peer)
                      ~description:
                        (Info.of_thunk (fun () ->
                             sprintf "stream from %s" peer.peer_id ))
                      transport
                  with
                  | Error handshake_error ->
                      let%bind () =
                        Async_rpc_kernel.Rpc.Transport.close transport
                      in
                      don't_wait_for (Coda_net2.Stream.reset stream >>| ignore) ;
                      Trust_system.(
                        record config.trust_system config.logger peer
                          Actions.
                            ( Incoming_connection_error
                            , Some
                                ( "Handshake error: $exn"
                                , [ ( "exn"
                                    , `String (Exn.to_string handshake_error)
                                    ) ] ) ))
                  | Ok rpc_connection -> (
                      let%bind () =
                        Async_rpc_kernel.Rpc.Connection.close_finished
                          rpc_connection
                      in
                      let%bind () =
                        Async_rpc_kernel.Rpc.Connection.close
                          ~reason:(Info.of_string "connection completed")
                          rpc_connection
                      in
                      match%map Coda_net2.Stream.reset stream with
                      | Error e ->
                          [%log' warn config.logger]
                            "failed to reset stream (this means it was \
                             probably closed successfully): $error"
                            ~metadata:[("error", Error_json.error_to_yojson e)]
                      | Ok () ->
                          () ) )
            in
            let message_reader, message_writer =
              Strict_pipe.(
                create
                  ~name:"Gossip_net.Libp2p messages with validation callbacks"
                  Synchronous)
            in
            let%bind subscription =
              Coda_net2.Pubsub.subscribe_encode net2
                "coda/consensus-messages/0.0.1"
                (* Fix for #4097: validation is tied into a lot of complex control flow.
                   Instead of refactoring it to have validation up-front and decoupled,
                   we pass along a validation callback with the message. This ends up
                   ignoring the actual subscription message pipe, so drain it separately. *)
                ~should_forward_message:(fun envelope ->
                  (* Messages from ourselves are valid. Don't try and reingest them. *)
                  match Envelope.Incoming.sender envelope with
                  | Local ->
                      Deferred.return `Accept
                  | Remote sender ->
                      if not (Peer.Id.equal sender.peer_id my_peer_id) then
                        let valid_ivar = Ivar.create () in
                        Deferred.bind
                          (Strict_pipe.Writer.write message_writer
                             (envelope, Ivar.fill valid_ivar))
                          ~f:(fun () -> Ivar.read valid_ivar)
                      else Deferred.return `Accept )
                ~bin_prot:Message.Latest.T.bin_msg
                ~on_decode_failure:
                  (`Call
                    (fun envelope (err : Error.t) ->
                      let peer =
                        Envelope.Incoming.sender envelope
                        |> Envelope.Sender.remote_exn
                      in
                      let metadata =
                        [ ("sender_peer_id", `String peer.peer_id)
                        ; ("error", Error_json.error_to_yojson err) ]
                      in
                      Trust_system.(
                        record config.trust_system config.logger peer
                          Actions.
                            ( Violated_protocol
                            , Some ("failed to decode gossip message", metadata)
                            ))
                      |> don't_wait_for ;
                      () ))
            in
            (* #4097 fix: drain the published message pipe, which we don't care about. *)
            don't_wait_for
              (Strict_pipe.Reader.iter
                 (Coda_net2.Pubsub.Subscription.message_pipe subscription)
                 ~f:(fun _envelope -> Deferred.unit)) ;
            let%map _ =
              (* XXX: this ALWAYS needs to be AFTER handle_protocol/subscribe
                or it is possible to miss connections! *)
              listen_on net2
                (Multiaddr.of_string
                   (sprintf "/ip4/%s/tcp/%d"
                      ( config.addrs_and_ports.bind_ip
                      |> Unix.Inet_addr.to_string )
                      (Option.value_exn config.addrs_and_ports.peer)
                        .libp2p_port))
            in
            [%log' debug config.logger] "hacking peers: $peers"
              ~metadata:
                [ ( "peers"
                  , `String
                      (sprintf !"%{sexp: string list}"
                         (List.map config.initial_peers ~f:Multiaddr.to_string))
                  ) ] ;
            don't_wait_for
              (Deferred.map
                 (let%bind () = Coda_net2.begin_advertising net2 in
                  let%bind () =
                    Deferred.map
                      (Deferred.all_unit
                         (List.map
                            ~f:(fun x ->
                              let open Deferred.Let_syntax in
                              Coda_net2.add_peer net2 x >>| ignore )
                            config.initial_peers))
                      ~f:(fun () -> Ok ())
                  in
                  return ())
                 ~f:(function
                   | Ok () ->
                       ()
                   | Error e ->
                       [%log' warn config.logger]
                         "starting libp2p up failed: $error"
                         ~metadata:[("error", Error_json.error_to_yojson e)] )) ;
            (subscription, message_reader)
          in
          match%map initializing_libp2p_result with
          | Ok (subscription, message_reader) ->
              (net2, subscription, message_reader)
          | Error e ->
              fail (Error.to_string_hum e) )
      | Ok (Error e) ->
          fail (Error.to_string_hum e)
      | Error e ->
          fail (Exn.to_string e)

    let create (config : Config.t) rpc_handlers =
      let first_peer_ivar = Ivar.create () in
      let high_connectivity_ivar = Ivar.create () in
      let message_reader, message_writer =
        Strict_pipe.create ~name:"libp2p_messages" Synchronous
      in
      let net2_ref = ref (Deferred.never ()) in
      let subscription_ref = ref (Deferred.never ()) in
      let%bind () =
        let on_libp2p_create res =
          net2_ref := Deferred.map res ~f:(fun (n, _, _) -> n) ;
          subscription_ref := Deferred.map res ~f:(fun (_, s, _) -> s) ;
          upon res (fun (_, _, m) ->
              let logger = config.logger in
              [%log trace] ~metadata:[] "Successfully restarted libp2p" ;
              don't_wait_for (Strict_pipe.transfer m message_writer ~f:Fn.id)
          )
        in
        let rec on_unexpected_termination () =
          on_libp2p_create
            (create_libp2p config rpc_handlers first_peer_ivar
               high_connectivity_ivar ~on_unexpected_termination) ;
          Deferred.unit
        in
        let res =
          create_libp2p config rpc_handlers first_peer_ivar
            high_connectivity_ivar ~on_unexpected_termination
        in
        on_libp2p_create res ;
        let%map _ = res in
        ()
      in
      let ban_configuration =
        ref {Coda_net2.banned_peers= []; trusted_peers= []; isolate= false}
      in
      let do_ban (banned_peer, expiration) =
        don't_wait_for
          ( Clock.at expiration
          >>= fun () ->
          let%bind net2 = !net2_ref in
          ban_configuration :=
            { !ban_configuration with
              banned_peers=
                List.filter !ban_configuration.banned_peers ~f:(fun p ->
                    not (Peer.equal p banned_peer) ) } ;
          Coda_net2.set_connection_gating_config net2 !ban_configuration
          |> Deferred.ignore ) ;
        (let%bind net2 = !net2_ref in
         ban_configuration :=
           { !ban_configuration with
             banned_peers= banned_peer :: !ban_configuration.banned_peers } ;
         Coda_net2.set_connection_gating_config net2 !ban_configuration)
        |> Deferred.ignore
      in
      let%map () =
        Deferred.List.iter (Trust_system.peer_statuses config.trust_system)
          ~f:(function
          | ( addr
            , {banned= Trust_system.Banned_status.Banned_until expiration; _} )
            ->
              do_ban (addr, expiration)
          | _ ->
              Deferred.unit )
      in
      let ban_reader, ban_writer = Linear_pipe.create () in
      don't_wait_for
        (let%map () =
           Strict_pipe.Reader.iter
             (Trust_system.ban_pipe config.trust_system)
             ~f:do_ban
         in
         Linear_pipe.close ban_writer) ;
      { config
      ; net2= net2_ref
      ; first_peer_ivar
      ; high_connectivity_ivar
      ; subscription= subscription_ref
      ; message_reader
      ; ban_reader }

    let peers t = !(t.net2) >>= Coda_net2.peers

    let initial_peers t = t.config.initial_peers

    let add_peer t p =
      let open Coda_net2 in
      !(t.net2)
      >>= Fn.flip add_peer (Multiaddr.of_string (Peer.to_multiaddr_string p))

    (* OPTIMIZATION: use fast n choose k implementation - see python or old flow code *)
    let random_sublist xs n = List.take (List.permute xs) n

    let random_peers t n =
      let%map peers = peers t in
      random_sublist peers n

    let random_peers_except t n ~except =
      let%map peers = peers t in
      random_sublist
        Hash_set.(diff (Peer.Hash_set.of_list peers) except |> to_list)
        n

    let try_call_rpc_with_dispatch : type r q.
           ?timeout:Time.Span.t
        -> rpc_name:string
        -> t
        -> Peer.t
        -> Async.Rpc.Transport.t
        -> (r, q) dispatch
        -> r
        -> q Deferred.Or_error.t =
     fun ?timeout ~rpc_name t peer transport dispatch query ->
      let call () =
        Monitor.try_with (fun () ->
            (* Async_rpc_kernel takes a transport instead of a Reader.t *)
            Async_rpc_kernel.Rpc.Connection.with_close
              ~connection_state:(Fn.const ())
              ~dispatch_queries:(fun conn ->
                Versioned_rpc.Connection_with_menu.create conn
                >>=? fun conn' ->
                let d = dispatch conn' query in
                match timeout with
                | None ->
                    d
                | Some timeout ->
                    Deferred.any
                      [ d
                      ; ( after timeout
                        >>| fun () -> Or_error.error_string "rpc timed out" )
                      ] )
              transport
              ~on_handshake_error:
                (`Call
                  (fun exn ->
                    let%map () =
                      Trust_system.(
                        record t.config.trust_system t.config.logger peer
                          Actions.
                            ( Outgoing_connection_error
                            , Some
                                ( "Handshake error: $exn"
                                , [("exn", `String (Exn.to_string exn))] ) ))
                    in
                    Or_error.error_string "handshake error" )) )
        >>= function
        | Ok (Ok result) ->
            (* call succeeded, result is valid *)
            Deferred.return (Ok result)
        | Ok (Error err) -> (
            (* call succeeded, result is an error *)
<<<<<<< HEAD
            [%log' warn t.config.logger] "RPC call error for $rpc"
              ~metadata:
                [ ("rpc", `String rpc_name)
                ; ("error", `String (Error.to_string_hum err)) ] ;
=======
            [%log' error t.config.logger] "RPC call error: $error"
              ~metadata:[("error", Error_json.error_to_yojson err)] ;
>>>>>>> 33b66be5
            match (Error.to_exn err, Error.sexp_of_t err) with
            | ( _
              , Sexp.List
                  [ Sexp.List
                      [ Sexp.Atom "rpc_error"
                      ; Sexp.List [Sexp.Atom "Connection_closed"; _] ]
                  ; _connection_description
                  ; _rpc_tag
                  ; _rpc_version ] ) ->
                let%map () =
                  Trust_system.(
                    record t.config.trust_system t.config.logger peer
                      Actions.
                        ( Outgoing_connection_error
                        , Some ("Closed connection", []) ))
                in
                Error err
            | _ ->
                let%map () =
                  Trust_system.(
                    record t.config.trust_system t.config.logger peer
                      Actions.
                        ( Outgoing_connection_error
                        , Some
                            ( "RPC call failed, reason: $exn"
                            , [("exn", Error_json.error_to_yojson err)] ) ))
                in
                Error err )
        | Error monitor_exn ->
            (* call itself failed *)
            (* TODO: learn what other exceptions are raised here *)
            let exn = Monitor.extract_exn monitor_exn in
            let () =
              match Error.sexp_of_t (Error.of_exn exn) with
              | Sexp.List (Sexp.Atom "connection attempt timeout" :: _) ->
                  [%log' debug t.config.logger]
                    "RPC call for $rpc raised an exception"
                    ~metadata:
                      [ ("rpc", `String rpc_name)
                      ; ("exn", `String (Exn.to_string exn)) ]
              | _ ->
                  [%log' warn t.config.logger]
                    "RPC call for $rpc raised an exception"
                    ~metadata:
                      [ ("rpc", `String rpc_name)
                      ; ("exn", `String (Exn.to_string exn)) ]
            in
            Deferred.return (Or_error.of_exn exn)
      in
      call ()

    let try_call_rpc : type q r.
           ?timeout:Time.Span.t
        -> t
        -> Peer.t
        -> _
        -> (q, r) rpc
        -> q
        -> r Deferred.Or_error.t =
     fun ?timeout t peer transport rpc query ->
      let (module Impl) = implementation_of_rpc rpc in
      try_call_rpc_with_dispatch ?timeout ~rpc_name:Impl.name t peer transport
        Impl.dispatch_multi query

    let query_peer ?timeout t (peer_id : Peer.Id.t) rpc rpc_input =
      let%bind net2 = !(t.net2) in
      match%bind
        Coda_net2.open_stream net2 ~protocol:rpc_transport_proto peer_id
      with
      | Ok stream ->
          let peer = Coda_net2.Stream.remote_peer stream in
          let transport = prepare_stream_transport stream in
          try_call_rpc ?timeout t peer transport rpc rpc_input
          >>| fun data ->
          Connected (Envelope.Incoming.wrap_peer ~data ~sender:peer)
      | Error e ->
          return (Failed_to_connect e)

    let query_random_peers t n rpc query =
      let%map peers = random_peers t n in
      [%log' trace t.config.logger]
        !"Querying random peers: %s"
        (Peer.pretty_list peers) ;
      List.map peers ~f:(fun peer -> query_peer t peer.peer_id rpc query)

    let broadcast t msg =
      don't_wait_for
        (let%bind subscription = !(t.subscription) in
         Coda_net2.Pubsub.Subscription.publish subscription msg)

    let on_first_connect t ~f = Deferred.map (Ivar.read t.first_peer_ivar) ~f

    let on_first_high_connectivity t ~f =
      Deferred.map (Ivar.read t.high_connectivity_ivar) ~f

    let received_message_reader t = t.message_reader

    let ban_notification_reader t = t.ban_reader

    let ip_for_peer t peer_id =
      let%bind net2 = !(t.net2) in
      Coda_net2.lookup_peerid net2 peer_id
      >>| function Ok p -> Some p | Error _ -> None

    let connection_gating t =
      let%bind net2 = !(t.net2) in
      Coda_net2.connection_gating_config net2

    let set_connection_gating t config =
      let%bind net2 = !(t.net2) in
      Coda_net2.set_connection_gating_config net2 config
  end

  include T
end<|MERGE_RESOLUTION|>--- conflicted
+++ resolved
@@ -511,15 +511,10 @@
             Deferred.return (Ok result)
         | Ok (Error err) -> (
             (* call succeeded, result is an error *)
-<<<<<<< HEAD
             [%log' warn t.config.logger] "RPC call error for $rpc"
               ~metadata:
                 [ ("rpc", `String rpc_name)
-                ; ("error", `String (Error.to_string_hum err)) ] ;
-=======
-            [%log' error t.config.logger] "RPC call error: $error"
-              ~metadata:[("error", Error_json.error_to_yojson err)] ;
->>>>>>> 33b66be5
+                ; ("error", Error_json.error_to_yojson err) ] ;
             match (Error.to_exn err, Error.sexp_of_t err) with
             | ( _
               , Sexp.List
