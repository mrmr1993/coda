--- conflicted
+++ resolved
@@ -138,58 +138,37 @@
   open Generator.Let_syntax
 
   type peer_config =
-<<<<<<< HEAD
        proof_level:Genesis_constants.Proof_level.t
+    -> precomputed_values:Precomputed_values.t
     -> max_frontier_length:int
     -> peer_state Generator.t
 
-  let fresh_peer ~proof_level ~max_frontier_length =
-=======
-       precomputed_values:Precomputed_values.t
-    -> max_frontier_length:int
-    -> peer_state Generator.t
-
-  let fresh_peer ~precomputed_values ~max_frontier_length =
+  let fresh_peer ~proof_level ~precomputed_values ~max_frontier_length =
     let genesis_ledger =
       Precomputed_values.genesis_ledger precomputed_values
     in
->>>>>>> 206890dd
     let consensus_local_state =
       Consensus.Data.Local_state.create Public_key.Compressed.Set.empty
         ~genesis_ledger
     in
     let%map frontier =
-<<<<<<< HEAD
-      Transition_frontier.For_tests.gen ~proof_level ~consensus_local_state
-        ~max_length:max_frontier_length ~size:0 ()
+      Transition_frontier.For_tests.gen ~proof_level ~precomputed_values
+        ~consensus_local_state ~max_length:max_frontier_length ~size:0 ()
     in
     {frontier; consensus_local_state}
 
-  let peer_with_branch ~frontier_branch_size ~proof_level ~max_frontier_length
-      =
-=======
-      Transition_frontier.For_tests.gen ~precomputed_values
-        ~consensus_local_state ~max_length:max_frontier_length ~size:0 ()
-    in
-    {frontier; consensus_local_state}
-
-  let peer_with_branch ~frontier_branch_size ~precomputed_values
+  let peer_with_branch ~frontier_branch_size ~proof_level ~precomputed_values
       ~max_frontier_length =
     let genesis_ledger =
       Precomputed_values.genesis_ledger precomputed_values
     in
->>>>>>> 206890dd
     let consensus_local_state =
       Consensus.Data.Local_state.create Public_key.Compressed.Set.empty
         ~genesis_ledger
     in
     let%map frontier, branch =
-<<<<<<< HEAD
       Transition_frontier.For_tests.gen_with_branch ~proof_level
-=======
-      Transition_frontier.For_tests.gen_with_branch ~precomputed_values
->>>>>>> 206890dd
-        ~max_length:max_frontier_length ~frontier_size:0
+        ~precomputed_values ~max_length:max_frontier_length ~frontier_size:0
         ~branch_size:frontier_branch_size ~consensus_local_state ()
     in
     Async.Thread_safe.block_on_async_exn (fun () ->
@@ -197,19 +176,11 @@
           ~f:(Transition_frontier.add_breadcrumb_exn frontier) ) ;
     {frontier; consensus_local_state}
 
-<<<<<<< HEAD
-  let gen ~proof_level ~max_frontier_length configs =
+  let gen ~proof_level ~precomputed_values ~max_frontier_length configs =
     let open Quickcheck.Generator.Let_syntax in
     let%map states =
       Vect.Quickcheck_generator.map configs ~f:(fun config ->
-          config ~proof_level ~max_frontier_length )
-=======
-  let gen ~precomputed_values ~max_frontier_length configs =
-    let open Quickcheck.Generator.Let_syntax in
-    let%map states =
-      Vect.Quickcheck_generator.map configs ~f:(fun config ->
-          config ~precomputed_values ~max_frontier_length )
->>>>>>> 206890dd
+          config ~proof_level ~precomputed_values ~max_frontier_length )
     in
     setup states
 end
