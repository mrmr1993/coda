--- conflicted
+++ resolved
@@ -44,15 +44,10 @@
           let garbage = match garbage with Lite garbage -> garbage in
           match Database.move_root t.db ~new_root ~garbage with
           | Ok _old_root ->
-<<<<<<< HEAD
-            ignore (Queue.dequeue_exn t.root_transitions : Diff.Root_transition.Lite.t);
-            go (count + 1)
-=======
               ignore
                 ( Queue.dequeue_exn t.root_transitions
                   : Diff.Root_transition.Lite.t ) ;
               go (count + 1)
->>>>>>> 1591df37
           | Error _ ->
               count )
     in
