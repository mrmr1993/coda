open Async_kernel
open Core
open Mina_base
open Frontier_base
module Ledger_transfer = Ledger_transfer.Make (Ledger) (Ledger.Db)

let genesis_root_identifier ~genesis_state_hash =
  let open Root_identifier.Stable.Latest in
  {state_hash= genesis_state_hash}

let with_file ?size filename access_level ~f =
  let open Unix in
  let shared, mode =
    match access_level with
    | `Read ->
        (false, [O_RDONLY])
    | `Write ->
        (true, [O_RDWR; O_TRUNC; O_CREAT])
  in
  let fd = Unix.openfile filename ~mode in
  let buf_size =
    match size with
    | None ->
        Int64.to_int_exn Unix.(fstat fd).st_size
    | Some sz ->
        sz
  in
  let buf = Bigstring.map_file ~shared fd buf_size in
  let x = f buf in
  Bigstring.unsafe_destroy buf ;
  Unix.close fd ;
  x

module Locations = struct
  let snarked_ledger root = Filename.concat root "snarked_ledger"

  let root_identifier root = Filename.concat root "root"
end

(* TODO: create a reusable singleton factory abstraction *)
module rec Instance_type : sig
  type t = {snarked_ledger: Ledger.Db.t; factory: Factory_type.t}
end =
  Instance_type

and Factory_type : sig
  type t =
    { directory: string
    ; logger: Logger.t
    ; mutable instance: Instance_type.t option
    ; ledger_depth: int }
end =
  Factory_type

open Instance_type
open Factory_type

module Instance = struct
  type t = Instance_type.t

  let create factory =
    let snarked_ledger =
      Ledger.Db.create ~depth:factory.ledger_depth
        ~directory_name:(Locations.snarked_ledger factory.directory)
        ()
    in
    {snarked_ledger; factory}

  let destroy t =
    Ledger.Db.close t.snarked_ledger ;
    t.factory.instance <- None

  (* TODO: encapsulate functionality of snarked ledger *)
  let snarked_ledger {snarked_ledger; _} = snarked_ledger

  let set_root_identifier t new_root_identifier =
    [%log' trace t.factory.logger]
      ~metadata:
        [("root_identifier", Root_identifier.to_yojson new_root_identifier)]
      "Setting persistent root identifier" ;
    let size = Root_identifier.Stable.Latest.bin_size_t new_root_identifier in
    with_file (Locations.root_identifier t.factory.directory) `Write ~size
      ~f:(fun buf ->
        ignore
          (Root_identifier.Stable.Latest.bin_write_t buf ~pos:0
             new_root_identifier : int) )

  (* defaults to genesis *)
  let load_root_identifier t =
    let file = Locations.root_identifier t.factory.directory in
    match Unix.access file [`Exists; `Read] with
    | Error _ ->
        None
    | Ok () ->
        with_file file `Read ~f:(fun buf ->
            let root_identifier =
              Root_identifier.Stable.Latest.bin_read_t buf ~pos_ref:(ref 0)
            in
            [%log' trace t.factory.logger]
              ~metadata:
                [("root_identifier", Root_identifier.to_yojson root_identifier)]
              "Loaded persistent root identifier" ;
            Some root_identifier )

  let set_root_state_hash t state_hash = set_root_identifier t {state_hash}
end

type t = Factory_type.t

let create ~logger ~directory ~ledger_depth =
  {directory; logger; instance= None; ledger_depth}

let create_instance_exn t =
<<<<<<< HEAD
  assert (Option.is_none t.instance);
=======
  assert (Option.is_none t.instance) ;
>>>>>>> 7ed00a76
  let instance = Instance.create t in
  t.instance <- Some instance ;
  instance

let with_instance_exn t ~f =
  let instance = create_instance_exn t in
  let x = f instance in
  Instance.destroy instance ; x

let reset_to_genesis_exn t ~precomputed_values =
  let open Deferred.Let_syntax in
<<<<<<< HEAD
  assert (Option.is_none t.instance);
=======
  assert (Option.is_none t.instance) ;
>>>>>>> 7ed00a76
  let%map () = File_system.remove_dir t.directory in
  with_instance_exn t ~f:(fun instance ->
      ignore (Ledger_transfer.transfer_accounts
                ~src:
                  (Lazy.force (Precomputed_values.genesis_ledger precomputed_values))
                ~dest:(Instance.snarked_ledger instance) : Ledger.Db.t Or_error.t);
      Instance.set_root_identifier instance
        (genesis_root_identifier
           ~genesis_state_hash:
             (Precomputed_values.genesis_state_hash precomputed_values)) )<|MERGE_RESOLUTION|>--- conflicted
+++ resolved
@@ -82,8 +82,9 @@
     with_file (Locations.root_identifier t.factory.directory) `Write ~size
       ~f:(fun buf ->
         ignore
-          (Root_identifier.Stable.Latest.bin_write_t buf ~pos:0
-             new_root_identifier : int) )
+          ( Root_identifier.Stable.Latest.bin_write_t buf ~pos:0
+              new_root_identifier
+            : int ) )
 
   (* defaults to genesis *)
   let load_root_identifier t =
@@ -111,11 +112,7 @@
   {directory; logger; instance= None; ledger_depth}
 
 let create_instance_exn t =
-<<<<<<< HEAD
-  assert (Option.is_none t.instance);
-=======
   assert (Option.is_none t.instance) ;
->>>>>>> 7ed00a76
   let instance = Instance.create t in
   t.instance <- Some instance ;
   instance
@@ -127,17 +124,16 @@
 
 let reset_to_genesis_exn t ~precomputed_values =
   let open Deferred.Let_syntax in
-<<<<<<< HEAD
-  assert (Option.is_none t.instance);
-=======
   assert (Option.is_none t.instance) ;
->>>>>>> 7ed00a76
   let%map () = File_system.remove_dir t.directory in
   with_instance_exn t ~f:(fun instance ->
-      ignore (Ledger_transfer.transfer_accounts
-                ~src:
-                  (Lazy.force (Precomputed_values.genesis_ledger precomputed_values))
-                ~dest:(Instance.snarked_ledger instance) : Ledger.Db.t Or_error.t);
+      ignore
+        ( Ledger_transfer.transfer_accounts
+            ~src:
+              (Lazy.force
+                 (Precomputed_values.genesis_ledger precomputed_values))
+            ~dest:(Instance.snarked_ledger instance)
+          : Ledger.Db.t Or_error.t ) ;
       Instance.set_root_identifier instance
         (genesis_root_identifier
            ~genesis_state_hash:
