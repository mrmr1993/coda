open Async_kernel
<<<<<<< HEAD
open Core_kernel
open Mina_base
=======
open Core
open Coda_base
>>>>>>> 80b41162
open Coda_state
open Coda_transition
open Network_peer

module T = struct
  let id = "breadcrumb"

  type t =
    { validated_transition: External_transition.Validated.t
    ; staged_ledger: Staged_ledger.t sexp_opaque
    ; just_emitted_a_proof: bool
    ; transition_receipt_time: Time.t option }
  [@@deriving sexp, fields]

  type 'a creator =
       validated_transition:External_transition.Validated.t
    -> staged_ledger:Staged_ledger.t
    -> just_emitted_a_proof:bool
    -> transition_receipt_time:Time.t option
    -> 'a

  let map_creator creator ~f ~validated_transition ~staged_ledger
      ~just_emitted_a_proof ~transition_receipt_time =
    f
      (creator ~validated_transition ~staged_ledger ~just_emitted_a_proof
         ~transition_receipt_time)

  let create ~validated_transition ~staged_ledger ~just_emitted_a_proof
      ~transition_receipt_time =
    { validated_transition
    ; staged_ledger
    ; just_emitted_a_proof
    ; transition_receipt_time }

  let to_yojson
      { validated_transition
      ; staged_ledger= _
      ; just_emitted_a_proof
      ; transition_receipt_time } =
    `Assoc
      [ ( "validated_transition"
        , External_transition.Validated.to_yojson validated_transition )
      ; ("staged_ledger", `String "<opaque>")
      ; ("just_emitted_a_proof", `Bool just_emitted_a_proof)
      ; ( "transition_receipt_time"
        , `String
            (Option.value_map transition_receipt_time
               ~default:"<not available>"
               ~f:(Time.to_string_iso8601_basic ~zone:Time.Zone.utc)) ) ]
end

[%%define_locally
T.
  ( validated_transition
  , staged_ledger
  , just_emitted_a_proof
  , transition_receipt_time
  , to_yojson )]

include Allocation_functor.Make.Sexp (T)

let build ?skip_staged_ledger_verification ~logger ~precomputed_values
    ~verifier ~trust_system ~parent
    ~transition:(transition_with_validation :
                  External_transition.Almost_validated.t) ~sender
    ~transition_receipt_time () =
  O1trace.trace_recurring "Breadcrumb.build" (fun () ->
      let open Deferred.Let_syntax in
      match%bind
        External_transition.Staged_ledger_validation
        .validate_staged_ledger_diff ?skip_staged_ledger_verification ~logger
          ~precomputed_values ~verifier
          ~parent_staged_ledger:(staged_ledger parent)
          ~parent_protocol_state:
            (External_transition.Validated.protocol_state
               parent.validated_transition)
          transition_with_validation
      with
      | Ok
          ( `Just_emitted_a_proof just_emitted_a_proof
          , `External_transition_with_validation
              fully_valid_external_transition
          , `Staged_ledger transitioned_staged_ledger ) ->
          return
          @@ Ok
               (create ~validated_transition:fully_valid_external_transition
                  ~staged_ledger:transitioned_staged_ledger
                  ~just_emitted_a_proof ~transition_receipt_time)
      | Error (`Invalid_staged_ledger_diff errors) ->
          let reasons =
            String.concat ~sep:" && "
              (List.map errors ~f:(function
                | `Incorrect_target_staged_ledger_hash ->
                    "staged ledger hash"
                | `Incorrect_target_snarked_ledger_hash ->
                    "snarked ledger hash" ))
          in
          let message = "invalid staged ledger diff: incorrect " ^ reasons in
          let%map () =
            match sender with
            | None | Some Envelope.Sender.Local ->
                return ()
            | Some (Envelope.Sender.Remote peer) ->
                Trust_system.(
                  record trust_system logger peer
                    Actions.(Gossiped_invalid_transition, Some (message, [])))
          in
          Error (`Invalid_staged_ledger_hash (Error.of_string message))
      | Error
          (`Staged_ledger_application_failed
            (Staged_ledger.Staged_ledger_error.Unexpected e)) ->
          return (Error (`Fatal_error (Error.to_exn e)))
      | Error (`Staged_ledger_application_failed staged_ledger_error) ->
          let%map () =
            match sender with
            | None | Some Envelope.Sender.Local ->
                return ()
            | Some (Envelope.Sender.Remote peer) ->
                let error_string =
                  Staged_ledger.Staged_ledger_error.to_string
                    staged_ledger_error
                in
                let make_actions action =
                  ( action
                  , Some
                      ( "Staged_ledger error: $error"
                      , [("error", `String error_string)] ) )
                in
                let open Trust_system.Actions in
                (* TODO : refine these actions (#2375) *)
                let open Staged_ledger.Pre_diff_info.Error in
                with_return (fun {return} ->
                    let action =
                      match staged_ledger_error with
                      | Couldn't_reach_verifier _ ->
                          return Deferred.unit
                      | Invalid_proofs _ ->
                          make_actions Sent_invalid_proof
                      | Pre_diff (Verification_failed _) ->
                          make_actions Sent_invalid_signature_or_proof
                      | Pre_diff _
                      | Non_zero_fee_excess _
                      | Insufficient_work _ ->
                          make_actions Gossiped_invalid_transition
                      | Unexpected _ ->
                          failwith
                            "build: Unexpected staged ledger error should \
                             have been caught in another pattern"
                    in
                    Trust_system.record trust_system logger peer action )
          in
          Error
            (`Invalid_staged_ledger_diff
              (Staged_ledger.Staged_ledger_error.to_error staged_ledger_error))
  )

let lift f breadcrumb = f (validated_transition breadcrumb)

let state_hash = lift External_transition.Validated.state_hash

let parent_hash = lift External_transition.Validated.parent_hash

let protocol_state = lift External_transition.Validated.protocol_state

let consensus_state = lift External_transition.Validated.consensus_state

let consensus_state_with_hash breadcrumb =
  breadcrumb |> validated_transition
  |> External_transition.Validation.forget_validation_with_hash
  |> With_hash.map ~f:External_transition.consensus_state

let blockchain_state = lift External_transition.Validated.blockchain_state

let blockchain_length = lift External_transition.Validated.blockchain_length

let block_producer = lift External_transition.Validated.block_producer

let commands = lift External_transition.Validated.commands

let payments = lift External_transition.Validated.payments

let mask = Fn.compose Staged_ledger.ledger staged_ledger

let equal breadcrumb1 breadcrumb2 =
  State_hash.equal (state_hash breadcrumb1) (state_hash breadcrumb2)

let compare breadcrumb1 breadcrumb2 =
  State_hash.compare (state_hash breadcrumb1) (state_hash breadcrumb2)

let hash = Fn.compose State_hash.hash state_hash

let name t =
  Visualization.display_prefix_of_string @@ State_hash.to_base58_check
  @@ state_hash t

type display =
  { state_hash: string
  ; blockchain_state: Blockchain_state.display
  ; consensus_state: Consensus.Data.Consensus_state.display
  ; parent: string }
[@@deriving yojson]

let display t =
  let blockchain_state = Blockchain_state.display (blockchain_state t) in
  let consensus_state = consensus_state t in
  let parent =
    Visualization.display_prefix_of_string @@ State_hash.to_base58_check
    @@ parent_hash t
  in
  { state_hash= name t
  ; blockchain_state
  ; consensus_state= Consensus.Data.Consensus_state.display consensus_state
  ; parent }

let all_user_commands breadcrumbs =
  Sequence.fold (Sequence.of_list breadcrumbs) ~init:Signed_command.Set.empty
    ~f:(fun acc_set breadcrumb ->
      breadcrumb |> commands
      |> List.filter_map ~f:(fun {data; _} ->
             match data with
             | Snapp_command _ ->
                 None
             | Signed_command c ->
                 Some (Signed_command.forget_check c) )
      |> Signed_command.Set.of_list |> Set.union acc_set )

module For_tests = struct
  open Currency
  open Signature_lib

  (* Generate valid payments for each blockchain state by having
     each user send a payment of one coin to another random
     user if they have at least one coin*)
  let gen_payments staged_ledger accounts_with_secret_keys :
      Signed_command.With_valid_signature.t Sequence.t =
    let account_ids =
      List.map accounts_with_secret_keys ~f:(fun (_, account) ->
          Account.identifier account )
    in
    Sequence.filter_map (accounts_with_secret_keys |> Sequence.of_list)
      ~f:(fun (sender_sk, sender_account) ->
        let open Option.Let_syntax in
        let%bind sender_sk = sender_sk in
        let sender_keypair = Keypair.of_private_key_exn sender_sk in
        let token = sender_account.token_id in
        let%bind receiver =
          account_ids
          |> List.filter
               ~f:(Fn.compose (Token_id.equal token) Account_id.token_id)
          |> List.random_element
        in
        let receiver_pk = Account_id.public_key receiver in
        let nonce =
          let ledger = Staged_ledger.ledger staged_ledger in
          let status, account_location =
            Ledger.get_or_create_account_exn ledger
              (Account.identifier sender_account)
              sender_account
          in
          assert (status = `Existed) ;
          (Option.value_exn (Ledger.get ledger account_location)).nonce
        in
        let send_amount = Currency.Amount.of_int 1 in
        let sender_account_amount =
          sender_account.Account.Poly.balance |> Currency.Balance.to_amount
        in
        let%map _ = Currency.Amount.sub sender_account_amount send_amount in
        let sender_pk = Account.public_key sender_account in
        let payload : Signed_command.Payload.t =
          Signed_command.Payload.create ~fee:Fee.zero
            ~fee_token:Token_id.default ~fee_payer_pk:sender_pk ~nonce
            ~valid_until:None ~memo:Signed_command_memo.dummy
            ~body:
              (Payment
                 { source_pk= sender_pk
                 ; receiver_pk
                 ; token_id= token
                 ; amount= send_amount })
        in
        Signed_command.sign sender_keypair payload )

  let gen ?(logger = Logger.null ())
      ~(precomputed_values : Precomputed_values.t) ?verifier
      ?(trust_system = Trust_system.null ()) ~accounts_with_secret_keys :
      (t -> t Deferred.t) Quickcheck.Generator.t =
    let open Quickcheck.Let_syntax in
    let verifier =
      match verifier with
      | Some verifier ->
          verifier
      | None ->
          Async.Thread_safe.block_on_async_exn (fun () ->
              Verifier.create ~logger
                ~proof_level:precomputed_values.proof_level ~conf_dir:None
                ~pids:(Child_processes.Termination.create_pid_table ()) )
    in
    let gen_slot_advancement = Int.gen_incl 1 10 in
    let%map make_next_consensus_state =
      Consensus_state_hooks.For_tests.gen_consensus_state ~gen_slot_advancement
        ~constraint_constants:
          precomputed_values.Precomputed_values.constraint_constants
        ~constants:precomputed_values.consensus_constants
    in
    fun parent_breadcrumb ->
      let open Deferred.Let_syntax in
      let parent_staged_ledger = staged_ledger parent_breadcrumb in
      let transactions =
        gen_payments parent_staged_ledger accounts_with_secret_keys
        |> Sequence.map ~f:(fun x -> User_command.Signed_command x)
      in
      let _, largest_account =
        List.max_elt accounts_with_secret_keys
          ~compare:(fun (_, acc1) (_, acc2) -> Account.compare acc1 acc2)
        |> Option.value_exn
      in
      let largest_account_public_key = Account.public_key largest_account in
      let get_completed_work stmts =
        let {Keypair.public_key; _} = Keypair.create () in
        let prover = Public_key.compress public_key in
        Some
          Transaction_snark_work.Checked.
            { fee= Fee.of_int 1
            ; proofs=
                One_or_two.map stmts ~f:(fun statement ->
                    Ledger_proof.create ~statement
                      ~sok_digest:Sok_message.Digest.default
                      ~proof:Proof.transaction_dummy )
            ; prover }
      in
      let current_state_view, state_and_body_hash =
        let prev_state =
          validated_transition parent_breadcrumb
          |> External_transition.Validated.protocol_state
        in
        let current_state_view =
          Protocol_state.body prev_state |> Protocol_state.Body.view
        in
        let body_hash =
          Protocol_state.body prev_state |> Protocol_state.Body.hash
        in
        ( current_state_view
        , (Protocol_state.hash_with_body ~body_hash prev_state, body_hash) )
      in
      let coinbase_receiver = largest_account_public_key in
      let supercharge_coinbase = true in
      let staged_ledger_diff =
        Staged_ledger.create_diff parent_staged_ledger ~logger
          ~constraint_constants:precomputed_values.constraint_constants
          ~coinbase_receiver ~current_state_view ~supercharge_coinbase
          ~transactions_by_fee:transactions ~get_completed_work
      in
      let%bind ( `Hash_after_applying next_staged_ledger_hash
               , `Ledger_proof ledger_proof_opt
               , `Staged_ledger _
               , `Pending_coinbase_update _ ) =
        match%bind
          Staged_ledger.apply_diff_unchecked parent_staged_ledger
            ~coinbase_receiver ~logger staged_ledger_diff
            ~constraint_constants:precomputed_values.constraint_constants
            ~current_state_view ~state_and_body_hash ~supercharge_coinbase
        with
        | Ok r ->
            return r
        | Error e ->
            failwith (Staged_ledger.Staged_ledger_error.to_string e)
      in
      let previous_transition = parent_breadcrumb.validated_transition in
      let previous_protocol_state =
        previous_transition |> External_transition.Validated.protocol_state
      in
      let previous_ledger_hash =
        previous_protocol_state |> Protocol_state.blockchain_state
        |> Blockchain_state.snarked_ledger_hash
      in
      let next_ledger_hash =
        Option.value_map ledger_proof_opt
          ~f:(fun (proof, _) ->
            Ledger_proof.statement proof |> Ledger_proof.statement_target )
          ~default:previous_ledger_hash
      in
      let snarked_next_available_token =
        match ledger_proof_opt with
        | Some (proof, _) ->
            (Ledger_proof.statement proof).next_available_token_after
        | None ->
            previous_protocol_state |> Protocol_state.blockchain_state
            |> Blockchain_state.snarked_next_available_token
      in
      let genesis_ledger_hash =
        previous_protocol_state |> Protocol_state.blockchain_state
        |> Blockchain_state.genesis_ledger_hash
      in
      let next_blockchain_state =
        Blockchain_state.create_value
          ~timestamp:(Block_time.now @@ Block_time.Controller.basic ~logger)
          ~snarked_ledger_hash:next_ledger_hash ~snarked_next_available_token
          ~staged_ledger_hash:next_staged_ledger_hash ~genesis_ledger_hash
      in
      let previous_state_hash = Protocol_state.hash previous_protocol_state in
      let consensus_state =
        make_next_consensus_state ~snarked_ledger_hash:previous_ledger_hash
          ~previous_protocol_state:
            With_hash.
              {data= previous_protocol_state; hash= previous_state_hash}
      in
      let genesis_state_hash =
        Protocol_state.genesis_state_hash
          ~state_hash:(Some previous_state_hash) previous_protocol_state
      in
      let protocol_state =
        Protocol_state.create_value ~genesis_state_hash ~previous_state_hash
          ~blockchain_state:next_blockchain_state ~consensus_state
          ~constants:(Protocol_state.constants previous_protocol_state)
      in
      Protocol_version.(set_current zero) ;
      let next_external_transition =
        External_transition.For_tests.create ~protocol_state
          ~protocol_state_proof:Proof.blockchain_dummy
          ~staged_ledger_diff:(Staged_ledger_diff.forget staged_ledger_diff)
          ~validation_callback:
            (Coda_net2.Validation_callback.create_without_expiration ())
          ~delta_transition_chain_proof:(previous_state_hash, []) ()
      in
      (* We manually created a verified an external_transition *)
      let (`I_swear_this_is_safe_see_my_comment
            next_verified_external_transition) =
        External_transition.Validated.create_unsafe next_external_transition
      in
      let transition_receipt_time = Some (Time.now ()) in
      match%map
        build ~logger ~precomputed_values ~trust_system ~verifier
          ~parent:parent_breadcrumb
          ~transition:
            (External_transition.Validation.reset_staged_ledger_diff_validation
               next_verified_external_transition)
          ~sender:None ~skip_staged_ledger_verification:true
          ~transition_receipt_time ()
      with
      | Ok new_breadcrumb ->
          [%log info]
            ~metadata:
              [ ( "state_hash"
                , state_hash new_breadcrumb |> State_hash.to_yojson ) ]
            "Producing a breadcrumb with hash: $state_hash" ;
          new_breadcrumb
      | Error (`Fatal_error exn) ->
          raise exn
      | Error (`Invalid_staged_ledger_diff e) ->
          failwithf !"Invalid staged ledger diff: %{sexp:Error.t}" e ()
      | Error (`Invalid_staged_ledger_hash e) ->
          failwithf !"Invalid staged ledger hash: %{sexp:Error.t}" e ()

  let gen_non_deferred ?logger ~precomputed_values ?verifier ?trust_system
      ~accounts_with_secret_keys =
    let open Quickcheck.Generator.Let_syntax in
    let%map make_deferred =
      gen ?logger ?verifier ~precomputed_values ?trust_system
        ~accounts_with_secret_keys
    in
    fun x -> Async.Thread_safe.block_on_async_exn (fun () -> make_deferred x)

  let gen_seq ?logger ~precomputed_values ?verifier ?trust_system
      ~accounts_with_secret_keys n =
    let open Quickcheck.Generator.Let_syntax in
    let gen_list =
      List.gen_with_length n
        (gen ?logger ~precomputed_values ?verifier ?trust_system
           ~accounts_with_secret_keys)
    in
    let%map breadcrumbs_constructors = gen_list in
    fun root ->
      let open Deferred.Let_syntax in
      let%map _, ls =
        Deferred.List.fold breadcrumbs_constructors ~init:(root, [])
          ~f:(fun (previous, acc) make_breadcrumb ->
            let%map breadcrumb = make_breadcrumb previous in
            (breadcrumb, breadcrumb :: acc) )
      in
      List.rev ls
end<|MERGE_RESOLUTION|>--- conflicted
+++ resolved
@@ -1,11 +1,6 @@
 open Async_kernel
-<<<<<<< HEAD
-open Core_kernel
+open Core
 open Mina_base
-=======
-open Core
-open Coda_base
->>>>>>> 80b41162
 open Coda_state
 open Coda_transition
 open Network_peer
