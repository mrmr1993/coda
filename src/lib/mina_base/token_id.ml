[%%import
"/src/config.mlh"]

open Core_kernel

[%%ifndef
consensus_mechanism]

open Import

[%%endif]

module T = Mina_numbers.Nat.Make64 ()

let default = T.of_uint64 Unsigned.UInt64.one

let to_input = T.to_input

let to_string = T.to_string

let of_string = T.of_string

let to_uint64 = Fn.id

let of_uint64 = Fn.id

let next = T.succ

let invalid = T.of_uint64 Unsigned.UInt64.zero

[%%if
feature_tokens]

[%%versioned
module Stable = struct
  module V1 = struct
<<<<<<< HEAD
    type t = T.Stable.V1.t [@@deriving sexp, compare, hash, yojson]

    let equal = T.Stable.V1.equal
=======
    type t = T.Stable.V1.t [@@deriving sexp, equal, compare, hash, yojson]
>>>>>>> 7ed00a76

    let to_latest = Fn.id
  end
end]

[%%else]

let check x =
  if T.equal x default || T.equal x (next default) then x
  else failwith "Non-default tokens are disabled"

[%%versioned_binable
module Stable = struct
  module V1 = struct
<<<<<<< HEAD
    type t = T.Stable.V1.t [@@deriving sexp, compare, hash, yojson]
=======
    type t = T.Stable.V1.t [@@deriving sexp, equal, compare, hash, yojson]
>>>>>>> 7ed00a76

    include Binable.Of_binable
              (T.Stable.V1)
              (struct
                type nonrec t = t

                let to_binable = check

                let of_binable = check
              end)

    let equal = T.Stable.V1.equal

    let to_latest = Fn.id
  end
end]

[%%endif]

let gen_ge minimum =
  Quickcheck.Generator.map
    Int64.(gen_incl (min_value + minimum) max_value)
    ~f:(fun x ->
      Int64.(x - min_value) |> Unsigned.UInt64.of_int64 |> T.of_uint64 )

let gen = gen_ge 1L

let gen_non_default = gen_ge 2L

let gen_with_invalid = gen_ge 0L

let unpack = T.to_bits

include Hashable.Make_binable (Stable.Latest)
include Comparable.Make_binable (Stable.Latest)

[%%ifdef
consensus_mechanism]

type var = T.Checked.t

let typ = T.typ

let var_of_t = T.Checked.constant

module Checked = struct
  open Snark_params.Tick

  type t = var

  let next = T.Checked.succ

  let next_if = T.Checked.succ_if

  let to_input = T.Checked.to_input

  let equal = T.Checked.equal

  let if_ = T.Checked.if_

  module Assert = struct
    let equal x y =
      let x = T.Checked.to_integer x |> Snarky_integer.Integer.to_field in
      let y = T.Checked.to_integer y |> Snarky_integer.Integer.to_field in
      Field.Checked.Assert.equal x y
  end

  let ( = ) = T.Checked.( = )

  let ( >= ) = T.Checked.( >= )

  let ( <= ) = T.Checked.( <= )

  let ( > ) = T.Checked.( > )

  let ( < ) = T.Checked.( < )
end

let%test_unit "var_of_t preserves the underlying value" =
  let open Snark_params.Tick in
  Quickcheck.test gen ~f:(fun tid ->
      [%test_eq: t] tid
        (Test_util.checked_to_unchecked Typ.unit typ
           (fun () -> Snark_params.Tick.Checked.return (var_of_t tid))
           ()) )

[%%endif]<|MERGE_RESOLUTION|>--- conflicted
+++ resolved
@@ -34,13 +34,7 @@
 [%%versioned
 module Stable = struct
   module V1 = struct
-<<<<<<< HEAD
-    type t = T.Stable.V1.t [@@deriving sexp, compare, hash, yojson]
-
-    let equal = T.Stable.V1.equal
-=======
     type t = T.Stable.V1.t [@@deriving sexp, equal, compare, hash, yojson]
->>>>>>> 7ed00a76
 
     let to_latest = Fn.id
   end
@@ -55,11 +49,7 @@
 [%%versioned_binable
 module Stable = struct
   module V1 = struct
-<<<<<<< HEAD
-    type t = T.Stable.V1.t [@@deriving sexp, compare, hash, yojson]
-=======
     type t = T.Stable.V1.t [@@deriving sexp, equal, compare, hash, yojson]
->>>>>>> 7ed00a76
 
     include Binable.Of_binable
               (T.Stable.V1)
