open Core
open Currency
open Signature_lib
module Global_slot = Coda_numbers.Global_slot

module type Ledger_intf = sig
  type t

  type location

  val get : t -> location -> Account.t option

  val location_of_account : t -> Account_id.t -> location option

  val set : t -> location -> Account.t -> unit

  val get_or_create :
    t -> Account_id.t -> [`Added | `Existed] * Account.t * location

  val get_or_create_account_exn :
    t -> Account_id.t -> Account.t -> [`Added | `Existed] * location

  val remove_accounts_exn : t -> Account_id.t list -> unit

  val merkle_root : t -> Ledger_hash.t

  val with_ledger : depth:int -> f:(t -> 'a) -> 'a

  val next_available_token : t -> Token_id.t

  val set_next_available_token : t -> Token_id.t -> unit
end

module Transaction_applied = struct
  module UC = Signed_command

  module Signed_command_applied = struct
    module Common = struct
      [%%versioned
      module Stable = struct
        module V1 = struct
          type t =
            { user_command: Signed_command.Stable.V1.t With_status.Stable.V1.t
            ; previous_receipt_chain_hash: Receipt.Chain_hash.Stable.V1.t
            ; fee_payer_timing: Account.Timing.Stable.V1.t
            ; source_timing: Account.Timing.Stable.V1.t option }
          [@@deriving sexp]

          let to_latest = Fn.id
        end
      end]
    end

    module Body = struct
      [%%versioned
      module Stable = struct
        module V1 = struct
          type t =
            | Payment of {previous_empty_accounts: Account_id.Stable.V1.t list}
            | Stake_delegation of
                { previous_delegate: Public_key.Compressed.Stable.V1.t option
                }
            | Create_new_token of {created_token: Token_id.Stable.V1.t}
            | Create_token_account
            | Mint_tokens
            | Failed
          [@@deriving sexp]

          let to_latest = Fn.id
        end
      end]
    end

    [%%versioned
    module Stable = struct
      module V1 = struct
        type t = {common: Common.Stable.V1.t; body: Body.Stable.V1.t}
        [@@deriving sexp]

        let to_latest = Fn.id
      end
    end]
  end

  module Snapp_command_applied = struct
    [%%versioned
    module Stable = struct
      module V1 = struct
        type t =
          { accounts: (Account_id.Stable.V1.t * Account.Stable.V1.t option) list
          ; command: Snapp_command.Stable.V1.t With_status.Stable.V1.t }
        [@@deriving sexp]

        let to_latest = Fn.id
      end
    end]
  end

  module Command_applied = struct
    [%%versioned
    module Stable = struct
      module V1 = struct
        type t =
          | Signed_command of Signed_command_applied.Stable.V1.t
          | Snapp_command of Snapp_command_applied.Stable.V1.t
        [@@deriving sexp]

        let to_latest = Fn.id
      end
    end]
  end

  module Fee_transfer_applied = struct
    [%%versioned
    module Stable = struct
      module V1 = struct
        type t =
          { fee_transfer: Fee_transfer.Stable.V1.t
          ; previous_empty_accounts: Account_id.Stable.V1.t list
          ; receiver_timing: Account.Timing.Stable.V1.t
          ; balances: Transaction_status.Fee_transfer_balance_data.Stable.V1.t
          }
        [@@deriving sexp]

        let to_latest = Fn.id
      end
    end]
  end

  module Coinbase_applied = struct
    [%%versioned
    module Stable = struct
      module V1 = struct
        type t =
          { coinbase: Coinbase.Stable.V1.t
          ; previous_empty_accounts: Account_id.Stable.V1.t list
          ; receiver_timing: Account.Timing.Stable.V1.t
          ; balances: Transaction_status.Coinbase_balance_data.Stable.V1.t }
        [@@deriving sexp]

        let to_latest = Fn.id
      end
    end]
  end

  module Varying = struct
    [%%versioned
    module Stable = struct
      module V1 = struct
        type t =
          | Command of Command_applied.Stable.V1.t
          | Fee_transfer of Fee_transfer_applied.Stable.V1.t
          | Coinbase of Coinbase_applied.Stable.V1.t
        [@@deriving sexp]

        let to_latest = Fn.id
      end
    end]
  end

  [%%versioned
  module Stable = struct
    module V1 = struct
      type t =
        {previous_hash: Ledger_hash.Stable.V1.t; varying: Varying.Stable.V1.t}
      [@@deriving sexp]

      let to_latest = Fn.id
    end
  end]
end

module type S = sig
  type ledger

  module Transaction_applied : sig
    module Signed_command_applied : sig
      module Common : sig
        type t = Transaction_applied.Signed_command_applied.Common.t =
          { user_command: Signed_command.t With_status.t
          ; previous_receipt_chain_hash: Receipt.Chain_hash.t
          ; fee_payer_timing: Account.Timing.t
          ; source_timing: Account.Timing.t option }
        [@@deriving sexp]
      end

      module Body : sig
        type t = Transaction_applied.Signed_command_applied.Body.t =
          | Payment of {previous_empty_accounts: Account_id.t list}
          | Stake_delegation of
              { previous_delegate: Public_key.Compressed.t option }
          | Create_new_token of {created_token: Token_id.t}
          | Create_token_account
          | Mint_tokens
          | Failed
        [@@deriving sexp]
      end

      type t = Transaction_applied.Signed_command_applied.t =
        {common: Common.t; body: Body.t}
      [@@deriving sexp]
    end

    module Snapp_command_applied : sig
      type t = Transaction_applied.Snapp_command_applied.t =
        { accounts: (Account_id.t * Account.t option) list
        ; command: Snapp_command.t With_status.t }
      [@@deriving sexp]
    end

    module Command_applied : sig
      type t = Transaction_applied.Command_applied.t =
        | Signed_command of Signed_command_applied.t
        | Snapp_command of Snapp_command_applied.t
      [@@deriving sexp]
    end

    module Fee_transfer_applied : sig
      type t = Transaction_applied.Fee_transfer_applied.t =
        { fee_transfer: Fee_transfer.t
        ; previous_empty_accounts: Account_id.t list
        ; receiver_timing: Account.Timing.t
        ; balances: Transaction_status.Fee_transfer_balance_data.t }
      [@@deriving sexp]
    end

    module Coinbase_applied : sig
      type t = Transaction_applied.Coinbase_applied.t =
        { coinbase: Coinbase.t
        ; previous_empty_accounts: Account_id.t list
        ; receiver_timing: Account.Timing.t
        ; balances: Transaction_status.Coinbase_balance_data.t }
      [@@deriving sexp]
    end

    module Varying : sig
      type t = Transaction_applied.Varying.t =
        | Command of Command_applied.t
        | Fee_transfer of Fee_transfer_applied.t
        | Coinbase of Coinbase_applied.t
      [@@deriving sexp]
    end

    type t = Transaction_applied.t =
      {previous_hash: Ledger_hash.t; varying: Varying.t}
    [@@deriving sexp]

    val transaction : t -> Transaction.t With_status.t

    val user_command_status : t -> Transaction_status.t
  end

  val apply_user_command :
       constraint_constants:Genesis_constants.Constraint_constants.t
    -> txn_global_slot:Global_slot.t
    -> ledger
    -> Signed_command.With_valid_signature.t
    -> Transaction_applied.Signed_command_applied.t Or_error.t

  val apply_fee_transfer :
       constraint_constants:Genesis_constants.Constraint_constants.t
    -> txn_global_slot:Global_slot.t
    -> ledger
    -> Fee_transfer.t
    -> Transaction_applied.Fee_transfer_applied.t Or_error.t

  val apply_coinbase :
       constraint_constants:Genesis_constants.Constraint_constants.t
    -> txn_global_slot:Global_slot.t
    -> ledger
    -> Coinbase.t
    -> Transaction_applied.Coinbase_applied.t Or_error.t

  val apply_transaction :
       constraint_constants:Genesis_constants.Constraint_constants.t
    -> txn_state_view:Snapp_predicate.Protocol_state.View.t
    -> ledger
    -> Transaction.t
    -> Transaction_applied.t Or_error.t

  val merkle_root_after_snapp_command_exn :
       constraint_constants:Genesis_constants.Constraint_constants.t
    -> txn_state_view:Snapp_predicate.Protocol_state.View.t
    -> ledger
    -> Snapp_command.Valid.t
    -> Ledger_hash.t * [`Next_available_token of Token_id.t]

  val merkle_root_after_user_command_exn :
       constraint_constants:Genesis_constants.Constraint_constants.t
    -> txn_global_slot:Global_slot.t
    -> ledger
    -> Signed_command.With_valid_signature.t
    -> Ledger_hash.t * [`Next_available_token of Token_id.t]

  val undo :
       constraint_constants:Genesis_constants.Constraint_constants.t
    -> ledger
    -> Transaction_applied.t
    -> unit Or_error.t

  val has_locked_tokens :
       global_slot:Global_slot.t
    -> account_id:Account_id.t
    -> ledger
    -> bool Or_error.t

  module For_tests : sig
    val validate_timing_with_min_balance :
         account:Account.t
      -> txn_amount:Amount.t
      -> txn_global_slot:Global_slot.t
      -> (Account.Timing.t * [> `Min_balance of Balance.t]) Or_error.t

    val validate_timing :
         account:Account.t
      -> txn_amount:Amount.t
      -> txn_global_slot:Global_slot.t
      -> Account.Timing.t Or_error.t
  end
end

(* tags for timing validation errors *)
let nsf_tag = "nsf"

let min_balance_tag = "minbal"

let timing_error_to_user_command_status err =
  match Error.Internal_repr.of_info err with
  | Tag_t (tag, _) when String.equal tag nsf_tag ->
      Transaction_status.Failure.Source_insufficient_balance
  | Tag_t (tag, _) when String.equal tag min_balance_tag ->
      Transaction_status.Failure.Source_minimum_balance_violation
  | _ ->
      failwith "Unexpected timed account validation error"

let validate_timing_with_min_balance ~account ~txn_amount ~txn_global_slot =
  let open Account.Poly in
  let open Account.Timing.Poly in
  match account.timing with
  | Untimed ->
      (* no time restrictions *)
      Or_error.return (Untimed, `Min_balance Balance.zero)
  | Timed
      { initial_minimum_balance
      ; cliff_time
      ; cliff_amount
      ; vesting_period
      ; vesting_increment } ->
      let open Or_error.Let_syntax in
      let%map curr_min_balance =
        let account_balance = account.balance in
        let nsf_error () =
          Or_error.errorf
            !"For timed account, the requested transaction for amount %{sexp: \
              Amount.t} at global slot %{sexp: Global_slot.t}, the balance \
              %{sexp: Balance.t} is insufficient"
            txn_amount txn_global_slot account_balance
          |> Or_error.tag ~tag:nsf_tag
        in
        let min_balance_error min_balance =
          Or_error.errorf
            !"For timed account, the requested transaction for amount %{sexp: \
              Amount.t} at global slot %{sexp: Global_slot.t}, applying the \
              transaction would put the balance below the calculated minimum \
              balance of %{sexp: Balance.t}"
            txn_amount txn_global_slot min_balance
          |> Or_error.tag ~tag:min_balance_tag
        in
        match Balance.(account_balance - txn_amount) with
        | None ->
            (* checking for sufficient funds may be redundant with a check elsewhere
               regardless, the transaction would put the account below any calculated minimum balance
               so don't bother with the remaining computations
            *)
            nsf_error ()
        | Some proposed_new_balance ->
            let curr_min_balance =
              Account.min_balance_at_slot ~global_slot:txn_global_slot
                ~cliff_time ~cliff_amount ~vesting_period ~vesting_increment
                ~initial_minimum_balance
            in
            if Balance.(proposed_new_balance < curr_min_balance) then
              min_balance_error curr_min_balance
            else Or_error.return curr_min_balance
      in
      (* once the calculated minimum balance becomes zero, the account becomes untimed *)
      if Balance.(curr_min_balance > zero) then
        (account.timing, `Min_balance curr_min_balance)
      else (Untimed, `Min_balance Balance.zero)

let validate_timing ~account ~txn_amount ~txn_global_slot =
  let open Result.Let_syntax in
  let%map timing, `Min_balance _ =
    validate_timing_with_min_balance ~account ~txn_amount ~txn_global_slot
  in
  timing

module Make (L : Ledger_intf) : S with type ledger := L.t = struct
  open L

  let error s = Or_error.errorf "Ledger.apply_transaction: %s" s

  let error_opt e = Option.value_map ~default:(error e) ~f:Or_error.return

  let get_with_location ledger account_id =
    match location_of_account ledger account_id with
    | Some location -> (
      match get ledger location with
      | Some account ->
          Ok (`Existing location, account)
      | None ->
          Or_error.errorf
            !"Account %{sexp: Account_id.t} has a location in the ledger, but \
              is not present"
            account_id )
    | None ->
        Ok (`New, Account.create account_id Balance.zero)

  let set_with_location ledger location account =
    match location with
    | `Existing location ->
        set ledger location account
    | `New ->
        ignore
        @@ get_or_create_account_exn ledger
             (Account.identifier account)
             account

  let get' ledger tag location =
    error_opt (sprintf "%s account not found" tag) (get ledger location)

  let location_of_account' ledger tag key =
    error_opt
      (sprintf "%s location not found" tag)
      (location_of_account ledger key)

  let add_amount balance amount =
    error_opt "overflow" (Balance.add_amount balance amount)

  let sub_amount balance amount =
    error_opt "insufficient funds" (Balance.sub_amount balance amount)

  let sub_account_creation_fee
      ~(constraint_constants : Genesis_constants.Constraint_constants.t) action
      amount =
    let fee = constraint_constants.account_creation_fee in
    if action = `Added then
      error_opt
        (sprintf
           !"Error subtracting account creation fee %{sexp: Currency.Fee.t}; \
             transaction amount %{sexp: Currency.Amount.t} insufficient"
           fee amount)
        Amount.(sub amount (of_fee fee))
    else Ok amount

  let check b =
    ksprintf (fun s -> if b then Ok () else Or_error.error_string s)

  let validate_nonces txn_nonce account_nonce =
    check
      (Account.Nonce.equal account_nonce txn_nonce)
      !"Nonce in account %{sexp: Account.Nonce.t} different from nonce in \
        transaction %{sexp: Account.Nonce.t}"
      account_nonce txn_nonce

  let validate_time ~valid_until ~current_global_slot =
    check
      Global_slot.(current_global_slot <= valid_until)
      !"Current global slot %{sexp: Global_slot.t} greater than transaction \
        expiry slot %{sexp: Global_slot.t}"
      current_global_slot valid_until

  module Transaction_applied = struct
    include Transaction_applied

    let transaction : t -> Transaction.t With_status.t =
     fun {varying; _} ->
      match varying with
      | Command (Signed_command uc) ->
          With_status.map uc.common.user_command ~f:(fun cmd ->
              Transaction.Command (User_command.Signed_command cmd) )
      | Command (Snapp_command s) ->
          With_status.map s.command ~f:(fun c ->
              Transaction.Command (User_command.Snapp_command c) )
      | Fee_transfer f ->
          { data= Fee_transfer f.fee_transfer
          ; status=
              Applied
                ( Transaction_status.Auxiliary_data.empty
                , Transaction_status.Fee_transfer_balance_data.to_balance_data
                    f.balances ) }
      | Coinbase c ->
          { data= Coinbase c.coinbase
          ; status=
              Applied
                ( Transaction_status.Auxiliary_data.empty
                , Transaction_status.Coinbase_balance_data.to_balance_data
                    c.balances ) }

    let user_command_status : t -> Transaction_status.t =
     fun {varying; _} ->
      match varying with
      | Command (Signed_command {common= {user_command= {status; _}; _}; _}) ->
          status
      | Command (Snapp_command c) ->
          c.command.status
      | Fee_transfer f ->
          Applied
            ( Transaction_status.Auxiliary_data.empty
            , Transaction_status.Fee_transfer_balance_data.to_balance_data
                f.balances )
      | Coinbase c ->
          Applied
            ( Transaction_status.Auxiliary_data.empty
            , Transaction_status.Coinbase_balance_data.to_balance_data
                c.balances )
  end

  let previous_empty_accounts action pk = if action = `Added then [pk] else []

  let has_locked_tokens ~global_slot ~account_id ledger =
    let open Or_error.Let_syntax in
    let%map _, account = get_with_location ledger account_id in
    Account.has_locked_tokens ~global_slot account

  let get_user_account_with_location ledger account_id =
    let open Or_error.Let_syntax in
    let%bind ((_, acct) as r) = get_with_location ledger account_id in
    let%map () =
      check
        (Option.is_none acct.snapp)
        !"Expected account %{sexp: Account_id.t} to be a user account, got a \
          snapp account."
        account_id
    in
    r

  let check_exists t e =
    match t with `Existing _ -> Ok () | `New -> Result.fail e

  let failure (e : Transaction_status.Failure.t) = e

  let incr_balance (acct : Account.t) amt =
    match add_amount acct.balance amt with
    | Ok balance ->
        Ok {acct with balance}
    | Error _ ->
        Result.fail (failure Overflow)

  let with_err e = Result.map_error ~f:(fun _ -> failure e)

  (* Helper function for [apply_user_command_unchecked] *)
  let pay_fee' ~command ~nonce ~fee_payer ~fee ~ledger ~current_global_slot =
    let open Or_error.Let_syntax in
    (* Fee-payer information *)
    let%bind location, account =
      get_user_account_with_location ledger fee_payer
    in
    let%bind () =
      match location with
      | `Existing _ ->
          return ()
      | `New ->
          Or_error.errorf "The fee-payer account does not exist"
    in
    let fee = Amount.of_fee fee in
    let%bind balance = sub_amount account.balance fee in
    let%bind () = validate_nonces nonce account.nonce in
    let%map timing =
      validate_timing ~txn_amount:fee ~txn_global_slot:current_global_slot
        ~account
    in
    ( location
    , account
    , { account with
        balance
      ; nonce= Account.Nonce.succ account.nonce
      ; receipt_chain_hash=
          Receipt.Chain_hash.cons command account.receipt_chain_hash
      ; timing } )

  (* Helper function for [apply_user_command_unchecked] *)
  let pay_fee ~user_command ~signer_pk ~ledger ~current_global_slot =
    let open Or_error.Let_syntax in
    (* Fee-payer information *)
    let nonce = Signed_command.nonce user_command in
    let fee_payer = Signed_command.fee_payer user_command in
    let%bind () =
      let fee_token = Signed_command.fee_token user_command in
      let%bind () =
        (* TODO: Enable multi-sig. *)
        if
          Public_key.Compressed.equal
            (Account_id.public_key fee_payer)
            signer_pk
        then return ()
        else
          Or_error.errorf
            "Cannot pay fees from a public key that did not sign the \
             transaction"
      in
      let%map () =
        (* TODO: Remove this check and update the transaction snark once we have
          an exchange rate mechanism. See issue #4447.
        *)
        if Token_id.equal fee_token Token_id.default then return ()
        else
          Or_error.errorf
            "Cannot create transactions with fee_token different from the \
             default"
      in
      ()
    in
    let%map loc, account, account' =
      pay_fee' ~command:(Signed_command user_command.payload) ~nonce ~fee_payer
        ~fee:(Signed_command.fee user_command)
        ~ledger ~current_global_slot
    in
    let applied_common : Transaction_applied.Signed_command_applied.Common.t =
      { user_command=
          { data= user_command
          ; status=
              Applied
                ( Transaction_status.Auxiliary_data.empty
                , Transaction_status.Balance_data.empty ) }
      ; previous_receipt_chain_hash= account.receipt_chain_hash
      ; fee_payer_timing= account.timing
      ; source_timing= None }
    in
    (loc, account', applied_common)

  (* someday: It would probably be better if we didn't modify the receipt chain hash
  in the case that the sender is equal to the receiver, but it complicates the SNARK, so
  we don't for now. *)
  let apply_user_command_unchecked
      ~(constraint_constants : Genesis_constants.Constraint_constants.t)
      ~txn_global_slot ledger
      ({payload; signer; signature= _} as user_command : Signed_command.t) =
    let open Or_error.Let_syntax in
    let signer_pk = Public_key.compress signer in
    let current_global_slot = txn_global_slot in
    let%bind () =
      validate_time
        ~valid_until:(Signed_command.valid_until user_command)
        ~current_global_slot
    in
    (* Fee-payer information *)
    let fee_payer = Signed_command.fee_payer user_command in
    let%bind fee_payer_location, fee_payer_account, applied_common =
      pay_fee ~user_command ~signer_pk ~ledger ~current_global_slot
    in
    (* Charge the fee. This must happen, whether or not the command itself
       succeeds, to ensure that the network is compensated for processing this
       command.
    *)
    set_with_location ledger fee_payer_location fee_payer_account ;
    let next_available_token = next_available_token ledger in
    let source = Signed_command.source ~next_available_token user_command in
    let receiver =
      Signed_command.receiver ~next_available_token user_command
    in
    let exception Reject of Error.t in
    let ok_or_reject = function
      | Ok x ->
          x
      | Error err ->
          raise (Reject err)
    in
    let charge_account_creation_fee_exn (account : Account.t) =
      let balance =
        Option.value_exn
          (Balance.sub_amount account.balance
             (Amount.of_fee constraint_constants.account_creation_fee))
      in
      let account = {account with balance} in
      let timing =
        Or_error.ok_exn
          (validate_timing ~txn_amount:Amount.zero
             ~txn_global_slot:current_global_slot ~account)
      in
      {account with timing}
    in
    let compute_updates () =
      let open Result.Let_syntax in
      (* Compute the necessary changes to apply the command, failing if any of
         the conditions are not met.
      *)
      let%bind predicate_passed =
        if
          Public_key.Compressed.equal
            (Signed_command.fee_payer_pk user_command)
            (Signed_command.source_pk user_command)
        then return true
        else
          match payload.body with
          | Create_new_token _ ->
              (* Any account is allowed to create a new token associated with a
                 public key.
              *)
              return true
          | Create_token_account _ ->
              (* Predicate failure is deferred here. It will be checked later. *)
              let predicate_result =
                (* TODO(#4554): Hook predicate evaluation in here once
                   implemented.
                *)
                false
              in
              return predicate_result
          | Payment _ | Stake_delegation _ | Mint_tokens _ ->
              (* TODO(#4554): Hook predicate evaluation in here once implemented. *)
              Result.fail Transaction_status.Failure.Predicate
      in
      match payload.body with
      | Stake_delegation _ ->
          let receiver_location, _receiver_account =
            (* Check that receiver account exists. *)
            get_with_location ledger receiver |> ok_or_reject
          in
          let source_location, source_account =
            get_with_location ledger source |> ok_or_reject
          in
          let%bind () =
            match (source_location, receiver_location) with
            | `Existing _, `Existing _ ->
                return ()
            | `New, _ ->
                Result.fail Transaction_status.Failure.Source_not_present
            | _, `New ->
                Result.fail Transaction_status.Failure.Receiver_not_present
          in
          let previous_delegate = source_account.delegate in
          let source_timing = source_account.timing in
          (* Timing is always valid, but we need to record any switch from
             timed to untimed here to stay in sync with the snark.
          *)
          let%map timing =
            validate_timing ~txn_amount:Amount.zero
              ~txn_global_slot:current_global_slot ~account:source_account
            |> Result.map_error ~f:timing_error_to_user_command_status
          in
          let source_account =
            { source_account with
              delegate= Some (Account_id.public_key receiver)
            ; timing }
          in
          ( [(source_location, source_account)]
          , `Source_timing source_timing
<<<<<<< HEAD
          , User_command_status.Auxiliary_data.empty
          , Transaction_applied.Signed_command_applied.Body.Stake_delegation
              {previous_delegate} )
=======
          , Transaction_status.Auxiliary_data.empty
          , Undo.Signed_command_undo.Body.Stake_delegation {previous_delegate}
          )
>>>>>>> 731e5bd9
      | Payment {amount; token_id= token; _} ->
          let receiver_location, receiver_account =
            get_with_location ledger receiver |> ok_or_reject
          in
          (* Charge the account creation fee. *)
          let%bind receiver_amount =
            match receiver_location with
            | `Existing _ ->
                return amount
            | `New ->
                if Token_id.(equal default) token then
                  (* Subtract the creation fee from the transaction amount. *)
                  sub_account_creation_fee ~constraint_constants `Added amount
                  |> Result.map_error ~f:(fun _ ->
                         Transaction_status.Failure
                         .Amount_insufficient_to_create_account )
                else
                  Result.fail
                    Transaction_status.Failure.Cannot_pay_creation_fee_in_token
          in
          let%bind receiver_account =
            incr_balance receiver_account receiver_amount
          in
          let%map source_location, source_timing, source_account =
            let ret =
              let%bind location, account =
                if Account_id.equal source receiver then
                  match receiver_location with
                  | `Existing _ ->
                      return (receiver_location, receiver_account)
                  | `New ->
                      Result.fail Transaction_status.Failure.Source_not_present
                else return (get_with_location ledger source |> ok_or_reject)
              in
              let%bind () =
                match location with
                | `Existing _ ->
                    return ()
                | `New ->
                    Result.fail Transaction_status.Failure.Source_not_present
              in
              let source_timing = account.timing in
              let%bind timing =
                validate_timing ~txn_amount:amount
                  ~txn_global_slot:current_global_slot ~account
                |> Result.map_error ~f:timing_error_to_user_command_status
              in
              let%map balance =
                Result.map_error (sub_amount account.balance amount)
                  ~f:(fun _ ->
                    Transaction_status.Failure.Source_insufficient_balance )
              in
              (location, source_timing, {account with timing; balance})
            in
            if Account_id.equal fee_payer source then
              (* Don't process transactions with insufficient balance from the
                 fee-payer.
              *)
              match ret with
              | Ok x ->
                  Ok x
              | Error failure ->
                  raise
                    (Reject
                       (Error.createf "%s"
                          (Transaction_status.Failure.describe failure)))
            else ret
          in
          let previous_empty_accounts, auxiliary_data =
            match receiver_location with
            | `Existing _ ->
                ([], Transaction_status.Auxiliary_data.empty)
            | `New ->
                ( [receiver]
                , { Transaction_status.Auxiliary_data.empty with
                    receiver_account_creation_fee_paid=
                      Some
                        (Amount.of_fee
                           constraint_constants.account_creation_fee) } )
          in
          ( [ (receiver_location, receiver_account)
            ; (source_location, source_account) ]
          , `Source_timing source_timing
          , auxiliary_data
          , Transaction_applied.Signed_command_applied.Body.Payment
              {previous_empty_accounts} )
      | Create_new_token {disable_new_accounts; _} ->
          (* NOTE: source and receiver are definitionally equal here. *)
          let fee_payer_account =
            Or_error.try_with (fun () ->
                charge_account_creation_fee_exn fee_payer_account )
            |> ok_or_reject
          in
          let receiver_location, receiver_account =
            get_with_location ledger receiver |> ok_or_reject
          in
          if not (receiver_location = `New) then
            failwith
              "Token owner account for newly created token already exists?!?!" ;
          let receiver_account =
            { receiver_account with
              token_permissions=
                Token_permissions.Token_owned {disable_new_accounts} }
          in
          return
            ( [ (fee_payer_location, fee_payer_account)
              ; (receiver_location, receiver_account) ]
            , `Source_timing receiver_account.timing
            , { Transaction_status.Auxiliary_data.empty with
                fee_payer_account_creation_fee_paid=
                  Some
                    (Amount.of_fee constraint_constants.account_creation_fee)
              ; created_token= Some next_available_token }
            , Transaction_applied.Signed_command_applied.Body.Create_new_token
                {created_token= next_available_token} )
      | Create_token_account {account_disabled; _} ->
          if
            account_disabled
            && Token_id.(equal default) (Account_id.token_id receiver)
          then
            raise
              (Reject
                 (Error.createf
                    "Cannot open a disabled account in the default token")) ;
          let fee_payer_account =
            Or_error.try_with (fun () ->
                charge_account_creation_fee_exn fee_payer_account )
            |> ok_or_reject
          in
          let receiver_location, receiver_account =
            get_with_location ledger receiver |> ok_or_reject
          in
          let%bind () =
            match receiver_location with
            | `New ->
                return ()
            | `Existing _ ->
                Result.fail Transaction_status.Failure.Receiver_already_exists
          in
          let receiver_account =
            { receiver_account with
              token_permissions= Token_permissions.Not_owned {account_disabled}
            }
          in
          let source_location, source_account =
            get_with_location ledger source |> ok_or_reject
          in
          let%bind source_account =
            if Account_id.equal source receiver then return receiver_account
            else if Account_id.equal source fee_payer then
              return fee_payer_account
            else
              match source_location with
              | `New ->
                  Result.fail Transaction_status.Failure.Source_not_present
              | `Existing _ ->
                  return source_account
          in
          let%bind () =
            match source_account.token_permissions with
            | Token_owned {disable_new_accounts} ->
                if
                  not
                    ( Bool.equal account_disabled disable_new_accounts
                    || predicate_passed )
                then
                  Result.fail
                    Transaction_status.Failure.Mismatched_token_permissions
                else return ()
            | Not_owned _ ->
                if Token_id.(equal default) (Account_id.token_id receiver) then
                  return ()
                else Result.fail Transaction_status.Failure.Not_token_owner
          in
          let source_timing = source_account.timing in
          let%map source_account =
            let%map timing =
              validate_timing ~txn_amount:Amount.zero
                ~txn_global_slot:current_global_slot ~account:source_account
              |> Result.map_error ~f:timing_error_to_user_command_status
            in
            {source_account with timing}
          in
          let located_accounts =
            if Account_id.equal source receiver then
              (* For token_id= default, we allow this *)
              [ (fee_payer_location, fee_payer_account)
              ; (source_location, source_account) ]
            else
              [ (receiver_location, receiver_account)
              ; (fee_payer_location, fee_payer_account)
              ; (source_location, source_account) ]
          in
          ( located_accounts
          , `Source_timing source_timing
          , { Transaction_status.Auxiliary_data.empty with
              fee_payer_account_creation_fee_paid=
                Some (Amount.of_fee constraint_constants.account_creation_fee)
            }
          , Transaction_applied.Signed_command_applied.Body
            .Create_token_account )
      | Mint_tokens {token_id= token; amount; _} ->
          let%bind () =
            if Token_id.(equal default) token then
              Result.fail Transaction_status.Failure.Not_token_owner
            else return ()
          in
          let receiver_location, receiver_account =
            get_with_location ledger receiver |> ok_or_reject
          in
          let%bind () =
            match receiver_location with
            | `Existing _ ->
                return ()
            | `New ->
                Result.fail Transaction_status.Failure.Receiver_not_present
          in
          let%bind receiver_account = incr_balance receiver_account amount in
          let%map source_location, source_timing, source_account =
            let location, account =
              if Account_id.equal source receiver then
                (receiver_location, receiver_account)
              else get_with_location ledger source |> ok_or_reject
            in
            let%bind () =
              match location with
              | `Existing _ ->
                  return ()
              | `New ->
                  Result.fail Transaction_status.Failure.Source_not_present
            in
            let%bind () =
              match account.token_permissions with
              | Token_owned _ ->
                  return ()
              | Not_owned _ ->
                  Result.fail Transaction_status.Failure.Not_token_owner
            in
            let source_timing = account.timing in
            let%map timing =
              validate_timing ~txn_amount:Amount.zero
                ~txn_global_slot:current_global_slot ~account
              |> Result.map_error ~f:timing_error_to_user_command_status
            in
            (location, source_timing, {account with timing})
          in
          ( [ (receiver_location, receiver_account)
            ; (source_location, source_account) ]
          , `Source_timing source_timing
<<<<<<< HEAD
          , User_command_status.Auxiliary_data.empty
          , Transaction_applied.Signed_command_applied.Body.Mint_tokens )
=======
          , Transaction_status.Auxiliary_data.empty
          , Undo.Signed_command_undo.Body.Mint_tokens )
>>>>>>> 731e5bd9
    in
    let compute_balances () =
      let compute_balance account_id =
        match get_user_account_with_location ledger account_id with
        | Ok (`Existing _, account) ->
            Some account.balance
        | _ ->
            None
      in
      { Transaction_status.Balance_data.fee_payer_balance=
          compute_balance fee_payer
      ; source_balance= compute_balance source
      ; receiver_balance= compute_balance receiver }
    in
    match compute_updates () with
    | Ok
        ( located_accounts
        , `Source_timing source_timing
        , auxiliary_data
        , applied_body ) ->
        (* Update the ledger. *)
        List.iter located_accounts ~f:(fun (location, account) ->
            set_with_location ledger location account ) ;
        let applied_common =
          { applied_common with
            source_timing= Some source_timing
          ; user_command=
              { data= user_command
              ; status= Applied (auxiliary_data, compute_balances ()) } }
        in
        return
          ( {common= applied_common; body= applied_body}
            : Transaction_applied.Signed_command_applied.t )
    | Error failure ->
        (* Do not update the ledger. *)
        let applied_common =
          { applied_common with
            user_command=
              { data= user_command
              ; status= Failed (failure, compute_balances ()) } }
        in
        return
          ( {common= applied_common; body= Failed}
            : Transaction_applied.Signed_command_applied.t )
    | exception Reject err ->
        (* TODO: These transactions should never reach this stage, this error
           should be fatal.
        *)
        Error err

  let apply_user_command ~constraint_constants ~txn_global_slot ledger
      (user_command : Signed_command.With_valid_signature.t) =
    apply_user_command_unchecked ~constraint_constants ~txn_global_slot ledger
      (Signed_command.forget_check user_command)

  let opt_fail e = function Some x -> Ok x | None -> Error (failure e)

  let add_signed_amount b (a : Amount.Signed.t) =
    ( match a.sgn with
    | Pos ->
        Balance.add_amount b a.magnitude
    | Neg ->
        Balance.sub_amount b a.magnitude )
    |> opt_fail Overflow

  let check e b = if b then Ok () else Error (failure e)

  open Pickles_types

  let apply_body
      ~(constraint_constants : Genesis_constants.Constraint_constants.t)
      ~(state_view : Snapp_predicate.Protocol_state.View.t) ~check_auth ~is_new
      ({ pk= _
       ; update= {app_state; delegate; verification_key; permissions}
       ; delta } :
        Snapp_command.Party.Body.t) (a : Account.t) : (Account.t, _) Result.t =
    let open Snapp_basic in
    let open Result.Let_syntax in
    let%bind balance =
      let%bind b = add_signed_amount a.balance delta in
      let fee = constraint_constants.account_creation_fee in
      if is_new then
        Balance.sub_amount b (Amount.of_fee fee)
        |> opt_fail Amount_insufficient_to_create_account
      else Ok b
    in
    (* Check send/receive permissions *)
    let%bind () =
      check Update_not_permitted
        (check_auth
           ( match delta.sgn with
           | Pos ->
               a.permissions.receive
           | Neg ->
               a.permissions.send ))
    in
    (* Check timing. *)
    let%bind timing =
      match delta.sgn with
      | Pos ->
          Ok a.timing
      | Neg ->
          validate_timing ~txn_amount:delta.magnitude
            ~txn_global_slot:state_view.global_slot_since_genesis ~account:a
          |> Result.map_error ~f:timing_error_to_user_command_status
    in
    let init =
      match a.snapp with None -> Snapp_account.default | Some a -> a
    in
    let update perm u curr ~is_keep ~update =
      match check_auth perm with
      | false ->
          let%map () = check Update_not_permitted (is_keep u) in
          curr
      | true ->
          Ok (update u curr)
    in
    let%bind delegate =
      if Token_id.(equal default) a.token_id then
        update a.permissions.set_delegate delegate a.delegate
          ~is_keep:(( = ) Set_or_keep.Keep) ~update:(fun u x ->
            match u with Keep -> x | Set y -> Some y )
      else return a.delegate
    in
    let%bind snapp =
      let%map app_state =
        update a.permissions.edit_state app_state init.app_state
          ~is_keep:(Vector.for_all ~f:(( = ) Set_or_keep.Keep))
          ~update:(Vector.map2 ~f:Set_or_keep.set_or_keep)
      and verification_key =
        update a.permissions.set_verification_key verification_key
          init.verification_key ~is_keep:(( = ) Set_or_keep.Keep)
          ~update:(fun u x ->
            match (u, x) with Keep, _ -> x | Set x, _ -> Some x )
      in
      let t : Snapp_account.t = {app_state; verification_key} in
      if Snapp_account.(equal default t) then None else Some t
    in
    let%bind permissions =
      update a.permissions.set_delegate permissions a.permissions
        ~is_keep:(( = ) Set_or_keep.Keep) ~update:Set_or_keep.set_or_keep
    in
    Ok {a with balance; snapp; delegate; permissions; timing}

  let apply_snapp_command_unchecked ledger
      ~(constraint_constants : Genesis_constants.Constraint_constants.t)
      ~(state_view : Snapp_predicate.Protocol_state.View.t)
      (c : Snapp_command.t) =
    let open Snapp_command in
    let current_global_slot = state_view.global_slot_since_genesis in
    let open Result.Let_syntax in
    with_return (fun ({return} : _ Result.t return) ->
        let ok_or_reject = function
          | Ok x ->
              x
          | Error err ->
              return (Error err)
        in
        let opt err = function
          | Some x ->
              x
          | None ->
              return (Or_error.error_string err)
        in
        let fee_token_id = Snapp_command.fee_token c in
        let fee_payer_account = Set_once.create () in
        let finish res =
          match res with
          | Error failure ->
              Ok
                { Transaction_applied.Snapp_command_applied.command=
                    { data= c
                    ; status=
                        Failed
                          ( failure
                          , (* TODO: This needs to contain the correct data when
                                we update the archive db to handle snapp
                                commands.
                            *)
                            Transaction_status.Balance_data.empty ) }
                ; accounts= [Set_once.get_exn fee_payer_account [%here]] }
          | Ok (accts, applied) ->
              List.iter accts ~f:(fun (location, account) ->
                  set_with_location ledger location account ) ;
              Ok applied
        in
        let payload =
          Receipt.Elt.Snapp_command
            (Payload.Digested.digest (Payload.digested (to_payload c)))
        in
        let validate_timing a txn_amount =
          validate_timing ~txn_amount ~txn_global_slot:current_global_slot
            ~account:a
        in
        let step (a : Account.t) =
          { a with
            nonce= Account.Nonce.succ a.nonce
          ; receipt_chain_hash=
              Receipt.Chain_hash.cons payload a.receipt_chain_hash }
        in
        let step_amount ~amount (a : Account.t) =
          let%map timing = validate_timing a amount in
          {(step a) with timing}
        in
        let step_fee_payer a fee =
          let f = Amount.of_fee fee in
          { (Or_error.ok_exn (step_amount a ~amount:f)) with
            balance= opt "Cannot pay fee" (Balance.sub_amount a.balance f) }
        in
        let applied accounts =
          { Transaction_applied.Snapp_command_applied.command=
              { data= c
              ; status=
                  Applied
                    ( Transaction_status.Auxiliary_data.empty
                    , (* TODO: This needs to contain the correct data when we
                         update the archive db to handle snapp commands.
                      *)
                      Transaction_status.Balance_data.empty ) }
          ; accounts }
        in
        let pay_fee ({pk; nonce; fee; _} : Other_fee_payer.Payload.t) =
          let ((loc, acct, acct') as info) =
            pay_fee' ~command:payload ~nonce
              ~fee_payer:(Account_id.create pk fee_token_id)
              ~fee ~ledger ~current_global_slot
            |> ok_or_reject
          in
          Set_once.set_exn fee_payer_account [%here]
            (Account_id.create pk fee_token_id, Some acct) ;
          (* Charge the fee. This must happen, whether or not the command itself
            succeeds, to ensure that the network is compensated for processing this
            command.
          *)
          set_with_location ledger loc acct' ;
          info
        in
        let apply_body = apply_body ~constraint_constants ~state_view in
        let open Party in
        let set_delta
            (r : ((Body.t, _) Predicated.Poly.t, _) Authorized.Poly.t) delta =
          {r with data= {r.data with body= {r.data.body with delta}}}
        in
        let get_delta
            (r : ((Body.t, _) Predicated.Poly.t, _) Authorized.Poly.t) =
          r.data.body.delta
        in
        (* TODO:
           If there is an excess for the native token of the transaction, currently
           this just burns it. Probably we should assert that if another fee payer is
           present, the excess is 0. *)
        let f
            ({token_id; fee_payment; one; two} :
              ( ((Body.t, _) Predicated.Poly.t, _) Authorized.Poly.t
              , ((Body.t, _) Predicated.Poly.t, _) Authorized.Poly.t option )
              Inner.t) ~check_predicate1 ~check_predicate2
            ~account2_should_step =
          let account_id1 = Account_id.create one.data.body.pk token_id in
          let loc1, acct1 =
            get_with_location ledger account_id1 |> ok_or_reject
          in
          let%bind () = check_exists loc1 (failure Source_not_present) in
          let lacct2 =
            Option.map two ~f:(fun two ->
                get_with_location ledger
                  (Account_id.create two.data.body.pk token_id)
                |> ok_or_reject )
          in
          (* Pay the fee, step both accounts. *)
          let acct1', acct2', one, two, fee_payer_info, fee_payer_pk =
            let party_fee_payer loc acct p =
              let _, fee = native_excess_exn c in
              let acct = step_fee_payer acct (Amount.to_fee fee) in
              set_with_location ledger loc acct ;
              let delta =
                (* delta = delta_remaining + (-fee)
                  delta_remaining = delta + fee
                *)
                opt "Transaction overflow"
                  Amount.Signed.(add (get_delta p) (of_unsigned fee))
              in
              (acct, set_delta p delta)
            in
            match fee_payment with
            | None -> (
              (* TODO: Assert that the two have opposite signs *)
              match one.data.body.delta.sgn with
              | Neg ->
                  (* Account 1 is the sender. *)
                  Set_once.set_exn fee_payer_account [%here]
                    (account_id1, Some acct1) ;
                  let acct1, one = party_fee_payer loc1 acct1 one in
                  ( acct1
                  , Option.map lacct2 ~f:(fun (_, a) ->
                        if account2_should_step then step a else a )
                  , one
                  , two
                  , None
                  , one.data.body.pk )
              | Pos ->
                  (* Account 2 is the sender. *)
                  let err x = opt "account 2 is the sender, but is None" x in
                  let loc2, acct2 = err lacct2 in
                  Set_once.set_exn fee_payer_account [%here]
                    (Account_id.create acct2.public_key token_id, Some acct2) ;
                  let two = err two in
                  let acct2, two = party_fee_payer loc2 acct2 two in
                  ( step acct1 (* Account 1 always steps. *)
                  , Some acct2
                  , one
                  , Some two
                  , None
                  , two.data.body.pk ) )
            | Some {payload; signature= _} ->
                ( step acct1
                , Option.map lacct2 ~f:(fun (_, a) ->
                      if account2_should_step then step a else a )
                , one
                , two
                , Some (pay_fee payload)
                , payload.pk )
          in
          let%bind lacct2' =
            match (lacct2, acct2', two) with
            | None, None, None ->
                Ok None
            | ( Some (loc2, acct2)
              , Some acct2'
              , Some {data= {body; predicate}; authorization} ) ->
                (* TODO: Make sure that body.delta is positive. I think
                 the Snapp_command.check function does this. *)
                (* Check the predicate *)
                let%bind () =
                  check_predicate2 predicate ~state_view ~self:acct2
                    ~other_prev:(Some acct1) ~other_next:(Some ())
                    ~fee_payer_pk
                  |> with_err Predicate
                in
                (* Update *)
                let%map res =
                  let check_auth =
                    match loc2 with
                    | `New ->
                        (* If the account2 is new, we don't have to check permission. *)
                        fun _ -> true
                    | `Existing _ ->
                        Fn.flip Permissions.Auth_required.check
                          (Control.tag authorization)
                  in
                  apply_body ~check_auth body acct2' ~is_new:(loc2 = `New)
                in
                Some (loc2, res)
            | _ ->
                assert false
          in
          (* Check the predicate *)
          let%bind () =
            check_predicate1 one.data.predicate ~state_view ~self:acct1
              ~other_prev:
                ( match lacct2 with
                | None ->
                    None
                | Some (`New, _) ->
                    None
                | Some (`Existing _, a) ->
                    Some a )
              ~other_next:(Option.map lacct2' ~f:ignore)
              ~fee_payer_pk
            |> with_err Predicate
          in
          (* Update *)
          let%map acct1' =
            apply_body ~is_new:false
              ~check_auth:
                (Fn.flip Permissions.Auth_required.check
                   (Control.tag one.authorization))
              one.data.body acct1'
          in
          let applied_per_account loc (a : Account.t) =
            ( Account_id.create a.public_key fee_token_id
            , match loc with `New -> None | `Existing _ -> Some a )
          in
          ( ( [(loc1, acct1')] @ Option.to_list lacct2'
            @ Option.(
                to_list
                  (map fee_payer_info ~f:(fun (loc, _, fp_acct') ->
                       (loc, fp_acct') ))) )
          , applied
              ( (account_id1, Some acct1)
                :: Option.(
                     to_list
                       (map lacct2 ~f:(fun (loc, a) ->
                            applied_per_account loc a )))
              @ Option.(
                  to_list
                    (map fee_payer_info ~f:(fun (loc, a, _) ->
                         applied_per_account loc a ))) ) )
        in
        let check_nonce nonce ~state_view:_ ~(self : Account.t) ~other_prev:_
            ~other_next:_ ~fee_payer_pk:_ =
          validate_nonces nonce self.nonce
        in
        let no_check _auth ~state_view:_ ~self:_ ~other_prev:_ ~other_next:_
            ~fee_payer_pk:_ =
          Ok ()
        in
        let wrap_two (r : _ Inner.t) = {r with two= Some r.two} in
        let signed_one (r : (_ Party.Authorized.Poly.t, _) Inner.t) =
          { r with
            one=
              {r.one with authorization= Control.Signature r.one.authorization}
          }
        in
        let signed_two (r : (_, _ Party.Authorized.Poly.t) Inner.t) =
          { r with
            two=
              {r.two with authorization= Control.Signature r.two.authorization}
          }
        in
        ( match c with
        | Proved_empty r ->
            f
              { r with
                two=
                  Option.map r.two ~f:(fun two ->
                      {two with authorization= Control.None_given} ) }
              ~check_predicate1:Predicate.check ~check_predicate2:no_check
              ~account2_should_step:false
        | Signed_empty r ->
            f
              { r with
                two=
                  Option.map r.two ~f:(fun two ->
                      {two with authorization= Control.None_given} )
              ; one= {r.one with authorization= Signature r.one.authorization}
              }
              ~check_predicate1:check_nonce ~check_predicate2:no_check
              ~account2_should_step:false
        | Proved_proved r ->
            f (wrap_two r) ~check_predicate1:Predicate.check
              ~check_predicate2:Predicate.check ~account2_should_step:true
        | Proved_signed r ->
            f
              (wrap_two (signed_two r))
              ~check_predicate1:Predicate.check ~check_predicate2:check_nonce
              ~account2_should_step:true
        | Signed_signed r ->
            f
              (wrap_two (signed_one (signed_two r)))
              ~check_predicate1:check_nonce ~check_predicate2:check_nonce
              ~account2_should_step:true )
        |> finish )

  let update_timing_when_no_deduction ~txn_global_slot account =
    validate_timing ~txn_amount:Amount.zero ~txn_global_slot ~account

  let process_fee_transfer t (transfer : Fee_transfer.t) ~modify_balance
      ~modify_timing =
    let open Or_error.Let_syntax in
    (* TODO(#4555): Allow token_id to vary from default. *)
    let%bind () =
      if
        List.for_all
          ~f:Token_id.(equal default)
          (One_or_two.to_list (Fee_transfer.fee_tokens transfer))
      then return ()
      else Or_error.errorf "Cannot pay fees in non-default tokens."
    in
    match Fee_transfer.to_singles transfer with
    | `One ft ->
        let account_id = Fee_transfer.Single.receiver ft in
        (* TODO(#4496): Do not use get_or_create here; we should not create a
           new account before we know that the transaction will go through and
           thus the creation fee has been paid.
        *)
        let action, a, loc = get_or_create t account_id in
        let emptys = previous_empty_accounts action account_id in
        let%bind timing = modify_timing a in
        let%map balance = modify_balance action account_id a.balance ft.fee in
        set t loc {a with balance; timing} ;
        (emptys, a.timing)
    | `Two (ft1, ft2) ->
        let account_id1 = Fee_transfer.Single.receiver ft1 in
        (* TODO(#4496): Do not use get_or_create here; we should not create a
           new account before we know that the transaction will go through and
           thus the creation fee has been paid.
        *)
        let action1, a1, l1 = get_or_create t account_id1 in
        let emptys1 = previous_empty_accounts action1 account_id1 in
        let account_id2 = Fee_transfer.Single.receiver ft2 in
        if Account_id.equal account_id1 account_id2 then (
          let%bind fee = error_opt "overflow" (Fee.add ft1.fee ft2.fee) in
          let%bind timing = modify_timing a1 in
          let%map balance =
            modify_balance action1 account_id1 a1.balance fee
          in
          set t l1 {a1 with balance; timing} ;
          (emptys1, a1.timing) )
        else
          (* TODO(#4496): Do not use get_or_create here; we should not create a
             new account before we know that the transaction will go through
             and thus the creation fee has been paid.
          *)
          let action2, a2, l2 = get_or_create t account_id2 in
          let emptys2 = previous_empty_accounts action2 account_id2 in
          let%bind balance1 =
            modify_balance action1 account_id1 a1.balance ft1.fee
          in
          (*Note: Not updating the timing field of a1 to avoid additional check in transactions snark (check_timing for "receiver"). This is OK because timing rules will not be violated when balance increases and will be checked whenever an amount is deducted from the account. (#5973)*)
          let%bind timing2 = modify_timing a2 in
          let%map balance2 =
            modify_balance action2 account_id2 a2.balance ft2.fee
          in
          set t l1 {a1 with balance= balance1} ;
          set t l2 {a2 with balance= balance2; timing= timing2} ;
          (emptys1 @ emptys2, a2.timing)

  let apply_fee_transfer ~constraint_constants ~txn_global_slot t transfer =
    let open Or_error.Let_syntax in
    let%map previous_empty_accounts, receiver_timing =
      process_fee_transfer t transfer
        ~modify_balance:(fun action _ b f ->
          let%bind amount =
            let amount = Amount.of_fee f in
            sub_account_creation_fee ~constraint_constants action amount
          in
          add_amount b amount )
        ~modify_timing:(fun acc ->
          update_timing_when_no_deduction ~txn_global_slot acc )
    in
    let compute_balance account_id =
      match get_user_account_with_location t account_id with
      | Ok (`Existing _, account) ->
          Some account.balance
      | _ ->
          None
    in
    let balances =
      match Fee_transfer.to_singles transfer with
      | `One ft ->
          { Transaction_status.Fee_transfer_balance_data.receiver1_balance=
              Option.value_exn
                (compute_balance (Fee_transfer.Single.receiver ft))
          ; receiver2_balance= None }
      | `Two (ft1, ft2) ->
          { Transaction_status.Fee_transfer_balance_data.receiver1_balance=
              Option.value_exn
                (compute_balance (Fee_transfer.Single.receiver ft1))
          ; receiver2_balance=
              compute_balance (Fee_transfer.Single.receiver ft2) }
    in
    Transaction_applied.Fee_transfer_applied.
      { fee_transfer= transfer
      ; previous_empty_accounts
      ; receiver_timing
      ; balances }

  let undo_fee_transfer ~constraint_constants t
      ({previous_empty_accounts; fee_transfer; receiver_timing; balances= _} :
        Transaction_applied.Fee_transfer_applied.t) =
    let open Or_error.Let_syntax in
    let%map _ =
      process_fee_transfer t fee_transfer
        ~modify_balance:(fun _ aid b f ->
          let action =
            if List.mem ~equal:Account_id.equal previous_empty_accounts aid
            then `Added
            else `Existed
          in
          let%bind amount =
            sub_account_creation_fee ~constraint_constants action
              (Amount.of_fee f)
          in
          sub_amount b amount )
        ~modify_timing:(fun _ -> Ok receiver_timing)
    in
    remove_accounts_exn t previous_empty_accounts

  let apply_coinbase ~constraint_constants ~txn_global_slot t
      (* TODO: Better system needed for making atomic changes. Could use a monad. *)
      ({receiver; fee_transfer; amount= coinbase_amount} as cb : Coinbase.t) =
    let open Or_error.Let_syntax in
    let%bind ( receiver_reward
             , emptys1
             , transferee_update
             , transferee_timing_prev ) =
      match fee_transfer with
      | None ->
          return (coinbase_amount, [], None, None)
      | Some ({receiver_pk= transferee; fee} as ft) ->
          assert (not @@ Public_key.Compressed.equal transferee receiver) ;
          let transferee_id = Coinbase.Fee_transfer.receiver ft in
          let fee = Amount.of_fee fee in
          let%bind receiver_reward =
            error_opt "Coinbase fee transfer too large"
              (Amount.sub coinbase_amount fee)
          in
          let action, transferee_account, transferee_location =
            (* TODO(#4496): Do not use get_or_create here; we should not create
               a new account before we know that the transaction will go
               through and thus the creation fee has been paid.
            *)
            get_or_create t transferee_id
          in
          let emptys = previous_empty_accounts action transferee_id in
          let%bind timing =
            update_timing_when_no_deduction ~txn_global_slot transferee_account
          in
          let%map balance =
            let%bind amount =
              sub_account_creation_fee ~constraint_constants action fee
            in
            add_amount transferee_account.balance amount
          in
          ( receiver_reward
          , emptys
          , Some
              (transferee_location, {transferee_account with balance; timing})
          , Some transferee_account.timing )
    in
    let receiver_id = Account_id.create receiver Token_id.default in
    let action2, receiver_account, receiver_location =
      (* TODO(#4496): Do not use get_or_create here; we should not create a new
         account before we know that the transaction will go through and thus
         the creation fee has been paid.
      *)
      get_or_create t receiver_id
    in
    let emptys2 = previous_empty_accounts action2 receiver_id in
    (* Note: Updating coinbase receiver timing only if there is no fee transfer. This is so as to not add any extra constraints in transaction snark for checking "receiver" timings. This is OK because timing rules will not be violated when balance increases and will be checked whenever an amount is deducted from the account(#5973)*)
    let%bind receiver_timing_for_applied, coinbase_receiver_timing =
      match transferee_timing_prev with
      | None ->
          let%map new_receiver_timing =
            update_timing_when_no_deduction ~txn_global_slot receiver_account
          in
          (receiver_account.timing, new_receiver_timing)
      | Some timing ->
          Ok (timing, receiver_account.timing)
    in
    let%map receiver_balance =
      let%bind amount =
        sub_account_creation_fee ~constraint_constants action2 receiver_reward
      in
      add_amount receiver_account.balance amount
    in
    set t receiver_location
      { receiver_account with
        balance= receiver_balance
      ; timing= coinbase_receiver_timing } ;
    Option.iter transferee_update ~f:(fun (l, a) -> set t l a) ;
    Transaction_applied.Coinbase_applied.
      { coinbase= cb
      ; previous_empty_accounts= emptys1 @ emptys2
      ; receiver_timing= receiver_timing_for_applied
      ; balances=
          { Transaction_status.Coinbase_balance_data.coinbase_receiver_balance=
              receiver_balance
          ; fee_transfer_receiver_balance=
              Option.map transferee_update ~f:(fun (_, a) -> a.balance) } }

  (* Don't have to be atomic here because these should never fail. In fact, none of
  the undo functions should ever return an error. This should be fixed in the types. *)
  let undo_coinbase ~constraint_constants t
      Transaction_applied.Coinbase_applied.
        { coinbase= {receiver; fee_transfer; amount= coinbase_amount}
        ; previous_empty_accounts
        ; receiver_timing
        ; balances= _ } =
    let receiver_reward, receiver_timing =
      match fee_transfer with
      | None ->
          (coinbase_amount, Some receiver_timing)
      | Some ({receiver_pk= _; fee} as ft) ->
          let fee = Amount.of_fee fee in
          let transferee_id = Coinbase.Fee_transfer.receiver ft in
          let transferee_location =
            Or_error.ok_exn (location_of_account' t "transferee" transferee_id)
          in
          let transferee_account =
            Or_error.ok_exn (get' t "transferee" transferee_location)
          in
          let transferee_balance =
            let action =
              if
                List.mem previous_empty_accounts transferee_id
                  ~equal:Account_id.equal
              then `Added
              else `Existed
            in
            let amount =
              sub_account_creation_fee ~constraint_constants action fee
              |> Or_error.ok_exn
            in
            Option.value_exn
              (Balance.sub_amount transferee_account.balance amount)
          in
          set t transferee_location
            { transferee_account with
              balance= transferee_balance
            ; timing= receiver_timing } ;
          (Option.value_exn (Amount.sub coinbase_amount fee), None)
    in
    let receiver_id = Account_id.create receiver Token_id.default in
    let receiver_location =
      Or_error.ok_exn (location_of_account' t "receiver" receiver_id)
    in
    let receiver_account =
      Or_error.ok_exn (get' t "receiver" receiver_location)
    in
    let receiver_balance =
      let action =
        if List.mem previous_empty_accounts receiver_id ~equal:Account_id.equal
        then `Added
        else `Existed
      in
      let amount =
        sub_account_creation_fee ~constraint_constants action receiver_reward
        |> Or_error.ok_exn
      in
      Option.value_exn (Balance.sub_amount receiver_account.balance amount)
    in
    let timing =
      Option.value ~default:receiver_account.timing receiver_timing
    in
    set t receiver_location
      {receiver_account with balance= receiver_balance; timing} ;
    remove_accounts_exn t previous_empty_accounts

  let undo_user_command
      ~(constraint_constants : Genesis_constants.Constraint_constants.t) ledger
      { Transaction_applied.Signed_command_applied.common=
          { user_command=
              { data= {payload; signer= _; signature= _} as user_command
              ; status= _ }
          ; previous_receipt_chain_hash
          ; fee_payer_timing
          ; source_timing }
      ; body } =
    let open Or_error.Let_syntax in
    (* Fee-payer information *)
    let fee_payer = Signed_command.fee_payer user_command in
    let nonce = Signed_command.nonce user_command in
    let%bind fee_payer_location =
      location_of_account' ledger "fee payer" fee_payer
    in
    (* Refund the fee to the fee-payer. *)
    let%bind fee_payer_account =
      let%bind account = get' ledger "fee payer" fee_payer_location in
      let%bind () = validate_nonces (Account.Nonce.succ nonce) account.nonce in
      let%map balance =
        add_amount account.balance
          (Amount.of_fee (Signed_command.fee user_command))
      in
      { account with
        balance
      ; nonce
      ; receipt_chain_hash= previous_receipt_chain_hash
      ; timing= fee_payer_timing }
    in
    (* Update the fee-payer's account. *)
    set ledger fee_payer_location fee_payer_account ;
    let next_available_token =
      match body with
      | Create_new_token {created_token} ->
          created_token
      | _ ->
          next_available_token ledger
    in
    let source = Signed_command.source ~next_available_token user_command in
    let source_timing =
      (* Prefer fee-payer original timing when applicable, since it is the
         'true' original.
      *)
      if Account_id.equal fee_payer source then Some fee_payer_timing
      else source_timing
    in
    (* Reverse any other effects that the user command had. *)
    match (Signed_command.Payload.body payload, body) with
    | _, Failed ->
        (* The user command failed, only the fee was charged. *)
        return ()
    | Stake_delegation (Set_delegate _), Stake_delegation {previous_delegate}
      ->
        let%bind source_location =
          location_of_account' ledger "source" source
        in
        let%map source_account = get' ledger "source" source_location in
        set ledger source_location
          { source_account with
            delegate= previous_delegate
          ; timing= Option.value ~default:source_account.timing source_timing
          }
    | Payment {amount; _}, Payment {previous_empty_accounts} ->
        let receiver =
          Signed_command.receiver ~next_available_token user_command
        in
        let%bind receiver_location, receiver_account =
          let%bind location =
            location_of_account' ledger "receiver" receiver
          in
          let%map account = get' ledger "receiver" location in
          let balance =
            (* NOTE: [sub_amount] is only [None] if the account creation fee
               was charged, in which case this account will be deleted by
               [remove_accounts_exn] below anyway.
            *)
            Option.value ~default:Balance.zero
              (Balance.sub_amount account.balance amount)
          in
          (location, {account with balance})
        in
        let%map source_location, source_account =
          let%bind location, account =
            if Account_id.equal source receiver then
              return (receiver_location, receiver_account)
            else
              let%bind location =
                location_of_account' ledger "source" source
              in
              let%map account = get' ledger "source" location in
              (location, account)
          in
          let%map balance = add_amount account.balance amount in
          ( location
          , { account with
              balance
            ; timing= Option.value ~default:account.timing source_timing } )
        in
        set ledger receiver_location receiver_account ;
        set ledger source_location source_account ;
        remove_accounts_exn ledger previous_empty_accounts
    | Create_new_token _, Create_new_token _
    | Create_token_account _, Create_token_account ->
        (* We group these commands together because their undo behaviour is
           identical: remove the created account, and un-charge the fee payer
           for creating the account. *)
        let fee_payer_account =
          let balance =
            Option.value_exn
              (Balance.add_amount fee_payer_account.balance
                 (Amount.of_fee constraint_constants.account_creation_fee))
          in
          {fee_payer_account with balance}
        in
        let%bind source_location =
          location_of_account' ledger "source" source
        in
        let%map source_account =
          if Account_id.equal fee_payer source then return fee_payer_account
          else get' ledger "source" source_location
        in
        let receiver =
          Signed_command.receiver ~next_available_token user_command
        in
        set ledger fee_payer_location fee_payer_account ;
        set ledger source_location
          { source_account with
            timing= Option.value ~default:source_account.timing source_timing
          } ;
        remove_accounts_exn ledger [receiver] ;
        (* Restore to the previous [next_available_token]. This is a no-op if
           the [next_available_token] did not change.
        *)
        set_next_available_token ledger next_available_token
    | Mint_tokens {amount; _}, Mint_tokens ->
        let receiver =
          Signed_command.receiver ~next_available_token user_command
        in
        let%bind receiver_location, receiver_account =
          let%bind location =
            location_of_account' ledger "receiver" receiver
          in
          let%map account = get' ledger "receiver" location in
          let balance =
            Option.value_exn (Balance.sub_amount account.balance amount)
          in
          (location, {account with balance})
        in
        let%map source_location, source_account =
          let%map location, account =
            if Account_id.equal source receiver then
              return (receiver_location, receiver_account)
            else
              let%bind location =
                location_of_account' ledger "source" source
              in
              let%map account = get' ledger "source" location in
              (location, account)
          in
          ( location
          , { account with
              timing= Option.value ~default:account.timing source_timing } )
        in
        set ledger receiver_location receiver_account ;
        set ledger source_location source_account
    | _, _ ->
        failwith "Transaction_applied/command mismatch"

  let undo_snapp_command ~constraint_constants:_ ledger
      {Transaction_applied.Snapp_command_applied.accounts; command= _} =
    let to_update, to_delete =
      List.partition_map accounts ~f:(fun (id, a) ->
          match a with Some a -> `Fst (id, a) | None -> `Snd id )
    in
    let to_update =
      List.dedup_and_sort
        ~compare:(fun (x, _) (y, _) -> Account_id.compare x y)
        to_update
    in
    let open Or_error.Let_syntax in
    let%map to_update =
      List.map to_update ~f:(fun (id, a) ->
          let%map loc =
            location_of_account' ledger (sprintf !"%{sexp:Account_id.t}" id) id
          in
          (`Existing loc, a) )
      |> Or_error.all
    in
    remove_accounts_exn ledger to_delete ;
    List.iter to_update ~f:(Tuple2.uncurry (set_with_location ledger))

  let undo :
         constraint_constants:Genesis_constants.Constraint_constants.t
      -> t
      -> Transaction_applied.t
      -> unit Or_error.t =
   fun ~constraint_constants ledger applied ->
    let open Or_error.Let_syntax in
    let%map res =
      match applied.varying with
      | Fee_transfer u ->
          undo_fee_transfer ~constraint_constants ledger u
      | Command (Signed_command u) ->
          undo_user_command ~constraint_constants ledger u
      | Command (Snapp_command _u) ->
          failwith "Not yet implemented"
      | Coinbase c ->
          undo_coinbase ~constraint_constants ledger c ;
          Ok ()
    in
    Debug_assert.debug_assert (fun () ->
        [%test_eq: Ledger_hash.t] applied.previous_hash (merkle_root ledger) ) ;
    res

  let apply_transaction ~constraint_constants
      ~(txn_state_view : Snapp_predicate.Protocol_state.View.t) ledger
      (t : Transaction.t) =
    O1trace.measure "apply_transaction" (fun () ->
        let previous_hash = merkle_root ledger in
        let txn_global_slot = txn_state_view.global_slot_since_genesis in
        Or_error.map
          ( match t with
          | Command (Signed_command txn) ->
              Or_error.map
                (apply_user_command_unchecked ~constraint_constants
                   ~txn_global_slot ledger txn) ~f:(fun applied ->
                  Transaction_applied.Varying.Command (Signed_command applied)
              )
          | Command (Snapp_command txn) ->
              Or_error.map
                (apply_snapp_command_unchecked ~state_view:txn_state_view
                   ~constraint_constants ledger txn) ~f:(fun applied ->
                  Transaction_applied.Varying.Command (Snapp_command applied)
              )
          | Fee_transfer t ->
              Or_error.map
                (apply_fee_transfer ~constraint_constants ~txn_global_slot
                   ledger t) ~f:(fun applied ->
                  Transaction_applied.Varying.Fee_transfer applied )
          | Coinbase t ->
              Or_error.map
                (apply_coinbase ~constraint_constants ~txn_global_slot ledger t)
                ~f:(fun applied -> Transaction_applied.Varying.Coinbase applied)
          )
          ~f:(fun varying -> {Transaction_applied.previous_hash; varying}) )

  let merkle_root_after_snapp_command_exn ~constraint_constants ~txn_state_view
      ledger payment =
    let applied =
      Or_error.ok_exn
        (apply_snapp_command_unchecked ~constraint_constants
           ~state_view:txn_state_view ledger payment)
    in
    let root = merkle_root ledger in
    let next_available_token = next_available_token ledger in
    Or_error.ok_exn (undo_snapp_command ~constraint_constants ledger applied) ;
    (root, `Next_available_token next_available_token)

  let merkle_root_after_user_command_exn ~constraint_constants ~txn_global_slot
      ledger payment =
    let applied =
      Or_error.ok_exn
        (apply_user_command ~constraint_constants ~txn_global_slot ledger
           payment)
    in
    let root = merkle_root ledger in
    let next_available_token = next_available_token ledger in
    Or_error.ok_exn (undo_user_command ~constraint_constants ledger applied) ;
    (root, `Next_available_token next_available_token)

  module For_tests = struct
    let validate_timing_with_min_balance = validate_timing_with_min_balance

    let validate_timing = validate_timing
  end
end<|MERGE_RESOLUTION|>--- conflicted
+++ resolved
@@ -746,15 +746,9 @@
           in
           ( [(source_location, source_account)]
           , `Source_timing source_timing
-<<<<<<< HEAD
-          , User_command_status.Auxiliary_data.empty
+          , Transaction_status.Auxiliary_data.empty
           , Transaction_applied.Signed_command_applied.Body.Stake_delegation
               {previous_delegate} )
-=======
-          , Transaction_status.Auxiliary_data.empty
-          , Undo.Signed_command_undo.Body.Stake_delegation {previous_delegate}
-          )
->>>>>>> 731e5bd9
       | Payment {amount; token_id= token; _} ->
           let receiver_location, receiver_account =
             get_with_location ledger receiver |> ok_or_reject
@@ -1004,13 +998,8 @@
           ( [ (receiver_location, receiver_account)
             ; (source_location, source_account) ]
           , `Source_timing source_timing
-<<<<<<< HEAD
-          , User_command_status.Auxiliary_data.empty
+          , Transaction_status.Auxiliary_data.empty
           , Transaction_applied.Signed_command_applied.Body.Mint_tokens )
-=======
-          , Transaction_status.Auxiliary_data.empty
-          , Undo.Signed_command_undo.Body.Mint_tokens )
->>>>>>> 731e5bd9
     in
     let compute_balances () =
       let compute_balance account_id =
