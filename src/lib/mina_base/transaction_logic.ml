--- conflicted
+++ resolved
@@ -444,19 +444,14 @@
       ~(constraint_constants : Genesis_constants.Constraint_constants.t) action
       amount =
     let fee = constraint_constants.account_creation_fee in
-<<<<<<< HEAD
-    match action with
-    | `Added ->
-=======
     if equal_account_state action `Added then
->>>>>>> 7ed00a76
       error_opt
         (sprintf
            !"Error subtracting account creation fee %{sexp: Currency.Fee.t}; \
              transaction amount %{sexp: Currency.Amount.t} insufficient"
            fee amount)
         Amount.(sub amount (of_fee fee))
-    | _ -> Ok amount
+    else Ok amount
 
   let check b =
     ksprintf (fun s -> if b then Ok () else Or_error.error_string s)
@@ -522,13 +517,7 @@
   end
 
   let previous_empty_accounts action pk =
-<<<<<<< HEAD
-    match action with
-    | `Added -> [pk]
-    | _ -> []
-=======
     if equal_account_state action `Added then [pk] else []
->>>>>>> 7ed00a76
 
   let has_locked_tokens ~global_slot ~account_id ledger =
     let open Or_error.Let_syntax in
@@ -859,13 +848,6 @@
           let receiver_location, receiver_account =
             get_with_location ledger receiver |> ok_or_reject
           in
-<<<<<<< HEAD
-          (match receiver_location with
-            | `New -> ()
-            | _ ->
-              failwith
-                "Token owner account for newly created token already exists?!?!" );
-=======
           ( match receiver_location with
           | `New ->
               ()
@@ -873,7 +855,6 @@
               failwith
                 "Token owner account for newly created token already exists?!?!"
           ) ;
->>>>>>> 7ed00a76
           let receiver_account =
             { receiver_account with
               token_permissions=
@@ -1150,30 +1131,18 @@
     let%bind delegate =
       if Token_id.(equal default) a.token_id then
         update a.permissions.set_delegate delegate a.delegate
-<<<<<<< HEAD
-          ~is_keep:((Set_or_keep.equal Caml.( = )) Set_or_keep.Keep) ~update:(fun u x ->
-=======
           ~is_keep:Set_or_keep.is_keep ~update:(fun u x ->
->>>>>>> 7ed00a76
             match u with Keep -> x | Set y -> Some y )
       else return a.delegate
     in
     let%bind snapp =
       let%map app_state =
         update a.permissions.edit_state app_state init.app_state
-<<<<<<< HEAD
-          ~is_keep:(Vector.for_all ~f:((Set_or_keep.equal Caml.( = )) Set_or_keep.Keep))
-          ~update:(Vector.map2 ~f:Set_or_keep.set_or_keep)
-      and verification_key =
-        update a.permissions.set_verification_key verification_key
-          init.verification_key ~is_keep:((Set_or_keep.equal Caml.( = )) Set_or_keep.Keep)
-=======
           ~is_keep:(Vector.for_all ~f:Set_or_keep.is_keep)
           ~update:(Vector.map2 ~f:Set_or_keep.set_or_keep)
       and verification_key =
         update a.permissions.set_verification_key verification_key
           init.verification_key ~is_keep:Set_or_keep.is_keep
->>>>>>> 7ed00a76
           ~update:(fun u x ->
             match (u, x) with Keep, _ -> x | Set x, _ -> Some x )
       in
@@ -1182,11 +1151,7 @@
     in
     let%bind permissions =
       update a.permissions.set_delegate permissions a.permissions
-<<<<<<< HEAD
-        ~is_keep:((Set_or_keep.equal Caml.( = )) Set_or_keep.Keep) ~update:Set_or_keep.set_or_keep
-=======
         ~is_keep:Set_or_keep.is_keep ~update:Set_or_keep.set_or_keep
->>>>>>> 7ed00a76
     in
     Ok {a with balance; snapp; delegate; permissions; timing}
 
@@ -1399,12 +1364,8 @@
                         Fn.flip Permissions.Auth_required.check
                           (Control.tag authorization)
                   in
-<<<<<<< HEAD
-                  apply_body ~check_auth body acct2' ~is_new:(match loc2 with `New -> true | _ -> false)
-=======
                   apply_body ~check_auth body acct2'
                     ~is_new:(match loc2 with `New -> true | _ -> false)
->>>>>>> 7ed00a76
                 in
                 Some (loc2, res)
             | _ ->
