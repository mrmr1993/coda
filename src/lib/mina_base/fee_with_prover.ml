--- conflicted
+++ resolved
@@ -17,11 +17,7 @@
 
       (* TODO: Compare in a better way than with public key, like in transaction pool *)
       let compare t1 t2 =
-<<<<<<< HEAD
-        let r = Currency.Fee.Stable.V1.compare t1.fee t2.fee in
-=======
         let r = Currency.Fee.compare t1.fee t2.fee in
->>>>>>> 7ed00a76
         if Int.( <> ) r 0 then r
         else Public_key.Compressed.compare t1.prover t2.prover
     end
