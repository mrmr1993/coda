--- conflicted
+++ resolved
@@ -281,14 +281,11 @@
          ; Some ("coda-" ^ name) ])
       ~f:(fun prog -> Process.create ~stdin:"" ~prog ~args ())
   in
-<<<<<<< HEAD
-=======
   [%log info] "Custom child process $name started with pid $pid"
     ~metadata:
       [ ("name", `String name)
       ; ("args", `List (List.map args ~f:(fun a -> `String a)))
       ; ("pid", `Int (Process.pid process |> Pid.to_int)) ] ;
->>>>>>> a42bdeef
   Termination.wait_for_process_log_errors ~logger process ~module_:__MODULE__
     ~location:__LOC__ ;
   let%bind () =
