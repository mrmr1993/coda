--- conflicted
+++ resolved
@@ -281,40 +281,13 @@
          ; Some ("coda-" ^ name) ])
       ~f:(fun prog -> Process.create ~stdin:"" ~prog ~args ())
   in
-<<<<<<< HEAD
   [%log info] "Custom child process $name started with pid $pid"
     ~metadata:
       [ ("name", `String name)
       ; ("args", `List (List.map args ~f:(fun a -> `String a)))
       ; ("pid", `Int (Process.pid process |> Pid.to_int)) ] ;
-  (* Handle implicit raciness in the wait syscall by calling [Process.wait]
-     early, so that its value will be correctly cached when we actually need
-     it.
-  *)
-  ( match
-      Or_error.try_with (fun () ->
-          (* Eagerly force [Process.wait], so that it won't be captured
-             elsewhere on exit.
-          *)
-          let waiting = Process.wait process in
-          don't_wait_for
-            ( match%map.Async Monitor.try_with_or_error (fun () -> waiting) with
-            | Ok _ ->
-                ()
-            | Error err ->
-                [%log error]
-                  "Saw a deferred exception $exn while waiting for process"
-                  ~metadata:[("exn", Error_json.error_to_yojson err)] ) )
-    with
-  | Ok _ ->
-      ()
-  | Error err ->
-      [%log error] "Saw an exception $exn while waiting for process"
-        ~metadata:[("exn", Error_json.error_to_yojson err)] ) ;
-=======
   Termination.wait_for_process_log_errors ~logger process ~module_:__MODULE__
     ~location:__LOC__ ;
->>>>>>> 12c28255
   let%bind () =
     Deferred.map ~f:Or_error.return
     @@ Async.Writer.save lock_path
