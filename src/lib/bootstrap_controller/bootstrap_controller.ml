open Core
open Async
open Coda_base
open Coda_state
open Pipe_lib.Strict_pipe
open Coda_transition
open Network_peer

type t =
  { logger: Logger.t
  ; trust_system: Trust_system.t
  ; verifier: Verifier.t
  ; mutable best_seen_transition: External_transition.Initial_validated.t
  ; mutable current_root: External_transition.Initial_validated.t
  ; network: Coda_networking.t }

let worth_getting_root t candidate =
  `Take
  = Consensus.Hooks.select
      ~logger:
        (Logger.extend t.logger
           [ ( "selection_context"
             , `String "Bootstrap_controller.worth_getting_root" ) ])
      ~existing:
        ( t.best_seen_transition
        |> External_transition.Initial_validated.consensus_state )
      ~candidate

let received_bad_proof t host e =
  Trust_system.(
    record t.trust_system t.logger host
      Actions.
        ( Violated_protocol
        , Some
            ( "Bad ancestor proof: $error"
            , [("error", `String (Error.to_string_hum e))] ) ))

let done_syncing_root root_sync_ledger =
  Option.is_some (Sync_ledger.Db.peek_valid_tree root_sync_ledger)

let should_sync ~root_sync_ledger t candidate_state =
  (not @@ done_syncing_root root_sync_ledger)
  && worth_getting_root t candidate_state

let start_sync_job_with_peer ~sender ~root_sync_ledger t peer_best_tip
    peer_root =
  let%bind () =
    Trust_system.(
      record t.trust_system t.logger (fst sender)
        Actions.
          ( Fulfilled_request
          , Some ("Received verified peer root and best tip", []) ))
  in
  t.best_seen_transition <- peer_best_tip ;
  t.current_root <- peer_root ;
  let blockchain_state =
    t.current_root |> External_transition.Initial_validated.blockchain_state
  in
  let expected_staged_ledger_hash =
    blockchain_state |> Blockchain_state.staged_ledger_hash
  in
  let snarked_ledger_hash =
    blockchain_state |> Blockchain_state.snarked_ledger_hash
  in
  return
  @@
  match
    Sync_ledger.Db.new_goal root_sync_ledger
      (Frozen_ledger_hash.to_ledger_hash snarked_ledger_hash)
      ~data:
        ( External_transition.Initial_validated.state_hash t.current_root
        , sender
        , expected_staged_ledger_hash )
      ~equal:(fun (hash1, _, _) (hash2, _, _) -> State_hash.equal hash1 hash2)
  with
  | `New ->
      `Syncing_new_snarked_ledger
  | `Update_data ->
      `Updating_root_transition
  | `Repeat ->
      `Ignored

let on_transition t ~sender:(host, peer_id) ~root_sync_ledger
    ~genesis_constants (candidate_transition : External_transition.t) =
  let candidate_state =
    External_transition.consensus_state candidate_transition
  in
  if not @@ should_sync ~root_sync_ledger t candidate_state then
    Deferred.return `Ignored
  else
    match%bind
      Coda_networking.get_ancestry t.network peer_id candidate_state
    with
    | Error e ->
        Logger.error t.logger ~module_:__MODULE__ ~location:__LOC__
          ~metadata:[("error", `String (Error.to_string_hum e))]
          !"Could not get the proof of the root transition from the network: \
            $error" ;
        Deferred.return `Ignored
    | Ok peer_root_with_proof -> (
        match%bind
          Sync_handler.Root.verify ~logger:t.logger ~verifier:t.verifier
            ~genesis_constants candidate_state peer_root_with_proof.data
        with
        | Ok (`Root root, `Best_tip best_tip) ->
            if done_syncing_root root_sync_ledger then return `Ignored
            else
              start_sync_job_with_peer ~sender:(host, peer_id)
                ~root_sync_ledger t best_tip root
        | Error e ->
            return (received_bad_proof t host e |> Fn.const `Ignored) )

let sync_ledger t ~root_sync_ledger ~transition_graph ~sync_ledger_reader
    ~genesis_constants =
  let query_reader = Sync_ledger.Db.query_reader root_sync_ledger in
  let response_writer = Sync_ledger.Db.answer_writer root_sync_ledger in
  Coda_networking.glue_sync_ledger t.network query_reader response_writer ;
  Reader.iter sync_ledger_reader ~f:(fun incoming_transition ->
      let ({With_hash.data= transition; hash}, _)
            : External_transition.Initial_validated.t =
        Envelope.Incoming.data incoming_transition
      in
      let previous_state_hash = External_transition.parent_hash transition in
      let sender = Envelope.Incoming.remote_sender_exn incoming_transition in
      Transition_cache.add transition_graph ~parent:previous_state_hash
        incoming_transition ;
      (* TODO: Efficiently limiting the number of green threads in #1337 *)
      if worth_getting_root t (External_transition.consensus_state transition)
      then (
        Logger.trace t.logger
          !"Added the transition from sync_ledger_reader into cache"
          ~location:__LOC__ ~module_:__MODULE__
          ~metadata:
            [ ("state_hash", State_hash.to_yojson hash)
            ; ("external_transition", External_transition.to_yojson transition)
            ] ;
        Deferred.ignore
        @@ on_transition t ~sender ~root_sync_ledger ~genesis_constants
             transition )
      else Deferred.unit )

(* We conditionally ask other peers for their best tip. This is for testing
   eager bootstrapping and the regular functionalities of bootstrapping in
   isolation *)
let run ~logger ~trust_system ~verifier ~network ~consensus_local_state
    ~transition_reader ~persistent_root ~persistent_frontier
    ~initial_root_transition ~precomputed_values =
  let genesis_constants =
    Precomputed_values.genesis_constants precomputed_values
  in
  let rec loop () =
    let sync_ledger_reader, sync_ledger_writer =
      create ~name:"sync ledger pipe"
        (Buffered (`Capacity 50, `Overflow Crash))
    in
    don't_wait_for
      (transfer_while_writer_alive transition_reader sync_ledger_writer
         ~f:Fn.id) ;
    let initial_root_transition =
      initial_root_transition
      |> External_transition.Validation.reset_frontier_dependencies_validation
      |> External_transition.Validation.reset_staged_ledger_diff_validation
    in
    let t =
      { network
      ; logger
      ; trust_system
      ; verifier
      ; best_seen_transition= initial_root_transition
      ; current_root= initial_root_transition }
    in
    let transition_graph = Transition_cache.create () in
    let temp_persistent_root_instance =
      Transition_frontier.Persistent_root.create_instance_exn persistent_root
    in
    let temp_snarked_ledger =
      Transition_frontier.Persistent_root.Instance.snarked_ledger
        temp_persistent_root_instance
    in
    let%bind hash, (sender_host, sender_peer_id), expected_staged_ledger_hash =
      let root_sync_ledger =
        Sync_ledger.Db.create temp_snarked_ledger ~logger:t.logger
          ~trust_system
      in
      don't_wait_for
        (sync_ledger t ~root_sync_ledger ~transition_graph ~sync_ledger_reader
           ~genesis_constants) ;
      (* We ignore the resulting ledger returned here since it will always
       * be the same as the ledger we started with because we are syncing
       * a db ledger. *)
      let%map _, data = Sync_ledger.Db.valid_tree root_sync_ledger in
      Sync_ledger.Db.destroy root_sync_ledger ;
      data
    in
    let%bind staged_ledger_aux_result =
      let open Deferred.Or_error.Let_syntax in
      let%bind scan_state, expected_merkle_root, pending_coinbases =
        Coda_networking.get_staged_ledger_aux_and_pending_coinbases_at_hash
          t.network sender_peer_id hash
      in
      let received_staged_ledger_hash =
        Staged_ledger_hash.of_aux_ledger_and_coinbase_hash
          (Staged_ledger.Scan_state.hash scan_state)
          expected_merkle_root pending_coinbases
      in
      Logger.debug logger ~module_:__MODULE__ ~location:__LOC__
        ~metadata:
          [ ( "expected_staged_ledger_hash"
            , Staged_ledger_hash.to_yojson expected_staged_ledger_hash )
          ; ( "received_staged_ledger_hash"
            , Staged_ledger_hash.to_yojson received_staged_ledger_hash ) ]
        "Comparing $expected_staged_ledger_hash to $received_staged_ledger_hash" ;
      let%bind new_root =
        t.current_root
        |> External_transition.skip_frontier_dependencies_validation
             `This_transition_belongs_to_a_detached_subtree
        |> External_transition.validate_staged_ledger_hash
             (`Staged_ledger_already_materialized received_staged_ledger_hash)
        |> Result.map_error ~f:(fun _ ->
               Error.of_string "received faulty scan state from peer" )
        |> Deferred.return
      in
      (* Construct the staged ledger before constructing the transition
       * frontier in order to verify the scan state we received.
       * TODO: reorganize the code to avoid doing this twice (#3480)  *)
      let%map _ =
        let open Deferred.Let_syntax in
        let temp_mask = Ledger.of_database temp_snarked_ledger in
        let%map result =
          Staged_ledger.of_scan_state_pending_coinbases_and_snarked_ledger
            ~logger ~verifier ~scan_state ~snarked_ledger:temp_mask
            ~expected_merkle_root ~pending_coinbases
        in
        ignore (Ledger.Maskable.unregister_mask_exn temp_mask) ;
        result
      in
      (scan_state, pending_coinbases, new_root)
    in
    Transition_frontier.Persistent_root.Instance.destroy
      temp_persistent_root_instance ;
    match staged_ledger_aux_result with
    | Error e ->
        let%bind () =
          Trust_system.(
            record t.trust_system t.logger sender_host
              Actions.
                ( Outgoing_connection_error
                , Some
                    ( "Can't find scan state from the peer or received faulty \
                       scan state from the peer."
                    , [] ) ))
        in
        Logger.error logger ~module_:__MODULE__ ~location:__LOC__
          ~metadata:
            [ ("error", `String (Error.to_string_hum e))
            ; ("state_hash", State_hash.to_yojson hash)
            ; ( "expected_staged_ledger_hash"
              , Staged_ledger_hash.to_yojson expected_staged_ledger_hash ) ]
          "Failed to find scan state for the transition with hash $state_hash \
           from the peer or received faulty scan state: $error. Retry \
           bootstrap" ;
        Writer.close sync_ledger_writer ;
        loop ()
    | Ok (scan_state, pending_coinbase, new_root) -> (
        let%bind () =
          Trust_system.(
            record t.trust_system t.logger sender_host
              Actions.
                ( Fulfilled_request
                , Some ("Received valid scan state from peer", []) ))
        in
        let consensus_state =
          t.best_seen_transition
          |> External_transition.Initial_validated.consensus_state
        in
        (* Synchronize consensus local state if necessary *)
        match%bind
          match
            Consensus.Hooks.required_local_state_sync
              ~constants:
                (Consensus.Constants.create
                   ~protocol_constants:
                     (Precomputed_values.protocol_constants precomputed_values))
              ~consensus_state ~local_state:consensus_local_state
          with
          | None ->
              Logger.debug logger ~module_:__MODULE__ ~location:__LOC__
                ~metadata:
                  [ ( "local_state"
                    , Consensus.Data.Local_state.to_yojson
                        consensus_local_state )
                  ; ( "consensus_state"
                    , Consensus.Data.Consensus_state.Value.to_yojson
                        consensus_state ) ]
                "Not synchronizing consensus local state" ;
              Deferred.return @@ Ok ()
          | Some sync_jobs ->
              Logger.info logger ~module_:__MODULE__ ~location:__LOC__
                "Synchronizing consensus local state" ;
              Consensus.Hooks.sync_local_state
                ~local_state:consensus_local_state ~logger ~trust_system
                ~random_peers:(fun n ->
                  (* This port is completely made up but we only use the peer_id when doing a query, so it shouldn't matter. *)
                  let%map peers = Coda_networking.random_peers t.network n in
                  Network_peer.Peer.create sender_host ~libp2p_port:0
                    ~peer_id:sender_peer_id
                  :: peers )
                ~query_peer:
                  { Consensus.Hooks.Rpcs.query=
                      (fun peer rpc query ->
                        Coda_networking.(
                          query_peer t.network peer.peer_id
                            (Rpcs.Consensus_rpc rpc) query) ) }
                sync_jobs
        with
        | Error e ->
            Logger.error logger ~module_:__MODULE__ ~location:__LOC__
              ~metadata:[("error", `String (Error.to_string_hum e))]
              "Local state sync failed: $error. Retry bootstrap" ;
            Writer.close sync_ledger_writer ;
            loop ()
        | Ok () ->
            (* Close the old frontier and reload a new on from disk. *)
            let new_root_data : Transition_frontier.Root_data.Limited.t =
              {transition= new_root; scan_state; pending_coinbase}
            in
            let%bind () =
              Transition_frontier.Persistent_frontier.reset_database_exn
                persistent_frontier ~root_data:new_root_data
            in
            (* TODO: lazy load db in persistent root to avoid unecessary opens like this *)
            Transition_frontier.Persistent_root.(
              with_instance_exn persistent_root ~f:(fun instance ->
                  Instance.set_root_state_hash instance
                    ~genesis_state_hash:
                      (Precomputed_values.genesis_state_hash precomputed_values)
                    (External_transition.Validated.state_hash new_root) )) ;
            let%map new_frontier =
              let fail msg =
                failwith
                  ( "failed to initialize transition frontier after \
                     bootstrapping: " ^ msg )
              in
              Transition_frontier.load ~retry_with_fresh_db:false ~logger
                ~verifier ~consensus_local_state ~persistent_root
                ~persistent_frontier ~precomputed_values ()
              >>| function
              | Ok frontier ->
                  frontier
              | Error (`Failure msg) ->
                  fail msg
              | Error `Bootstrap_required ->
                  fail
                    "bootstrap still required (indicates logical error in code)"
              | Error `Persistent_frontier_malformed ->
                  fail "persistent frontier was malformed"
            in
            Logger.info logger ~module_:__MODULE__ ~location:__LOC__
              "Bootstrap state: complete." ;
            let collected_transitions =
              Transition_cache.data transition_graph
            in
            let logger =
              Logger.extend logger
                [ ( "context"
                  , `String "Filter collected transitions in bootstrap" ) ]
            in
            let root_consensus_state =
              Transition_frontier.(
                Breadcrumb.consensus_state (root new_frontier))
            in
            let filtered_collected_transitions =
              List.filter collected_transitions ~f:(fun incoming_transition ->
                  let With_hash.{data= transition; _}, _ =
                    Envelope.Incoming.data incoming_transition
                  in
                  `Take
                  = Consensus.Hooks.select ~existing:root_consensus_state
                      ~candidate:
                        (External_transition.consensus_state transition)
                      ~logger )
            in
            Logger.debug logger
              "Sorting filtered transitions by consensus state" ~metadata:[]
              ~location:__LOC__ ~module_:__MODULE__ ;
            let sorted_filtered_collected_transitins =
              List.sort filtered_collected_transitions
                ~compare:
                  (Comparable.lift
                     ~f:(fun incoming_transition ->
                       let With_hash.{data= transition; _}, _ =
                         Envelope.Incoming.data incoming_transition
                       in
                       transition )
                     External_transition.compare)
            in
            (new_frontier, sorted_filtered_collected_transitins) )
  in
  let start_time = Core.Time.now () in
  let%map result = loop () in
  Coda_metrics.(
    Gauge.set Bootstrap.bootstrap_time_ms
      Core.Time.(Span.to_ms @@ diff (now ()) start_time)) ;
  result

let%test_module "Bootstrap_controller tests" =
  ( module struct
    open Pipe_lib

    let max_frontier_length =
      Transition_frontier.global_max_length Genesis_constants.compiled

    let logger = Logger.create ()

    let proof_level = Genesis_constants.Proof_level.Check

    let trust_system = Trust_system.null ()

    let precomputed_values = Lazy.force Precomputed_values.for_unit_tests

    let pids = Child_processes.Termination.create_pid_table ()

    let downcast_transition ~sender transition =
      let transition =
        transition
        |> External_transition.Validation
           .reset_frontier_dependencies_validation
        |> External_transition.Validation.reset_staged_ledger_diff_validation
      in
      Envelope.Incoming.wrap ~data:transition
        ~sender:
          (Envelope.Sender.Remote
             (sender.Network_peer.Peer.host, sender.peer_id))

    let downcast_breadcrumb ~sender breadcrumb =
      downcast_transition ~sender
        (Transition_frontier.Breadcrumb.validated_transition breadcrumb)

    let make_non_running_bootstrap ~genesis_root ~network =
      let verifier =
        Async.Thread_safe.block_on_async_exn (fun () ->
            Verifier.create ~logger ~proof_level ~conf_dir:None ~pids )
      in
      let transition =
        genesis_root
        |> External_transition.Validation
           .reset_frontier_dependencies_validation
        |> External_transition.Validation.reset_staged_ledger_diff_validation
      in
      { logger
      ; trust_system
      ; verifier
      ; best_seen_transition= transition
      ; current_root= transition
      ; network }

    let%test_unit "Bootstrap controller caches all transitions it is passed \
                   through the transition_reader" =
      let branch_size = (max_frontier_length * 2) + 2 in
      Quickcheck.test ~trials:1
        (let open Quickcheck.Generator.Let_syntax in
        (* we only need one node for this test, but we need more than one peer so that coda_networking does not throw an error *)
        let%bind fake_network =
          Fake_network.Generator.(
<<<<<<< HEAD
            gen ~proof_level ~max_frontier_length [fresh_peer; fresh_peer])
=======
            gen ~precomputed_values ~max_frontier_length
              [fresh_peer; fresh_peer])
>>>>>>> 206890dd
        in
        let%map make_branch =
          Transition_frontier.Breadcrumb.For_tests.gen_seq ~proof_level
            ~accounts_with_secret_keys:
              (Lazy.force Test_genesis_ledger.accounts)
            branch_size
        in
        let [me; _] = fake_network.peer_networks in
        let branch =
          Async.Thread_safe.block_on_async_exn (fun () ->
              make_branch (Transition_frontier.root me.state.frontier) )
        in
        (fake_network, branch))
        ~f:(fun (fake_network, branch) ->
          let [me; other] = fake_network.peer_networks in
          let genesis_root =
            Transition_frontier.(
              Breadcrumb.validated_transition @@ root me.state.frontier)
          in
          let transition_graph = Transition_cache.create () in
          let sync_ledger_reader, sync_ledger_writer =
            Pipe_lib.Strict_pipe.create ~name:"sync_ledger_reader" Synchronous
          in
          let bootstrap =
            make_non_running_bootstrap ~genesis_root ~network:me.network
          in
          let root_sync_ledger =
            Sync_ledger.Db.create
              (Transition_frontier.root_snarked_ledger me.state.frontier)
              ~logger ~trust_system
          in
          Async.Thread_safe.block_on_async_exn (fun () ->
              let sync_deferred =
                sync_ledger bootstrap ~root_sync_ledger ~transition_graph
                  ~sync_ledger_reader
                  ~genesis_constants:Genesis_constants.compiled
              in
              let%bind () =
                Deferred.List.iter branch ~f:(fun breadcrumb ->
                    Strict_pipe.Writer.write sync_ledger_writer
                      (downcast_breadcrumb ~sender:other.peer breadcrumb) )
              in
              Strict_pipe.Writer.close sync_ledger_writer ;
              sync_deferred ) ;
          let expected_transitions =
            List.map branch ~f:(fun breadcrumb ->
                Transition_frontier.Breadcrumb.validated_transition breadcrumb
                |> External_transition.Validation.forget_validation )
          in
          let saved_transitions =
            Transition_cache.data transition_graph
            |> List.map ~f:(fun env ->
                   let transition, _ = Envelope.Incoming.data env in
                   transition.data )
          in
          [%test_result: External_transition.Set.t]
            (External_transition.Set.of_list saved_transitions)
            ~expect:(External_transition.Set.of_list expected_transitions) )

    let run_bootstrap ~timeout_duration ~my_net ~transition_reader =
      let open Fake_network in
      let verifier =
        Async.Thread_safe.block_on_async_exn (fun () ->
            Verifier.create ~conf_dir:None ~proof_level ~logger ~pids )
      in
      let time_controller = Block_time.Controller.basic ~logger in
      let persistent_root =
        Transition_frontier.persistent_root my_net.state.frontier
      in
      let persistent_frontier =
        Transition_frontier.persistent_frontier my_net.state.frontier
      in
      let initial_root_transition =
        Transition_frontier.(
          Breadcrumb.validated_transition (root my_net.state.frontier))
      in
      let%bind () = Transition_frontier.close my_net.state.frontier in
      Logger.info logger ~module_:__MODULE__ ~location:__LOC__
        "bootstrap begin" ;
      Block_time.Timeout.await_exn time_controller ~timeout_duration
        (run ~logger ~trust_system ~verifier ~network:my_net.network
           ~consensus_local_state:my_net.state.consensus_local_state
           ~transition_reader ~persistent_root ~persistent_frontier
           ~initial_root_transition ~precomputed_values)

    let assert_transitions_increasingly_sorted ~root
        (incoming_transitions :
          External_transition.Initial_validated.t Envelope.Incoming.t list) =
      let root =
        With_hash.data @@ fst
        @@ Transition_frontier.Breadcrumb.validated_transition root
      in
      let blockchain_length =
        Fn.compose Consensus.Data.Consensus_state.blockchain_length
          External_transition.consensus_state
      in
      List.fold_result ~init:root incoming_transitions
        ~f:(fun max_acc incoming_transition ->
          let With_hash.{data= transition; _}, _ =
            Envelope.Incoming.data incoming_transition
          in
          let open Result.Let_syntax in
          let%map () =
            Result.ok_if_true
              Coda_numbers.Length.(
                blockchain_length max_acc <= blockchain_length transition)
              ~error:
                (Error.of_string
                   "The blocks are not sorted in increasing order")
          in
          transition )
      |> Or_error.ok_exn |> ignore

    let%test_unit "sync with one node after receiving a transition" =
      Quickcheck.test ~trials:1
        Fake_network.Generator.(
<<<<<<< HEAD
          gen ~proof_level ~max_frontier_length
=======
          gen ~precomputed_values ~max_frontier_length
>>>>>>> 206890dd
            [ fresh_peer
            ; peer_with_branch
                ~frontier_branch_size:((max_frontier_length * 2) + 2) ])
        ~f:(fun fake_network ->
          let [my_net; peer_net] = fake_network.peer_networks in
          let transition_reader, transition_writer =
            Pipe_lib.Strict_pipe.create ~name:(__MODULE__ ^ __LOC__)
              (Buffered (`Capacity 10, `Overflow Drop_head))
          in
          Envelope.Incoming.wrap
            ~data:
              ( Transition_frontier.best_tip peer_net.state.frontier
              |> Transition_frontier.Breadcrumb.validated_transition
              |> External_transition.Validated.to_initial_validated )
            ~sender:
              (Envelope.Sender.Remote
                 (peer_net.peer.host, peer_net.peer.peer_id))
          |> Pipe_lib.Strict_pipe.Writer.write transition_writer ;
          let new_frontier, sorted_external_transitions =
            Async.Thread_safe.block_on_async_exn (fun () ->
                run_bootstrap
                  ~timeout_duration:(Block_time.Span.of_ms 30_000L)
                  ~my_net ~transition_reader )
          in
          assert_transitions_increasingly_sorted
            ~root:(Transition_frontier.root new_frontier)
            sorted_external_transitions ;
          [%test_result: Ledger_hash.t]
            ( Ledger.Db.merkle_root
            @@ Transition_frontier.root_snarked_ledger new_frontier )
            ~expect:
              ( Ledger.Db.merkle_root
              @@ Transition_frontier.root_snarked_ledger
                   peer_net.state.frontier ) )

    let%test_unit "reconstruct staged_ledgers using \
                   of_scan_state_and_snarked_ledger" =
      Quickcheck.test ~trials:1
<<<<<<< HEAD
        (Transition_frontier.For_tests.gen ~proof_level:Check
=======
        (Transition_frontier.For_tests.gen ~precomputed_values
>>>>>>> 206890dd
           ~max_length:max_frontier_length ~size:max_frontier_length ())
        ~f:(fun frontier ->
          Thread_safe.block_on_async_exn
          @@ fun () ->
          Deferred.List.iter (Transition_frontier.all_breadcrumbs frontier)
            ~f:(fun breadcrumb ->
              let staged_ledger =
                Transition_frontier.Breadcrumb.staged_ledger breadcrumb
              in
              let expected_merkle_root =
                Staged_ledger.ledger staged_ledger |> Ledger.merkle_root
              in
              let snarked_ledger =
                Transition_frontier.root_snarked_ledger frontier
                |> Ledger.of_database
              in
              let scan_state = Staged_ledger.scan_state staged_ledger in
              let pending_coinbases =
                Staged_ledger.pending_coinbase_collection staged_ledger
              in
              let%bind verifier =
                Verifier.create ~conf_dir:None ~proof_level ~logger ~pids
              in
              let%map actual_staged_ledger =
                Staged_ledger
                .of_scan_state_pending_coinbases_and_snarked_ledger ~scan_state
                  ~logger ~verifier ~snarked_ledger ~expected_merkle_root
                  ~pending_coinbases
                |> Deferred.Or_error.ok_exn
              in
              assert (
                Staged_ledger_hash.equal
                  (Staged_ledger.hash staged_ledger)
                  (Staged_ledger.hash actual_staged_ledger) ) ) )

    (*
    let%test_unit "if we see a new transition that is better than the \
                   transition that we are syncing from, than we should \
                   retarget our root" =
      Quickcheck.test ~trials:1
        Fake_network.Generator.(
          gen ~max_frontier_length
            [ fresh_peer
            ; peer_with_branch ~frontier_branch_size:max_frontier_length
            ; peer_with_branch
                ~frontier_branch_size:((max_frontier_length * 2) + 2) ])
        ~f:(fun fake_network ->
          let [me; weaker_chain; stronger_chain] =
            fake_network.peer_networks
          in
          let transition_reader, transition_writer =
            Pipe_lib.Strict_pipe.create ~name:(__MODULE__ ^ __LOC__)
              (Buffered (`Capacity 10, `Overflow Drop_head))
          in
          Envelope.Incoming.wrap
            ~data:
              ( Transition_frontier.best_tip weaker_chain.state.frontier
              |> Transition_frontier.Breadcrumb.validated_transition
              |> External_transition.Validated.to_initial_validated )
            ~sender:
              (Envelope.Sender.Remote
                 (weaker_chain.peer.host, weaker_chain.peer.peer_id))
          |> Pipe_lib.Strict_pipe.Writer.write transition_writer ;
          Envelope.Incoming.wrap
            ~data:
              ( Transition_frontier.best_tip stronger_chain.state.frontier
              |> Transition_frontier.Breadcrumb.validated_transition
              |> External_transition.Validated.to_initial_validated )
            ~sender:
              (Envelope.Sender.Remote
                 (stronger_chain.peer.host, stronger_chain.peer.peer_id))
          |> Pipe_lib.Strict_pipe.Writer.write transition_writer ;
          let new_frontier, sorted_external_transitions =
            Async.Thread_safe.block_on_async_exn (fun () ->
                run_bootstrap
                  ~timeout_duration:(Block_time.Span.of_ms 60_000L)
                  ~my_net:me ~transition_reader )
          in
          assert_transitions_increasingly_sorted
            ~root:(Transition_frontier.root new_frontier)
            sorted_external_transitions ;
          [%test_result: Ledger_hash.t]
            ( Ledger.Db.merkle_root
            @@ Transition_frontier.root_snarked_ledger new_frontier )
            ~expect:
              ( Ledger.Db.merkle_root
              @@ Transition_frontier.root_snarked_ledger
                   stronger_chain.state.frontier ) )
*)
  end )<|MERGE_RESOLUTION|>--- conflicted
+++ resolved
@@ -462,12 +462,8 @@
         (* we only need one node for this test, but we need more than one peer so that coda_networking does not throw an error *)
         let%bind fake_network =
           Fake_network.Generator.(
-<<<<<<< HEAD
-            gen ~proof_level ~max_frontier_length [fresh_peer; fresh_peer])
-=======
-            gen ~precomputed_values ~max_frontier_length
+            gen ~proof_level ~precomputed_values ~max_frontier_length
               [fresh_peer; fresh_peer])
->>>>>>> 206890dd
         in
         let%map make_branch =
           Transition_frontier.Breadcrumb.For_tests.gen_seq ~proof_level
@@ -584,11 +580,7 @@
     let%test_unit "sync with one node after receiving a transition" =
       Quickcheck.test ~trials:1
         Fake_network.Generator.(
-<<<<<<< HEAD
-          gen ~proof_level ~max_frontier_length
-=======
-          gen ~precomputed_values ~max_frontier_length
->>>>>>> 206890dd
+          gen ~proof_level ~precomputed_values ~max_frontier_length
             [ fresh_peer
             ; peer_with_branch
                 ~frontier_branch_size:((max_frontier_length * 2) + 2) ])
@@ -627,13 +619,9 @@
     let%test_unit "reconstruct staged_ledgers using \
                    of_scan_state_and_snarked_ledger" =
       Quickcheck.test ~trials:1
-<<<<<<< HEAD
         (Transition_frontier.For_tests.gen ~proof_level:Check
-=======
-        (Transition_frontier.For_tests.gen ~precomputed_values
->>>>>>> 206890dd
-           ~max_length:max_frontier_length ~size:max_frontier_length ())
-        ~f:(fun frontier ->
+           ~precomputed_values ~max_length:max_frontier_length
+           ~size:max_frontier_length ()) ~f:(fun frontier ->
           Thread_safe.block_on_async_exn
           @@ fun () ->
           Deferred.List.iter (Transition_frontier.all_breadcrumbs frontier)
