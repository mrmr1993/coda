(* Only show stdout for failed inline tests. *)
open Inline_test_quiet_logs
open Core
open Async
open Mina_base
open Mina_state
open Pipe_lib.Strict_pipe
open Mina_transition
open Network_peer

type Structured_log_events.t += Bootstrap_complete
  [@@deriving register_event {msg= "Bootstrap state: complete."}]

type t =
  { logger: Logger.t
  ; trust_system: Trust_system.t
  ; consensus_constants: Consensus.Constants.t
  ; verifier: Verifier.t
  ; precomputed_values: Precomputed_values.t
  ; mutable best_seen_transition: External_transition.Initial_validated.t
  ; mutable current_root: External_transition.Initial_validated.t
  ; network: Mina_networking.t }

type time = Time.Span.t

let time_to_yojson span =
  `String (Printf.sprintf "%f seconds" (Time.Span.to_sec span))

type opt_time = time option

let opt_time_to_yojson = function
  | Some time ->
      time_to_yojson time
  | None ->
      `Null

type bootstrap_cycle_stats =
  { cycle_result: string
  ; sync_ledger_time: time
  ; staged_ledger_data_download_time: time
  ; staged_ledger_construction_time: opt_time
  ; local_state_sync_required: bool
  ; local_state_sync_time: opt_time }
[@@deriving to_yojson]

let time_deferred deferred =
  let start_time = Time.now () in
  let%map result = deferred in
  let end_time = Time.now () in
  (Time.diff end_time start_time, result)

let worth_getting_root t candidate =
<<<<<<< HEAD
  match Consensus.Hooks.select ~constants:t.consensus_constants
      ~logger:
        (Logger.extend t.logger
           [ ( "selection_context"
             , `String "Bootstrap_controller.worth_getting_root" ) ])
      ~existing:
        ( t.best_seen_transition
        |> External_transition.Validation.forget_validation_with_hash
        |> With_hash.map ~f:External_transition.consensus_state )
      ~candidate with
  |  `Take -> true
  |`Keep -> false
=======
  Consensus.Hooks.equal_select_status `Take
  @@ Consensus.Hooks.select ~constants:t.consensus_constants
       ~logger:
         (Logger.extend t.logger
            [ ( "selection_context"
              , `String "Bootstrap_controller.worth_getting_root" ) ])
       ~existing:
         ( t.best_seen_transition
         |> External_transition.Validation.forget_validation_with_hash
         |> With_hash.map ~f:External_transition.consensus_state )
       ~candidate
>>>>>>> 7ed00a76

let received_bad_proof t host e =
  Trust_system.(
    record t.trust_system t.logger host
      Actions.
        ( Violated_protocol
        , Some
            ( "Bad ancestor proof: $error"
            , [("error", Error_json.error_to_yojson e)] ) ))

let done_syncing_root root_sync_ledger =
  Option.is_some (Sync_ledger.Db.peek_valid_tree root_sync_ledger)

let should_sync ~root_sync_ledger t candidate_state =
  (not @@ done_syncing_root root_sync_ledger)
  && worth_getting_root t candidate_state

let start_sync_job_with_peer ~sender ~root_sync_ledger t peer_best_tip
    peer_root =
  let%bind () =
    Trust_system.(
      record t.trust_system t.logger sender
        Actions.
          ( Fulfilled_request
          , Some ("Received verified peer root and best tip", []) ))
  in
  t.best_seen_transition <- peer_best_tip ;
  t.current_root <- peer_root ;
  let blockchain_state =
    t.current_root |> External_transition.Initial_validated.blockchain_state
  in
  let expected_staged_ledger_hash =
    blockchain_state |> Blockchain_state.staged_ledger_hash
  in
  let snarked_ledger_hash =
    blockchain_state |> Blockchain_state.snarked_ledger_hash
  in
  return
  @@
  match
    Sync_ledger.Db.new_goal root_sync_ledger
      (Frozen_ledger_hash.to_ledger_hash snarked_ledger_hash)
      ~data:
        ( External_transition.Initial_validated.state_hash t.current_root
        , sender
        , expected_staged_ledger_hash )
      ~equal:(fun (hash1, _, _) (hash2, _, _) -> State_hash.equal hash1 hash2)
  with
  | `New ->
      `Syncing_new_snarked_ledger
  | `Update_data ->
      `Updating_root_transition
  | `Repeat ->
      `Ignored

let on_transition t ~sender ~root_sync_ledger ~genesis_constants
    candidate_transition =
  let candidate_consensus_state =
    With_hash.map ~f:External_transition.consensus_state candidate_transition
  in
  if not @@ should_sync ~root_sync_ledger t candidate_consensus_state then
    Deferred.return `Ignored
  else
    match%bind
      Mina_networking.get_ancestry t.network sender.Peer.peer_id
        candidate_consensus_state
    with
    | Error e ->
        [%log' error t.logger]
          ~metadata:[("error", Error_json.error_to_yojson e)]
          !"Could not get the proof of the root transition from the network: \
            $error" ;
        Deferred.return `Ignored
    | Ok peer_root_with_proof -> (
        match%bind
          Sync_handler.Root.verify ~logger:t.logger ~verifier:t.verifier
            ~consensus_constants:t.consensus_constants ~genesis_constants
            ~precomputed_values:t.precomputed_values candidate_consensus_state
            peer_root_with_proof.data
        with
        | Ok (`Root root, `Best_tip best_tip) ->
            if done_syncing_root root_sync_ledger then return `Ignored
            else
              start_sync_job_with_peer ~sender ~root_sync_ledger t best_tip
                root
        | Error e ->
            return (received_bad_proof t sender e |> Fn.const `Ignored) )

let sync_ledger t ~preferred ~root_sync_ledger ~transition_graph
    ~sync_ledger_reader ~genesis_constants =
  let query_reader = Sync_ledger.Db.query_reader root_sync_ledger in
  let response_writer = Sync_ledger.Db.answer_writer root_sync_ledger in
  Mina_networking.glue_sync_ledger ~preferred t.network query_reader
    response_writer ;
  Reader.iter sync_ledger_reader ~f:(fun incoming_transition ->
      let (transition, _) : External_transition.Initial_validated.t =
        Envelope.Incoming.data incoming_transition
      in
      let previous_state_hash =
        External_transition.parent_hash (With_hash.data transition)
      in
      let sender = Envelope.Incoming.remote_sender_exn incoming_transition in
      Transition_cache.add transition_graph ~parent:previous_state_hash
        incoming_transition ;
      (* TODO: Efficiently limiting the number of green threads in #1337 *)
      if
        worth_getting_root t
          (With_hash.map ~f:External_transition.consensus_state transition)
      then (
        [%log' trace t.logger]
          "Added the transition from sync_ledger_reader into cache"
          ~metadata:
            [ ("state_hash", State_hash.to_yojson (With_hash.hash transition))
            ; ( "external_transition"
              , External_transition.to_yojson (With_hash.data transition) ) ] ;
        Deferred.ignore_m
        @@ on_transition t ~sender ~root_sync_ledger ~genesis_constants
             transition )
      else Deferred.unit )

let external_transition_compare consensus_constants =
  Comparable.lift
    (fun existing candidate ->
      (* To prevent the logger to spam a lot of messsages, the logger input is set to null *)
      if State_hash.equal (With_hash.hash existing) (With_hash.hash candidate)
      then 0
      else if
<<<<<<< HEAD
          match Consensus.Hooks.select ~constants:consensus_constants ~existing
                  ~candidate ~logger:(Logger.null ()) with
            `Keep -> true
          |`Take -> false
=======
        Consensus.Hooks.equal_select_status `Keep
        @@ Consensus.Hooks.select ~constants:consensus_constants ~existing
             ~candidate ~logger:(Logger.null ())
>>>>>>> 7ed00a76
      then -1
      else 1 )
    ~f:(With_hash.map ~f:External_transition.consensus_state)

(* We conditionally ask other peers for their best tip. This is for testing
   eager bootstrapping and the regular functionalities of bootstrapping in
   isolation *)
let run ~logger ~trust_system ~verifier ~network ~consensus_local_state
    ~transition_reader ~best_seen_transition ~persistent_root
    ~persistent_frontier ~initial_root_transition ~precomputed_values
    ~catchup_mode =
  let genesis_constants =
    Precomputed_values.genesis_constants precomputed_values
  in
  let constraint_constants = precomputed_values.constraint_constants in
  let rec loop previous_cycles =
    let sync_ledger_reader, sync_ledger_writer =
      create ~name:"sync ledger pipe"
        (Buffered (`Capacity 50, `Overflow Crash))
    in
    don't_wait_for
      (transfer_while_writer_alive transition_reader sync_ledger_writer
         ~f:Fn.id) ;
    let initial_root_transition =
      initial_root_transition
      |> External_transition.Validation.reset_frontier_dependencies_validation
      |> External_transition.Validation.reset_staged_ledger_diff_validation
    in
    let t =
      { network
      ; consensus_constants=
          Precomputed_values.consensus_constants precomputed_values
      ; logger
      ; trust_system
      ; verifier
      ; precomputed_values
      ; best_seen_transition= initial_root_transition
      ; current_root= initial_root_transition }
    in
    let transition_graph = Transition_cache.create () in
    let temp_persistent_root_instance =
      Transition_frontier.Persistent_root.create_instance_exn persistent_root
    in
    let temp_snarked_ledger =
      Transition_frontier.Persistent_root.Instance.snarked_ledger
        temp_persistent_root_instance
    in
    let%bind sync_ledger_time, (hash, sender, expected_staged_ledger_hash) =
      time_deferred
        (let root_sync_ledger =
           Sync_ledger.Db.create temp_snarked_ledger ~logger:t.logger
             ~trust_system
         in
         don't_wait_for
           (sync_ledger t
              ~preferred:
                ( Option.to_list best_seen_transition
                |> List.filter_map ~f:(fun x ->
                       match Envelope.Incoming.sender x with
                       | Local ->
                           None
                       | Remote r ->
                           Some r ) )
              ~root_sync_ledger ~transition_graph ~sync_ledger_reader
              ~genesis_constants) ;
         (* We ignore the resulting ledger returned here since it will always
         * be the same as the ledger we started with because we are syncing
         * a db ledger. *)
         let%map _, data = Sync_ledger.Db.valid_tree root_sync_ledger in
         Sync_ledger.Db.destroy root_sync_ledger ;
         data)
    in
    let%bind ( staged_ledger_data_download_time
             , staged_ledger_construction_time
             , staged_ledger_aux_result ) =
      let%bind ( staged_ledger_data_download_time
               , staged_ledger_data_download_result ) =
        time_deferred
          (Mina_networking.get_staged_ledger_aux_and_pending_coinbases_at_hash
             t.network sender.peer_id hash)
      in
      match staged_ledger_data_download_result with
      | Error err ->
          Deferred.return (staged_ledger_data_download_time, None, Error err)
      | Ok
          (scan_state, expected_merkle_root, pending_coinbases, protocol_states)
        -> (
          let%map staged_ledger_construction_result =
            let open Deferred.Or_error.Let_syntax in
            let received_staged_ledger_hash =
              Staged_ledger_hash.of_aux_ledger_and_coinbase_hash
                (Staged_ledger.Scan_state.hash scan_state)
                expected_merkle_root pending_coinbases
            in
            [%log debug]
              ~metadata:
                [ ( "expected_staged_ledger_hash"
                  , Staged_ledger_hash.to_yojson expected_staged_ledger_hash )
                ; ( "received_staged_ledger_hash"
                  , Staged_ledger_hash.to_yojson received_staged_ledger_hash )
                ]
              "Comparing $expected_staged_ledger_hash to \
               $received_staged_ledger_hash" ;
            let%bind new_root =
              t.current_root
              |> External_transition.skip_frontier_dependencies_validation
                   `This_transition_belongs_to_a_detached_subtree
              |> External_transition.validate_staged_ledger_hash
                   (`Staged_ledger_already_materialized
                     received_staged_ledger_hash)
              |> Result.map_error ~f:(fun _ ->
                     Error.of_string "received faulty scan state from peer" )
              |> Deferred.return
            in
            let%bind protocol_states =
              Staged_ledger.Scan_state.check_required_protocol_states
                scan_state ~protocol_states
              |> Deferred.return
            in
            let protocol_states_map =
              State_hash.Map.of_alist_exn protocol_states
            in
            let get_state hash =
              match Map.find protocol_states_map hash with
              | None ->
                  let new_state_hash = (fst new_root).hash in
                  [%log error]
                    ~metadata:
                      [ ("new_root", State_hash.to_yojson new_state_hash)
                      ; ("state_hash", State_hash.to_yojson hash) ]
                    "Protocol state (for scan state transactions) for \
                     $state_hash not found when bootstrapping to the new root \
                     $new_root" ;
                  Or_error.errorf
                    !"Protocol state (for scan state transactions) for \
                      %{sexp:State_hash.t} not found when bootstrapping to \
                      the new root %{sexp:State_hash.t}"
                    hash new_state_hash
              | Some protocol_state ->
                  Ok protocol_state
            in
            (* Construct the staged ledger before constructing the transition
             * frontier in order to verify the scan state we received.
             * TODO: reorganize the code to avoid doing this twice (#3480)  *)
            let open Deferred.Let_syntax in
            let%map staged_ledger_construction_time, construction_result =
              time_deferred
                (let open Deferred.Let_syntax in
                let temp_mask = Ledger.of_database temp_snarked_ledger in
                let%map result =
                  Staged_ledger
                  .of_scan_state_pending_coinbases_and_snarked_ledger ~logger
                    ~verifier ~constraint_constants ~scan_state
                    ~snarked_ledger:temp_mask ~expected_merkle_root
                    ~pending_coinbases ~get_state
                in
                ignore
                  (Ledger.Maskable.unregister_mask_exn ~loc:__LOC__ temp_mask : Ledger.unattached_mask) ;
                Result.map result
                  ~f:
                    (const
                       ( scan_state
                       , pending_coinbases
                       , new_root
                       , protocol_states )))
            in
            Ok (staged_ledger_construction_time, construction_result)
          in
          match staged_ledger_construction_result with
          | Error err ->
              (staged_ledger_data_download_time, None, Error err)
          | Ok (staged_ledger_construction_time, result) ->
              ( staged_ledger_data_download_time
              , Some staged_ledger_construction_time
              , result ) )
    in
    Transition_frontier.Persistent_root.Instance.destroy
      temp_persistent_root_instance ;
    match staged_ledger_aux_result with
    | Error e ->
        let%bind () =
          Trust_system.(
            record t.trust_system t.logger sender
              Actions.
                ( Outgoing_connection_error
                , Some
                    ( "Can't find scan state from the peer or received faulty \
                       scan state from the peer."
                    , [] ) ))
        in
        [%log error]
          ~metadata:
            [ ("error", Error_json.error_to_yojson e)
            ; ("state_hash", State_hash.to_yojson hash)
            ; ( "expected_staged_ledger_hash"
              , Staged_ledger_hash.to_yojson expected_staged_ledger_hash ) ]
          "Failed to find scan state for the transition with hash $state_hash \
           from the peer or received faulty scan state: $error. Retry \
           bootstrap" ;
        Writer.close sync_ledger_writer ;
        let this_cycle =
          { cycle_result= "failed to download and construct scan state"
          ; sync_ledger_time
          ; staged_ledger_data_download_time
          ; staged_ledger_construction_time
          ; local_state_sync_required= false
          ; local_state_sync_time= None }
        in
        loop (this_cycle :: previous_cycles)
    | Ok (scan_state, pending_coinbase, new_root, protocol_states) -> (
        let%bind () =
          Trust_system.(
            record t.trust_system t.logger sender
              Actions.
                ( Fulfilled_request
                , Some ("Received valid scan state from peer", []) ))
        in
        let consensus_state =
          t.best_seen_transition
          |> External_transition.Initial_validated.consensus_state
        in
        (* Synchronize consensus local state if necessary *)
        let%bind ( local_state_sync_time
                 , (local_state_sync_required, local_state_sync_result) ) =
          time_deferred
            ( match
                Consensus.Hooks.required_local_state_sync
                  ~constants:precomputed_values.consensus_constants
                  ~consensus_state ~local_state:consensus_local_state
              with
            | None ->
                [%log debug]
                  ~metadata:
                    [ ( "local_state"
                      , Consensus.Data.Local_state.to_yojson
                          consensus_local_state )
                    ; ( "consensus_state"
                      , Consensus.Data.Consensus_state.Value.to_yojson
                          consensus_state ) ]
                  "Not synchronizing consensus local state" ;
                Deferred.return (false, Or_error.return ())
            | Some sync_jobs ->
                [%log info] "Synchronizing consensus local state" ;
                let%map result =
                  Consensus.Hooks.sync_local_state
                    ~local_state:consensus_local_state ~logger ~trust_system
                    ~random_peers:(fun n ->
                      (* This port is completely made up but we only use the peer_id when doing a query, so it shouldn't matter. *)
                      let%map peers =
                        Mina_networking.random_peers t.network n
                      in
                      sender :: peers )
                    ~query_peer:
                      { Consensus.Hooks.Rpcs.query=
                          (fun peer rpc query ->
                            Mina_networking.(
                              query_peer t.network peer.peer_id
                                (Rpcs.Consensus_rpc rpc) query) ) }
                    ~ledger_depth:
                      precomputed_values.constraint_constants.ledger_depth
                    sync_jobs
                in
                (true, result) )
        in
        match local_state_sync_result with
        | Error e ->
            [%log error]
              ~metadata:[("error", Error_json.error_to_yojson e)]
              "Local state sync failed: $error. Retry bootstrap" ;
            Writer.close sync_ledger_writer ;
            let this_cycle =
              { cycle_result= "failed to synchronize local state"
              ; sync_ledger_time
              ; staged_ledger_data_download_time
              ; staged_ledger_construction_time
              ; local_state_sync_required
              ; local_state_sync_time= Some local_state_sync_time }
            in
            loop (this_cycle :: previous_cycles)
        | Ok () ->
            (* Close the old frontier and reload a new on from disk. *)
            let new_root_data : Transition_frontier.Root_data.Limited.t =
              Transition_frontier.Root_data.Limited.create ~transition:new_root
                ~scan_state ~pending_coinbase ~protocol_states
            in
            let%bind () =
              Transition_frontier.Persistent_frontier.reset_database_exn
                persistent_frontier ~root_data:new_root_data
                ~genesis_state_hash:
                  precomputed_values.protocol_state_with_hash.hash
            in
            (* TODO: lazy load db in persistent root to avoid unecessary opens like this *)
            Transition_frontier.Persistent_root.(
              with_instance_exn persistent_root ~f:(fun instance ->
                  Instance.set_root_state_hash instance
                    (External_transition.Validated.state_hash new_root) )) ;
            let%map new_frontier =
              let fail msg =
                failwith
                  ( "failed to initialize transition frontier after \
                     bootstrapping: " ^ msg )
              in
              Transition_frontier.load ~retry_with_fresh_db:false ~logger
                ~verifier ~consensus_local_state ~persistent_root
                ~persistent_frontier ~precomputed_values ~catchup_mode ()
              >>| function
              | Ok frontier ->
                  frontier
              | Error (`Failure msg) ->
                  fail msg
              | Error `Bootstrap_required ->
                  fail
                    "bootstrap still required (indicates logical error in code)"
              | Error `Persistent_frontier_malformed ->
                  fail "persistent frontier was malformed"
            in
            [%str_log info] Bootstrap_complete ;
            let collected_transitions =
              Transition_cache.data transition_graph
            in
            let logger =
              Logger.extend logger
                [ ( "context"
                  , `String "Filter collected transitions in bootstrap" ) ]
            in
            let root_consensus_state =
              Transition_frontier.(
                Breadcrumb.consensus_state_with_hash (root new_frontier))
            in
            let filtered_collected_transitions =
              List.filter collected_transitions ~f:(fun incoming_transition ->
                  let transition =
                    Envelope.Incoming.data incoming_transition
                    |> External_transition.Validation
                       .forget_validation_with_hash
                  in
<<<<<<< HEAD
                  match Consensus.Hooks.select ~constants:t.consensus_constants
                      ~existing:root_consensus_state
                      ~candidate:
                        (With_hash.map ~f:External_transition.consensus_state
                           transition)
                      ~logger with
                    `Take -> true
                  |`Keep -> false)
=======
                  Consensus.Hooks.equal_select_status `Take
                  @@ Consensus.Hooks.select ~constants:t.consensus_constants
                       ~existing:root_consensus_state
                       ~candidate:
                         (With_hash.map ~f:External_transition.consensus_state
                            transition)
                       ~logger )
>>>>>>> 7ed00a76
            in
            [%log debug] "Sorting filtered transitions by consensus state"
              ~metadata:[] ;
            let sorted_filtered_collected_transitions =
              List.sort filtered_collected_transitions
                ~compare:
                  (Comparable.lift
                     ~f:
                       (Fn.compose
                          External_transition.Validation
                          .forget_validation_with_hash Envelope.Incoming.data)
                     (external_transition_compare t.consensus_constants))
            in
            let this_cycle =
              { cycle_result= "success"
              ; sync_ledger_time
              ; staged_ledger_data_download_time
              ; staged_ledger_construction_time
              ; local_state_sync_required
              ; local_state_sync_time= Some local_state_sync_time }
            in
            ( this_cycle :: previous_cycles
            , (new_frontier, sorted_filtered_collected_transitions) ) )
  in
  let%map time_elapsed, (cycles, result) = time_deferred (loop []) in
  [%log info] "Bootstrap completed in $time_elapsed: $bootstrap_stats"
    ~metadata:
      [ ("time_elapsed", time_to_yojson time_elapsed)
      ; ( "bootstrap_stats"
        , `List (List.map ~f:bootstrap_cycle_stats_to_yojson cycles) ) ] ;
  Mina_metrics.(
    Gauge.set Bootstrap.bootstrap_time_ms
      Core.Time.(Span.to_ms @@ time_elapsed)) ;
  result

let%test_module "Bootstrap_controller tests" =
  ( module struct
    open Pipe_lib

    let max_frontier_length =
      Transition_frontier.global_max_length Genesis_constants.compiled

    let logger = Logger.create ()

    let trust_system = Trust_system.null ()

    let precomputed_values = Lazy.force Precomputed_values.for_unit_tests

    let proof_level = precomputed_values.proof_level

    let constraint_constants = precomputed_values.constraint_constants

    let verifier =
      Async.Thread_safe.block_on_async_exn (fun () ->
          Verifier.create ~logger ~proof_level ~constraint_constants
            ~conf_dir:None
            ~pids:(Child_processes.Termination.create_pid_table ()) )

    module Genesis_ledger = (val precomputed_values.genesis_ledger)

    let downcast_transition ~sender transition =
      let transition =
        transition
        |> External_transition.Validation
           .reset_frontier_dependencies_validation
        |> External_transition.Validation.reset_staged_ledger_diff_validation
      in
      Envelope.Incoming.wrap ~data:transition
        ~sender:(Envelope.Sender.Remote sender)

    let downcast_breadcrumb ~sender breadcrumb =
      downcast_transition ~sender
        (Transition_frontier.Breadcrumb.validated_transition breadcrumb)

    let make_non_running_bootstrap ~genesis_root ~network =
      let transition =
        genesis_root
        |> External_transition.Validation
           .reset_frontier_dependencies_validation
        |> External_transition.Validation.reset_staged_ledger_diff_validation
      in
      { logger
      ; consensus_constants=
          Precomputed_values.consensus_constants precomputed_values
      ; trust_system
      ; verifier
      ; precomputed_values
      ; best_seen_transition= transition
      ; current_root= transition
      ; network }

    let%test_unit "Bootstrap controller caches all transitions it is passed \
                   through the transition_reader" =
      let branch_size = (max_frontier_length * 2) + 2 in
      Quickcheck.test ~trials:1
        (let open Quickcheck.Generator.Let_syntax in
        (* we only need one node for this test, but we need more than one peer so that mina_networking does not throw an error *)
        let%bind fake_network =
          Fake_network.Generator.(
            gen ~precomputed_values ~verifier ~max_frontier_length
              [fresh_peer; fresh_peer])
        in
        let%map make_branch =
          Transition_frontier.Breadcrumb.For_tests.gen_seq ~precomputed_values
            ~verifier
            ~accounts_with_secret_keys:(Lazy.force Genesis_ledger.accounts)
            branch_size
        in
        let [me; _] = fake_network.peer_networks in
        let branch =
          Async.Thread_safe.block_on_async_exn (fun () ->
              make_branch (Transition_frontier.root me.state.frontier) )
        in
        (fake_network, branch))
        ~f:(fun (fake_network, branch) ->
          let [me; other] = fake_network.peer_networks in
          let genesis_root =
            Transition_frontier.(
              Breadcrumb.validated_transition @@ root me.state.frontier)
          in
          let transition_graph = Transition_cache.create () in
          let sync_ledger_reader, sync_ledger_writer =
            Pipe_lib.Strict_pipe.create ~name:"sync_ledger_reader" Synchronous
          in
          let bootstrap =
            make_non_running_bootstrap ~genesis_root ~network:me.network
          in
          let root_sync_ledger =
            Sync_ledger.Db.create
              (Transition_frontier.root_snarked_ledger me.state.frontier)
              ~logger ~trust_system
          in
          Async.Thread_safe.block_on_async_exn (fun () ->
              let sync_deferred =
                sync_ledger bootstrap ~root_sync_ledger ~transition_graph
                  ~preferred:[] ~sync_ledger_reader
                  ~genesis_constants:Genesis_constants.compiled
              in
              let%bind () =
                Deferred.List.iter branch ~f:(fun breadcrumb ->
                    Strict_pipe.Writer.write sync_ledger_writer
                      (downcast_breadcrumb ~sender:other.peer breadcrumb) )
              in
              Strict_pipe.Writer.close sync_ledger_writer ;
              sync_deferred ) ;
          let expected_transitions =
            List.map branch
              ~f:
                (Fn.compose
                   External_transition.Validation.forget_validation_with_hash
                   Transition_frontier.Breadcrumb.validated_transition)
          in
          let saved_transitions =
            Transition_cache.data transition_graph
            |> List.map
                 ~f:
                   (Fn.compose
                      External_transition.Validation
                      .forget_validation_with_hash Envelope.Incoming.data)
          in
          let module E = struct
            module T = struct
              type t = (External_transition.t, State_hash.t) With_hash.t
              [@@deriving sexp]

              let compare =
                external_transition_compare
                  (Precomputed_values.consensus_constants precomputed_values)
            end

            include Comparable.Make (T)
          end in
          [%test_result: E.Set.t]
            (E.Set.of_list saved_transitions)
            ~expect:(E.Set.of_list expected_transitions) )

    let run_bootstrap ~timeout_duration ~my_net ~transition_reader =
      let open Fake_network in
      let time_controller = Block_time.Controller.basic ~logger in
      let persistent_root =
        Transition_frontier.persistent_root my_net.state.frontier
      in
      let persistent_frontier =
        Transition_frontier.persistent_frontier my_net.state.frontier
      in
      let initial_root_transition =
        Transition_frontier.(
          Breadcrumb.validated_transition (root my_net.state.frontier))
      in
      let%bind () =
        Transition_frontier.close ~loc:__LOC__ my_net.state.frontier
      in
      [%log info] "bootstrap begin" ;
      Block_time.Timeout.await_exn time_controller ~timeout_duration
        (run ~logger ~trust_system ~verifier ~network:my_net.network
           ~best_seen_transition:None
           ~consensus_local_state:my_net.state.consensus_local_state
           ~transition_reader ~persistent_root ~persistent_frontier
           ~catchup_mode:`Normal ~initial_root_transition ~precomputed_values)

    let assert_transitions_increasingly_sorted ~root
        (incoming_transitions :
          External_transition.Initial_validated.t Envelope.Incoming.t list) =
      let root =
        With_hash.data @@ fst
        @@ Transition_frontier.Breadcrumb.validated_transition root
      in
      let blockchain_length =
        Fn.compose Consensus.Data.Consensus_state.blockchain_length
          External_transition.consensus_state
      in
      ignore (List.fold_result ~init:root incoming_transitions
                ~f:(fun max_acc incoming_transition ->
          let With_hash.{data= transition; _}, _ =
            Envelope.Incoming.data incoming_transition
          in
          let open Result.Let_syntax in
          let%map () =
            Result.ok_if_true
              Mina_numbers.Length.(
                blockchain_length max_acc <= blockchain_length transition)
              ~error:
                (Error.of_string
                   "The blocks are not sorted in increasing order")
          in
          transition )
            |> Or_error.ok_exn : External_transition.t)

    let%test_unit "sync with one node after receiving a transition" =
      Quickcheck.test ~trials:1
        Fake_network.Generator.(
          gen ~precomputed_values ~verifier ~max_frontier_length
            [ fresh_peer
            ; peer_with_branch
                ~frontier_branch_size:((max_frontier_length * 2) + 2) ])
        ~f:(fun fake_network ->
          let [my_net; peer_net] = fake_network.peer_networks in
          let transition_reader, transition_writer =
            Pipe_lib.Strict_pipe.create ~name:(__MODULE__ ^ __LOC__)
              (Buffered (`Capacity 10, `Overflow Drop_head))
          in
          Envelope.Incoming.wrap
            ~data:
              ( Transition_frontier.best_tip peer_net.state.frontier
              |> Transition_frontier.Breadcrumb.validated_transition
              |> External_transition.Validated.to_initial_validated )
            ~sender:(Envelope.Sender.Remote peer_net.peer)
          |> Pipe_lib.Strict_pipe.Writer.write transition_writer ;
          let new_frontier, sorted_external_transitions =
            Async.Thread_safe.block_on_async_exn (fun () ->
                run_bootstrap
                  ~timeout_duration:(Block_time.Span.of_ms 30_000L)
                  ~my_net ~transition_reader )
          in
          assert_transitions_increasingly_sorted
            ~root:(Transition_frontier.root new_frontier)
            sorted_external_transitions ;
          [%test_result: Ledger_hash.t]
            ( Ledger.Db.merkle_root
            @@ Transition_frontier.root_snarked_ledger new_frontier )
            ~expect:
              ( Ledger.Db.merkle_root
              @@ Transition_frontier.root_snarked_ledger
                   peer_net.state.frontier ) )

    let%test_unit "reconstruct staged_ledgers using \
                   of_scan_state_and_snarked_ledger" =
      Quickcheck.test ~trials:1
        (Transition_frontier.For_tests.gen ~precomputed_values ~verifier
           ~max_length:max_frontier_length ~size:max_frontier_length ())
        ~f:(fun frontier ->
          Thread_safe.block_on_async_exn
          @@ fun () ->
          Deferred.List.iter (Transition_frontier.all_breadcrumbs frontier)
            ~f:(fun breadcrumb ->
              let staged_ledger =
                Transition_frontier.Breadcrumb.staged_ledger breadcrumb
              in
              let expected_merkle_root =
                Staged_ledger.ledger staged_ledger |> Ledger.merkle_root
              in
              let snarked_ledger =
                Transition_frontier.root_snarked_ledger frontier
                |> Ledger.of_database
              in
              let scan_state = Staged_ledger.scan_state staged_ledger in
              let get_state hash =
                match
                  Transition_frontier.find_protocol_state frontier hash
                with
                | Some protocol_state ->
                    Ok protocol_state
                | None ->
                    Or_error.errorf
                      !"Protocol state (for scan state transactions) for \
                        %{sexp:State_hash.t} not found"
                      hash
              in
              let pending_coinbases =
                Staged_ledger.pending_coinbase_collection staged_ledger
              in
              let%map actual_staged_ledger =
                Staged_ledger
                .of_scan_state_pending_coinbases_and_snarked_ledger ~scan_state
                  ~logger ~verifier ~constraint_constants ~snarked_ledger
                  ~expected_merkle_root ~pending_coinbases ~get_state
                |> Deferred.Or_error.ok_exn
              in
              assert (
                Staged_ledger_hash.equal
                  (Staged_ledger.hash staged_ledger)
                  (Staged_ledger.hash actual_staged_ledger) ) ) )

    (*
    let%test_unit "if we see a new transition that is better than the \
                   transition that we are syncing from, than we should \
                   retarget our root" =
      Quickcheck.test ~trials:1
        Fake_network.Generator.(
          gen ~max_frontier_length
            [ fresh_peer
            ; peer_with_branch ~frontier_branch_size:max_frontier_length
            ; peer_with_branch
                ~frontier_branch_size:((max_frontier_length * 2) + 2) ])
        ~f:(fun fake_network ->
          let [me; weaker_chain; stronger_chain] =
            fake_network.peer_networks
          in
          let transition_reader, transition_writer =
            Pipe_lib.Strict_pipe.create ~name:(__MODULE__ ^ __LOC__)
              (Buffered (`Capacity 10, `Overflow Drop_head))
          in
          Envelope.Incoming.wrap
            ~data:
              ( Transition_frontier.best_tip weaker_chain.state.frontier
              |> Transition_frontier.Breadcrumb.validated_transition
              |> External_transition.Validated.to_initial_validated )
            ~sender:
              (Envelope.Sender.Remote
                 (weaker_chain.peer.host, weaker_chain.peer.peer_id))
          |> Pipe_lib.Strict_pipe.Writer.write transition_writer ;
          Envelope.Incoming.wrap
            ~data:
              ( Transition_frontier.best_tip stronger_chain.state.frontier
              |> Transition_frontier.Breadcrumb.validated_transition
              |> External_transition.Validated.to_initial_validated )
            ~sender:
              (Envelope.Sender.Remote
                 (stronger_chain.peer.host, stronger_chain.peer.peer_id))
          |> Pipe_lib.Strict_pipe.Writer.write transition_writer ;
          let new_frontier, sorted_external_transitions =
            Async.Thread_safe.block_on_async_exn (fun () ->
                run_bootstrap
                  ~timeout_duration:(Block_time.Span.of_ms 60_000L)
                  ~my_net:me ~transition_reader )
          in
          assert_transitions_increasingly_sorted
            ~root:(Transition_frontier.root new_frontier)
            sorted_external_transitions ;
          [%test_result: Ledger_hash.t]
            ( Ledger.Db.merkle_root
            @@ Transition_frontier.root_snarked_ledger new_frontier )
            ~expect:
              ( Ledger.Db.merkle_root
              @@ Transition_frontier.root_snarked_ledger
                   stronger_chain.state.frontier ) )
*)
  end )<|MERGE_RESOLUTION|>--- conflicted
+++ resolved
@@ -50,20 +50,6 @@
   (Time.diff end_time start_time, result)
 
 let worth_getting_root t candidate =
-<<<<<<< HEAD
-  match Consensus.Hooks.select ~constants:t.consensus_constants
-      ~logger:
-        (Logger.extend t.logger
-           [ ( "selection_context"
-             , `String "Bootstrap_controller.worth_getting_root" ) ])
-      ~existing:
-        ( t.best_seen_transition
-        |> External_transition.Validation.forget_validation_with_hash
-        |> With_hash.map ~f:External_transition.consensus_state )
-      ~candidate with
-  |  `Take -> true
-  |`Keep -> false
-=======
   Consensus.Hooks.equal_select_status `Take
   @@ Consensus.Hooks.select ~constants:t.consensus_constants
        ~logger:
@@ -75,7 +61,6 @@
          |> External_transition.Validation.forget_validation_with_hash
          |> With_hash.map ~f:External_transition.consensus_state )
        ~candidate
->>>>>>> 7ed00a76
 
 let received_bad_proof t host e =
   Trust_system.(
@@ -203,16 +188,9 @@
       if State_hash.equal (With_hash.hash existing) (With_hash.hash candidate)
       then 0
       else if
-<<<<<<< HEAD
-          match Consensus.Hooks.select ~constants:consensus_constants ~existing
-                  ~candidate ~logger:(Logger.null ()) with
-            `Keep -> true
-          |`Take -> false
-=======
         Consensus.Hooks.equal_select_status `Keep
         @@ Consensus.Hooks.select ~constants:consensus_constants ~existing
              ~candidate ~logger:(Logger.null ())
->>>>>>> 7ed00a76
       then -1
       else 1 )
     ~f:(With_hash.map ~f:External_transition.consensus_state)
@@ -370,7 +348,8 @@
                     ~pending_coinbases ~get_state
                 in
                 ignore
-                  (Ledger.Maskable.unregister_mask_exn ~loc:__LOC__ temp_mask : Ledger.unattached_mask) ;
+                  ( Ledger.Maskable.unregister_mask_exn ~loc:__LOC__ temp_mask
+                    : Ledger.unattached_mask ) ;
                 Result.map result
                   ~f:
                     (const
@@ -549,16 +528,6 @@
                     |> External_transition.Validation
                        .forget_validation_with_hash
                   in
-<<<<<<< HEAD
-                  match Consensus.Hooks.select ~constants:t.consensus_constants
-                      ~existing:root_consensus_state
-                      ~candidate:
-                        (With_hash.map ~f:External_transition.consensus_state
-                           transition)
-                      ~logger with
-                    `Take -> true
-                  |`Keep -> false)
-=======
                   Consensus.Hooks.equal_select_status `Take
                   @@ Consensus.Hooks.select ~constants:t.consensus_constants
                        ~existing:root_consensus_state
@@ -566,7 +535,6 @@
                          (With_hash.map ~f:External_transition.consensus_state
                             transition)
                        ~logger )
->>>>>>> 7ed00a76
             in
             [%log debug] "Sorting filtered transitions by consensus state"
               ~metadata:[] ;
@@ -778,22 +746,24 @@
         Fn.compose Consensus.Data.Consensus_state.blockchain_length
           External_transition.consensus_state
       in
-      ignore (List.fold_result ~init:root incoming_transitions
-                ~f:(fun max_acc incoming_transition ->
-          let With_hash.{data= transition; _}, _ =
-            Envelope.Incoming.data incoming_transition
-          in
-          let open Result.Let_syntax in
-          let%map () =
-            Result.ok_if_true
-              Mina_numbers.Length.(
-                blockchain_length max_acc <= blockchain_length transition)
-              ~error:
-                (Error.of_string
-                   "The blocks are not sorted in increasing order")
-          in
-          transition )
-            |> Or_error.ok_exn : External_transition.t)
+      ignore
+        ( List.fold_result ~init:root incoming_transitions
+            ~f:(fun max_acc incoming_transition ->
+              let With_hash.{data= transition; _}, _ =
+                Envelope.Incoming.data incoming_transition
+              in
+              let open Result.Let_syntax in
+              let%map () =
+                Result.ok_if_true
+                  Mina_numbers.Length.(
+                    blockchain_length max_acc <= blockchain_length transition)
+                  ~error:
+                    (Error.of_string
+                       "The blocks are not sorted in increasing order")
+              in
+              transition )
+          |> Or_error.ok_exn
+          : External_transition.t )
 
     let%test_unit "sync with one node after receiving a transition" =
       Quickcheck.test ~trials:1
