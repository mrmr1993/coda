(library
 (name snarky_taylor_tests)
 (inline_tests)
<<<<<<< HEAD
 (libraries snarky_taylor snark_params snarky)
=======
 (libraries snarky_taylor snarky snark_params)
>>>>>>> 6d989b7c
 (instrumentation (backend bisect_ppx))
 (preprocess (pps ppx_inline_test ppx_let ppx_version)))<|MERGE_RESOLUTION|>--- conflicted
+++ resolved
@@ -1,10 +1,6 @@
 (library
  (name snarky_taylor_tests)
  (inline_tests)
-<<<<<<< HEAD
- (libraries snarky_taylor snark_params snarky)
-=======
  (libraries snarky_taylor snarky snark_params)
->>>>>>> 6d989b7c
  (instrumentation (backend bisect_ppx))
  (preprocess (pps ppx_inline_test ppx_let ppx_version)))