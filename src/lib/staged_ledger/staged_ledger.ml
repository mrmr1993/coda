[%%import
"/src/config.mlh"]

(* Only show stdout for failed inline tests. *)
open Inline_test_quiet_logs
open Core_kernel
open Async_kernel
open Mina_base
open Currency
open O1trace
open Signature_lib

let option lab =
  Option.value_map ~default:(Or_error.error_string lab) ~f:(fun x -> Ok x)

module T = struct
  module Scan_state = Transaction_snark_scan_state
  module Pre_diff_info = Pre_diff_info

  module Staged_ledger_error = struct
    type t =
      | Non_zero_fee_excess of
          Scan_state.Space_partition.t * Transaction.t With_status.t list
      | Invalid_proofs of
          ( Ledger_proof.t
          * Transaction_snark.Statement.t
          * Mina_base.Sok_message.t )
          list
      | Couldn't_reach_verifier of Error.t
      | Pre_diff of Pre_diff_info.Error.t
      | Insufficient_work of string
      | Mismatched_statuses of
          Transaction.t With_status.t * Transaction_status.t
      | Invalid_public_key of Public_key.Compressed.t
      | Unexpected of Error.t
    [@@deriving sexp]

    let to_string = function
      | Couldn't_reach_verifier e ->
          Format.asprintf
            !"The verifier could not be reached: %{sexp:Error.t}"
            e
      | Non_zero_fee_excess (partition, txns) ->
          Format.asprintf
            !"Fee excess is non-zero for the transactions: %{sexp: \
              Transaction.t With_status.t list} and the current queue with \
              slots partitioned as %{sexp: Scan_state.Space_partition.t} \n"
            txns partition
      | Pre_diff pre_diff_error ->
          Format.asprintf
            !"Pre_diff_info.Error error: %{sexp:Pre_diff_info.Error.t}"
            pre_diff_error
      | Invalid_proofs ts ->
          Format.asprintf
            !"Verification failed for proofs with (statement, work_id, \
              prover): %{sexp: (Transaction_snark.Statement.t * int * string) \
              list}\n"
            (List.map ts ~f:(fun (_p, s, m) ->
                 ( s
                 , Transaction_snark.Statement.hash s
                 , Yojson.Safe.to_string
                   @@ Public_key.Compressed.to_yojson m.prover ) ))
      | Insufficient_work str ->
          str
      | Mismatched_statuses (transaction, status) ->
          Format.asprintf
            !"Got a different status %{sexp: Transaction_status.t} when \
              applying the transaction %{sexp: Transaction.t With_status.t}"
            status transaction
      | Invalid_public_key pk ->
          Format.asprintf
            !"A transaction contained an invalid public key %{sexp: \
              Public_key.Compressed.t}"
            pk
      | Unexpected e ->
          Error.to_string_hum e

    let to_error = Fn.compose Error.of_string to_string
  end

  let to_staged_ledger_or_error = function
    | Ok a ->
        Ok a
    | Error e ->
        Error (Staged_ledger_error.Unexpected e)

  type job = Scan_state.Available_job.t [@@deriving sexp]

  let verify_proofs ~logger ~verifier proofs =
    let statements () =
      `List
        (List.map proofs ~f:(fun (_, s, _) ->
             Transaction_snark.Statement.to_yojson s ))
    in
    let log_error err_str ~metadata =
      [%log warn]
        ~metadata:
          ( [ ("statements", statements ())
            ; ("error", `String err_str)
            ; ( "sok_messages"
              , `List
                  (List.map proofs ~f:(fun (_, _, m) -> Sok_message.to_yojson m))
              ) ]
          @ metadata )
        "Invalid transaction snark for statement $statement: $error" ;
      Deferred.return (Or_error.error_string err_str)
    in
    if
      List.exists proofs ~f:(fun (proof, statement, _msg) ->
          not
            (Transaction_snark.Statement.equal
               (Ledger_proof.statement proof)
               statement) )
    then
      log_error "Statement and proof do not match"
        ~metadata:
          [ ( "statements_from_proof"
            , `List
                (List.map proofs ~f:(fun (p, _, _) ->
                     Transaction_snark.Statement.to_yojson
                       (Ledger_proof.statement p) )) ) ]
    else
      let start = Time.now () in
      match%map
        Verifier.verify_transaction_snarks verifier
          (List.map proofs ~f:(fun (proof, _, msg) -> (proof, msg)))
      with
      | Ok b ->
          let time_ms = Time.abs_diff (Time.now ()) start |> Time.Span.to_ms in
          [%log trace]
            ~metadata:
              [ ( "work_id"
                , `List
                    (List.map proofs ~f:(fun (_, s, _) ->
                         `Int (Transaction_snark.Statement.hash s) )) )
              ; ("time", `Float time_ms) ]
            "Verification in apply_diff for work $work_id took $time ms" ;
          Ok b
      | Error e ->
          [%log fatal]
            ~metadata:
              [ ( "statement"
                , `List
                    (List.map proofs ~f:(fun (_, s, _) ->
                         Transaction_snark.Statement.to_yojson s )) )
              ; ("error", Error_json.error_to_yojson e) ]
            "Verifier error when checking transaction snark for statement \
             $statement: $error" ;
          Error e

  let map_opt xs ~f =
    with_return (fun {return} ->
        Some
          (List.map xs ~f:(fun x ->
               match f x with Some y -> y | None -> return None )) )

  let verify ~logger ~verifier job_msg_proofs =
    let open Deferred.Let_syntax in
    match
      map_opt job_msg_proofs ~f:(fun (job, msg, proof) ->
          Option.map (Scan_state.statement_of_job job) ~f:(fun s ->
              (proof, s, msg) ) )
    with
    | None ->
        Deferred.return
          ( Or_error.errorf
              !"Error creating statement from job %{sexp:job list}"
              (List.map job_msg_proofs ~f:(fun (j, _, _) -> j))
          |> to_staged_ledger_or_error )
    | Some proof_statement_msgs -> (
        match%map verify_proofs ~logger ~verifier proof_statement_msgs with
        | Ok true ->
            Ok ()
        | Ok false ->
            Error (Staged_ledger_error.Invalid_proofs proof_statement_msgs)
        | Error e ->
            Error (Couldn't_reach_verifier e) )

  module Statement_scanner = struct
    include Scan_state.Make_statement_scanner
              (Deferred)
              (struct
                type t = unit

                let verify ~verifier:() _proofs = Deferred.return (Ok true)
              end)
  end

  module Statement_scanner_proof_verifier = struct
    type t = {logger: Logger.t; verifier: Verifier.t}

    let verify ~verifier:{logger; verifier} ts =
      verify_proofs ~logger ~verifier
        (List.map ts ~f:(fun (p, m) -> (p, Ledger_proof.statement p, m)))
  end

  module Statement_scanner_with_proofs =
    Scan_state.Make_statement_scanner
      (Deferred)
      (Statement_scanner_proof_verifier)

  type t =
    { scan_state: Scan_state.t
    ; ledger:
        (* Invariant: this is the ledger after having applied all the
           transactions in the above state. *)
        (Ledger.attached_mask [@sexp.opaque])
    ; constraint_constants: Genesis_constants.Constraint_constants.t
    ; pending_coinbase_collection: Pending_coinbase.t }
  [@@deriving sexp]

  let proof_txns_with_state_hashes t =
    Scan_state.latest_ledger_proof t.scan_state
    |> Option.bind ~f:(Fn.compose Non_empty_list.of_list_opt snd)

  let scan_state {scan_state; _} = scan_state

  let all_work_pairs t
      ~(get_state : State_hash.t -> Mina_state.Protocol_state.value Or_error.t)
      =
    Scan_state.all_work_pairs t.scan_state ~get_state

  let all_work_statements_exn t =
    Scan_state.all_work_statements_exn t.scan_state

  let pending_coinbase_collection {pending_coinbase_collection; _} =
    pending_coinbase_collection

  let get_target ((proof, _), _) =
    let {Transaction_snark.Statement.target; _} =
      Ledger_proof.statement proof
    in
    target

  let verify_scan_state_after_apply ~constraint_constants ~next_available_token
      ledger (scan_state : Scan_state.t) =
    let error_prefix =
      "Error verifying the parallel scan state after applying the diff."
    in
    let next_available_token_begin ((proof, _), _) =
      let {Transaction_snark.Statement.next_available_token_after; _} =
        Ledger_proof.statement proof
      in
      next_available_token_after
    in
    match Scan_state.latest_ledger_proof scan_state with
    | None ->
        Statement_scanner.check_invariants ~constraint_constants scan_state
          ~verifier:() ~error_prefix ~ledger_hash_end:ledger
          ~ledger_hash_begin:None ~next_available_token_begin:None
          ~next_available_token_end:next_available_token
    | Some proof ->
        Statement_scanner.check_invariants ~constraint_constants scan_state
          ~verifier:() ~error_prefix ~ledger_hash_end:ledger
          ~ledger_hash_begin:(Some (get_target proof))
          ~next_available_token_begin:(Some (next_available_token_begin proof))
          ~next_available_token_end:next_available_token

  let statement_exn ~constraint_constants t =
    let open Deferred.Let_syntax in
    match%map
      Statement_scanner.scan_statement ~constraint_constants t.scan_state
        ~verifier:()
    with
    | Ok s ->
        `Non_empty s
    | Error `Empty ->
        `Empty
    | Error (`Error e) ->
        failwithf !"statement_exn: %{sexp:Error.t}" e ()

  let of_scan_state_and_ledger_unchecked ~ledger ~scan_state
      ~constraint_constants ~pending_coinbase_collection =
    {ledger; scan_state; constraint_constants; pending_coinbase_collection}

  let of_scan_state_and_ledger ~logger
      ~(constraint_constants : Genesis_constants.Constraint_constants.t)
      ~verifier ~snarked_ledger_hash ~snarked_next_available_token ~ledger
      ~scan_state ~pending_coinbase_collection =
    let open Deferred.Or_error.Let_syntax in
    let t =
      of_scan_state_and_ledger_unchecked ~ledger ~scan_state
        ~constraint_constants ~pending_coinbase_collection
    in
    let%bind () =
      Statement_scanner_with_proofs.check_invariants ~constraint_constants
        scan_state
        ~verifier:{Statement_scanner_proof_verifier.logger; verifier}
        ~error_prefix:"Staged_ledger.of_scan_state_and_ledger"
        ~ledger_hash_end:
          (Frozen_ledger_hash.of_ledger_hash (Ledger.merkle_root ledger))
        ~ledger_hash_begin:(Some snarked_ledger_hash)
        ~next_available_token_begin:(Some snarked_next_available_token)
        ~next_available_token_end:(Ledger.next_available_token ledger)
    in
    return t

  let of_scan_state_and_ledger_unchecked
      ~(constraint_constants : Genesis_constants.Constraint_constants.t)
      ~snarked_ledger_hash ~snarked_next_available_token ~ledger ~scan_state
      ~pending_coinbase_collection =
    let open Deferred.Or_error.Let_syntax in
    let t =
      {ledger; scan_state; constraint_constants; pending_coinbase_collection}
    in
    let%bind () =
      Statement_scanner.check_invariants ~constraint_constants scan_state
        ~verifier:() ~error_prefix:"Staged_ledger.of_scan_state_and_ledger"
        ~ledger_hash_end:
          (Frozen_ledger_hash.of_ledger_hash (Ledger.merkle_root ledger))
        ~ledger_hash_begin:(Some snarked_ledger_hash)
        ~next_available_token_begin:(Some snarked_next_available_token)
        ~next_available_token_end:(Ledger.next_available_token ledger)
    in
    return t

  let of_scan_state_pending_coinbases_and_snarked_ledger ~logger
      ~constraint_constants ~verifier ~scan_state ~snarked_ledger
      ~expected_merkle_root ~pending_coinbases ~get_state =
    let open Deferred.Or_error.Let_syntax in
    let snarked_ledger_hash = Ledger.merkle_root snarked_ledger in
    let snarked_frozen_ledger_hash =
      Frozen_ledger_hash.of_ledger_hash snarked_ledger_hash
    in
    let snarked_next_available_token =
      Ledger.next_available_token snarked_ledger
    in
    let%bind txs_with_protocol_state =
      Scan_state.staged_transactions_with_protocol_states scan_state ~get_state
      |> Deferred.return
    in
    let%bind _ =
      Deferred.Or_error.List.iter txs_with_protocol_state
        ~f:(fun (tx, protocol_state) ->
          let%map.Async.Deferred () = Async.Scheduler.yield () in
          let%bind.Or_error txn_with_info =
            Ledger.apply_transaction ~constraint_constants
              ~txn_state_view:
                (Mina_state.Protocol_state.Body.view protocol_state.body)
              snarked_ledger tx.data
          in
          let computed_status =
            Ledger.Transaction_applied.user_command_status txn_with_info
          in
          if Transaction_status.equal tx.status computed_status then Ok ()
          else
            Or_error.errorf
              !"Mismatched user command status. Expected: %{sexp: \
                Transaction_status.t} Got: %{sexp: Transaction_status.t}"
              tx.status computed_status )
    in
    let%bind () =
      let staged_ledger_hash = Ledger.merkle_root snarked_ledger in
      Deferred.return
      @@ Result.ok_if_true
           (Ledger_hash.equal expected_merkle_root staged_ledger_hash)
           ~error:
             (Error.createf
                !"Mismatching merkle root Expected:%{sexp:Ledger_hash.t} \
                  Got:%{sexp:Ledger_hash.t}"
                expected_merkle_root staged_ledger_hash)
    in
    of_scan_state_and_ledger ~logger ~constraint_constants ~verifier
      ~snarked_ledger_hash:snarked_frozen_ledger_hash
      ~snarked_next_available_token ~ledger:snarked_ledger ~scan_state
      ~pending_coinbase_collection:pending_coinbases

  let copy
      {scan_state; ledger; constraint_constants; pending_coinbase_collection} =
    let new_mask = Ledger.Mask.create ~depth:(Ledger.depth ledger) () in
    { scan_state
    ; ledger= Ledger.register_mask ledger new_mask
    ; constraint_constants
    ; pending_coinbase_collection }

  let hash
      {scan_state; ledger; constraint_constants= _; pending_coinbase_collection}
      : Staged_ledger_hash.t =
    Staged_ledger_hash.of_aux_ledger_and_coinbase_hash
      (Scan_state.hash scan_state)
      (Ledger.merkle_root ledger)
      pending_coinbase_collection

  [%%if
  call_logger]

  let hash t =
    Mina_debug.Call_logger.record_call "Staged_ledger.hash" ;
    hash t

  [%%endif]

  let ledger {ledger; _} = ledger

  let create_exn ~constraint_constants ~ledger : t =
    { scan_state= Scan_state.empty ~constraint_constants ()
    ; ledger
    ; constraint_constants
    ; pending_coinbase_collection=
        Pending_coinbase.create
          ~depth:constraint_constants.pending_coinbase_depth ()
        |> Or_error.ok_exn }

  let current_ledger_proof t =
    Option.map
      (Scan_state.latest_ledger_proof t.scan_state)
      ~f:(Fn.compose fst fst)

  let replace_ledger_exn t ledger =
    [%test_result: Ledger_hash.t]
      ~message:"Cannot replace ledger since merkle_root differs"
      ~expect:(Ledger.merkle_root t.ledger)
      (Ledger.merkle_root ledger) ;
    {t with ledger}

  let sum_fees xs ~f =
    with_return (fun {return} ->
        Ok
          (List.fold ~init:Fee.zero xs ~f:(fun acc x ->
               match Fee.add acc (f x) with
               | None ->
                   return (Or_error.error_string "Fee overflow")
               | Some res ->
                   res )) )

  let working_stack pending_coinbase_collection ~is_new_stack =
    to_staged_ledger_or_error
      (Pending_coinbase.latest_stack pending_coinbase_collection ~is_new_stack)

  let push_coinbase current_stack (t : Transaction.t) =
    match t with
    | Coinbase c ->
        Pending_coinbase.Stack.push_coinbase c current_stack
    | _ ->
        current_stack

  let push_state current_stack state_body_hash =
    Pending_coinbase.Stack.push_state state_body_hash current_stack

  module Stack_state_with_init_stack = struct
    type t =
      { pc: Transaction_snark.Pending_coinbase_stack_state.t
      ; init_stack: Pending_coinbase.Stack.t }
  end

  let coinbase_amount ~supercharge_coinbase
      ~(constraint_constants : Genesis_constants.Constraint_constants.t) =
    if supercharge_coinbase then
      Currency.Amount.scale constraint_constants.coinbase_amount
        constraint_constants.supercharged_coinbase_factor
    else Some constraint_constants.coinbase_amount

  let _coinbase_amount_or_error ~supercharge_coinbase
      ~(constraint_constants : Genesis_constants.Constraint_constants.t) =
    if supercharge_coinbase then
      Option.value_map
        ~default:
          (Error
             (Pre_diff_info.Error.Coinbase_error
                (sprintf
                   !"Overflow when calculating coinbase amount: Supercharged \
                     coinbase factor (%d) x coinbase amount (%{sexp: \
                     Currency.Amount.t})"
                   constraint_constants.supercharged_coinbase_factor
                   constraint_constants.coinbase_amount)))
        (coinbase_amount ~supercharge_coinbase ~constraint_constants)
        ~f:(fun x -> Ok x)
    else Ok constraint_constants.coinbase_amount

  let apply_transaction_and_get_statement ~constraint_constants ledger
      (pending_coinbase_stack_state : Stack_state_with_init_stack.t) s
      txn_state_view =
    let open Result.Let_syntax in
    let%bind fee_excess = Transaction.fee_excess s |> to_staged_ledger_or_error
    and supply_increase =
      Transaction.supply_increase s |> to_staged_ledger_or_error
    in
    let source =
      Ledger.merkle_root ledger |> Frozen_ledger_hash.of_ledger_hash
    in
    let next_available_token_before = Ledger.next_available_token ledger in
    let pending_coinbase_target =
      push_coinbase pending_coinbase_stack_state.pc.target s
    in
    let new_init_stack =
      push_coinbase pending_coinbase_stack_state.init_stack s
    in
    let%map applied_txn =
      Ledger.apply_transaction ~constraint_constants ~txn_state_view ledger s
      |> to_staged_ledger_or_error
    in
    let next_available_token_after = Ledger.next_available_token ledger in
    ( applied_txn
    , { Transaction_snark.Statement.source
      ; target= Ledger.merkle_root ledger |> Frozen_ledger_hash.of_ledger_hash
      ; fee_excess
      ; next_available_token_before
      ; next_available_token_after
      ; supply_increase
      ; pending_coinbase_stack_state=
          {pending_coinbase_stack_state.pc with target= pending_coinbase_target}
      ; sok_digest= () }
    , { Stack_state_with_init_stack.pc=
          {source= pending_coinbase_target; target= pending_coinbase_target}
      ; init_stack= new_init_stack } )

  let apply_transaction_and_get_witness ~constraint_constants ledger
      pending_coinbase_stack_state s status txn_state_view state_and_body_hash
      =
    let account_ids : Transaction.t -> _ = function
      | Fee_transfer t ->
          Fee_transfer.receivers t
      | Command t ->
          let t = (t :> User_command.t) in
          let next_available_token = Ledger.next_available_token ledger in
          User_command.accounts_accessed ~next_available_token t
      | Coinbase c ->
          let ft_receivers =
            Option.map ~f:Coinbase.Fee_transfer.receiver c.fee_transfer
            |> Option.to_list
          in
          Account_id.create c.receiver Token_id.default :: ft_receivers
    in
    let ledger_witness =
      measure "sparse ledger" (fun () ->
          Sparse_ledger.of_ledger_subset_exn ledger (account_ids s) )
    in
    let r =
      measure "apply+stmt" (fun () ->
          apply_transaction_and_get_statement ~constraint_constants ledger
            pending_coinbase_stack_state s txn_state_view )
    in
    let open Result.Let_syntax in
    let%bind applied_txn, statement, updated_pending_coinbase_stack_state =
      r
    in
    let%map () =
      match status with
      | None ->
          return ()
      | Some status ->
          (* Validate that command status matches. *)
          let got_status =
            Ledger.Transaction_applied.user_command_status applied_txn
          in
          if Transaction_status.equal status got_status then return ()
          else
            Result.fail
              (Staged_ledger_error.Mismatched_statuses
                 ({With_status.data= s; status}, got_status))
    in
    ( { Scan_state.Transaction_with_witness.transaction_with_info= applied_txn
      ; state_hash= state_and_body_hash
      ; state_view= txn_state_view
      ; ledger_witness
      ; init_stack= Base pending_coinbase_stack_state.init_stack
      ; statement }
    , updated_pending_coinbase_stack_state )

  let rec partition size = function
    | [] ->
        []
    | ls ->
        let sub, rest = List.split_n ls size in
        sub :: partition size rest

  let update_ledger_and_get_statements ~constraint_constants ledger
      current_stack ts current_state_view state_and_body_hash =
    let open Deferred.Result.Let_syntax in
    let current_stack_with_state =
      push_state current_stack (snd state_and_body_hash)
    in
    let%map res_rev, pending_coinbase_stack_state =
      let pending_coinbase_stack_state : Stack_state_with_init_stack.t =
        { pc= {source= current_stack; target= current_stack_with_state}
        ; init_stack= current_stack }
      in
      let exception Exit of Staged_ledger_error.t in
      Async.try_with ~extract_exn:true (fun () ->
          let tss = partition 10 ts in
          Deferred.List.fold tss ~init:([], pending_coinbase_stack_state)
            ~f:(fun (acc, pending_coinbase_stack_state) ts ->
              let open Deferred.Let_syntax in
              let%map () = Async.Scheduler.yield () in
              List.fold ts ~init:(acc, pending_coinbase_stack_state)
                ~f:(fun (acc, pending_coinbase_stack_state) t ->
                  ( match
                      List.find (Transaction.public_keys t.With_status.data)
                        ~f:(fun pk ->
                          Option.is_none
                            (Signature_lib.Public_key.decompress pk) )
                    with
                  | None ->
                      ()
                  | Some pk ->
                      raise (Exit (Invalid_public_key pk)) ) ;
                  match
                    apply_transaction_and_get_witness ~constraint_constants
                      ledger pending_coinbase_stack_state t.With_status.data
                      (Some t.status) current_state_view state_and_body_hash
                  with
                  | Ok (res, updated_pending_coinbase_stack_state) ->
                      (res :: acc, updated_pending_coinbase_stack_state)
                  | Error err ->
                      raise (Exit err) ) ) )
      |> Deferred.Result.map_error ~f:(function
           | Exit err ->
               err
           | exn ->
               raise exn )
    in
    (List.rev res_rev, pending_coinbase_stack_state.pc.target)

  let check_completed_works ~logger ~verifier scan_state
      (completed_works : Transaction_snark_work.t list) =
    let work_count = List.length completed_works in
    let job_pairs =
      Scan_state.k_work_pairs_for_new_diff scan_state ~k:work_count
    in
    let jmps =
      List.concat_map (List.zip_exn job_pairs completed_works)
        ~f:(fun (jobs, work) ->
          let message = Sok_message.create ~fee:work.fee ~prover:work.prover in
          One_or_two.(
            to_list
              (map (zip_exn jobs work.proofs) ~f:(fun (job, proof) ->
                   (job, message, proof) ))) )
    in
    verify jmps ~logger ~verifier

  (**The total fee excess caused by any diff should be zero. In the case where
     the slots are split into two partitions, total fee excess of the transactions
     to be enqueued on each of the partitions should be zero respectively *)
  let check_zero_fee_excess scan_state data =
    let partitions = Scan_state.partition_if_overflowing scan_state in
    let txns_from_data data =
      List.fold_right ~init:(Ok []) data
        ~f:(fun (d : Scan_state.Transaction_with_witness.t) acc ->
          let open Or_error.Let_syntax in
          let%map acc = acc in
          let t =
            d.transaction_with_info |> Ledger.Transaction_applied.transaction
          in
          t :: acc )
    in
    let total_fee_excess txns =
      List.fold_until txns ~init:Fee_excess.empty ~finish:Or_error.return
        ~f:(fun acc (txn : Transaction.t With_status.t) ->
          match
            let open Or_error.Let_syntax in
            let%bind fee_excess = Transaction.fee_excess txn.data in
            Fee_excess.combine acc fee_excess
          with
          | Ok fee_excess ->
              Continue fee_excess
          | Error _ as err ->
              Stop err )
      |> to_staged_ledger_or_error
    in
    let open Result.Let_syntax in
    let check data slots =
      let%bind txns = txns_from_data data |> to_staged_ledger_or_error in
      let%bind fee_excess = total_fee_excess txns in
      if Fee_excess.is_zero fee_excess then Ok ()
      else Error (Non_zero_fee_excess (slots, txns))
    in
    let%bind () = check (List.take data (fst partitions.first)) partitions in
    Option.value_map ~default:(Result.return ())
      ~f:(fun _ -> check (List.drop data (fst partitions.first)) partitions)
      partitions.second

  let time ~logger label f =
    let start = Core.Time.now () in
    let%map x = f () in
    [%log debug]
      ~metadata:
        [("time_elapsed", `Float Core.Time.(Span.to_ms @@ diff (now ()) start))]
      "%s took $time_elapsed" label ;
    x

  let update_coinbase_stack_and_get_data ~constraint_constants scan_state
      ledger pending_coinbase_collection transactions current_state_view
      state_and_body_hash =
    let open Deferred.Result.Let_syntax in
    let coinbase_exists txns =
      List.fold_until ~init:false txns
        ~f:(fun acc t ->
          match t.With_status.data with
          | Transaction.Coinbase _ ->
              Stop true
          | _ ->
              Continue acc )
        ~finish:Fn.id
    in
    let {Scan_state.Space_partition.first= slots, _; second} =
      Scan_state.partition_if_overflowing scan_state
    in
    if List.length transactions > 0 then
      match second with
      | None ->
          (*Single partition:
         1.Check if a new stack is required and get a working stack [working_stack]
         2.create data for enqueuing onto the scan state *)
          let is_new_stack = Scan_state.next_on_new_tree scan_state in
          let%bind working_stack =
            working_stack pending_coinbase_collection ~is_new_stack
            |> Deferred.return
          in
          let%map data, updated_stack =
            update_ledger_and_get_statements ~constraint_constants ledger
              working_stack transactions current_state_view state_and_body_hash
          in
          ( is_new_stack
          , data
          , Pending_coinbase.Update.Action.Update_one
          , `Update_one updated_stack )
      | Some _ ->
          (*Two partition:
        Assumption: Only one of the partition will have coinbase transaction(s)in it.
        1. Get the latest stack for coinbase in the first set of transactions
        2. get the first set of scan_state data[data1]
        3. get a new stack for the second partion because the second set of transactions would start from the begining of the next tree in the scan_state
        4. Initialize the new stack with the state from the first stack
        5. get the second set of scan_state data[data2]*)
          let txns_for_partition1 = List.take transactions slots in
          let coinbase_in_first_partition =
            coinbase_exists txns_for_partition1
          in
          let%bind working_stack1 =
            working_stack pending_coinbase_collection ~is_new_stack:false
            |> Deferred.return
          in
          let%bind data1, updated_stack1 =
            update_ledger_and_get_statements ~constraint_constants ledger
              working_stack1 txns_for_partition1 current_state_view
              state_and_body_hash
          in
          let txns_for_partition2 = List.drop transactions slots in
          (*Push the new state to the state_stack from the previous block even in the second stack*)
          let working_stack2 =
            Pending_coinbase.Stack.create_with working_stack1
          in
          let%map data2, updated_stack2 =
            update_ledger_and_get_statements ~constraint_constants ledger
              working_stack2 txns_for_partition2 current_state_view
              state_and_body_hash
          in
          let second_has_data = List.length txns_for_partition2 > 0 in
          let pending_coinbase_action, stack_update =
            match (coinbase_in_first_partition, second_has_data) with
            | true, true ->
                ( Pending_coinbase.Update.Action.Update_two_coinbase_in_first
                , `Update_two (updated_stack1, updated_stack2) )
            (*updated_stack2 does not have coinbase and but has the state from the previous stack*)
            | true, false ->
                (*updated_stack1 has some new coinbase but parition 2 has no
                data and so we have only one stack to update*)
                (Update_one, `Update_one updated_stack1)
            | false, true ->
                (*updated_stack1 just has the new state. [updated stack2] might have coinbase, definitely has some
                data and therefore will have a non-dummy state.*)
                ( Update_two_coinbase_in_second
                , `Update_two (updated_stack1, updated_stack2) )
            | false, false ->
                (* a diff consists of only non-coinbase transactions. This is currently not possible because a diff will have a coinbase at the very least, so don't update anything?*)
                (Update_none, `Update_none)
          in
          (false, data1 @ data2, pending_coinbase_action, stack_update)
    else
      Deferred.return
        (Ok
           (false, [], Pending_coinbase.Update.Action.Update_none, `Update_none))

  (*update the pending_coinbase tree with the updated/new stack and delete the oldest stack if a proof was emitted*)
  let update_pending_coinbase_collection ~depth pending_coinbase_collection
      stack_update ~is_new_stack ~ledger_proof =
    let open Result.Let_syntax in
    (*Deleting oldest stack if proof emitted*)
    let%bind pending_coinbase_collection_updated1 =
      match ledger_proof with
      | Some (proof, _) ->
          let%bind oldest_stack, pending_coinbase_collection_updated1 =
            Pending_coinbase.remove_coinbase_stack ~depth
              pending_coinbase_collection
            |> to_staged_ledger_or_error
          in
          let ledger_proof_stack =
            (Ledger_proof.statement proof).pending_coinbase_stack_state.target
          in
          let%map () =
            if Pending_coinbase.Stack.equal oldest_stack ledger_proof_stack
            then Ok ()
            else
              Error
                (Staged_ledger_error.Unexpected
                   (Error.of_string
                      "Pending coinbase stack of the ledger proof did not \
                       match the oldest stack in the pending coinbase tree."))
          in
          pending_coinbase_collection_updated1
      | None ->
          Ok pending_coinbase_collection
    in
    (*updating the latest stack and/or adding a new one*)
    match stack_update with
    | `Update_none ->
        Ok pending_coinbase_collection_updated1
    | `Update_one stack1 ->
        Pending_coinbase.update_coinbase_stack ~depth
          pending_coinbase_collection_updated1 stack1 ~is_new_stack
        |> to_staged_ledger_or_error
    | `Update_two (stack1, stack2) ->
        (*The case when some of the transactions go into the old tree and remaining on to the new tree*)
        let%bind update1 =
          Pending_coinbase.update_coinbase_stack ~depth
            pending_coinbase_collection_updated1 stack1 ~is_new_stack:false
          |> to_staged_ledger_or_error
        in
        Pending_coinbase.update_coinbase_stack ~depth update1 stack2
          ~is_new_stack:true
        |> to_staged_ledger_or_error

  let coinbase_for_blockchain_snark = function
    | [] ->
        Ok Currency.Amount.zero
    | [amount] ->
        Ok amount
    | [amount1; _] ->
        Ok amount1
    | _ ->
        Error
          (Staged_ledger_error.Pre_diff
             (Pre_diff_info.Error.Coinbase_error "More than two coinbase parts"))

  let apply_diff ?(skip_verification = false) ~logger ~constraint_constants t
      pre_diff_info ~current_state_view ~state_and_body_hash ~log_prefix =
    let open Deferred.Result.Let_syntax in
    let max_throughput =
      Int.pow 2 t.constraint_constants.transaction_capacity_log_2
    in
    let spots_available, proofs_waiting =
      let jobs = Scan_state.all_work_statements_exn t.scan_state in
      ( Int.min (Scan_state.free_space t.scan_state) max_throughput
      , List.length jobs )
    in
    let new_mask = Ledger.Mask.create ~depth:(Ledger.depth t.ledger) () in
    let new_ledger = Ledger.register_mask t.ledger new_mask in
    let transactions, works, commands_count, coinbases = pre_diff_info in
    let%bind is_new_stack, data, stack_update_in_snark, stack_update =
      time ~logger "update_coinbase_stack_start_time" (fun () ->
          update_coinbase_stack_and_get_data ~constraint_constants t.scan_state
            new_ledger t.pending_coinbase_collection transactions
            current_state_view state_and_body_hash )
    in
    let slots = List.length data in
    let work_count = List.length works in
    let required_pairs =
      Scan_state.work_statements_for_new_diff t.scan_state
    in
    let%bind () =
      time ~logger "sufficient work check" (fun () ->
          let required = List.length required_pairs in
          if
            work_count < required
            && List.length data
               > Scan_state.free_space t.scan_state - required + work_count
          then
            Deferred.return
              (Error
                 (Staged_ledger_error.Insufficient_work
                    (sprintf
                       !"Insufficient number of transaction snark work (slots \
                         occupying: %d)  required %d, got %d"
                       slots required work_count)))
          else Deferred.return (Ok ()) )
    in
    let%bind () = Deferred.return (check_zero_fee_excess t.scan_state data) in
    let%bind res_opt, scan_state' =
      time ~logger "fill_work_and_enqueue_transactions" (fun () ->
          let r =
            Scan_state.fill_work_and_enqueue_transactions t.scan_state data
              works
          in
          Or_error.iter_error r ~f:(fun e ->
              let data_json =
                `List
                  (List.map data
                     ~f:(fun {Scan_state.Transaction_with_witness.statement; _}
                        -> Transaction_snark.Statement.to_yojson statement ))
              in
              [%log error]
                ~metadata:
                  [ ( "scan_state"
                    , `String (Scan_state.snark_job_list_json t.scan_state) )
                  ; ("data", data_json)
                  ; ("error", Error_json.error_to_yojson e)
                  ; ("prefix", `String log_prefix) ]
                !"$prefix: Unexpected error when applying diff data $data to \
                  the scan_state $scan_state: $error" ) ;
          Deferred.return (to_staged_ledger_or_error r) )
    in
    let%bind updated_pending_coinbase_collection' =
      time ~logger "update_pending_coinbase_collection" (fun () ->
          update_pending_coinbase_collection
            ~depth:t.constraint_constants.pending_coinbase_depth
            t.pending_coinbase_collection stack_update ~is_new_stack
            ~ledger_proof:res_opt
          |> Deferred.return )
    in
    let%bind coinbase_amount =
      coinbase_for_blockchain_snark coinbases |> Deferred.return
    in
    let%map () =
      time ~logger
        (sprintf "verify_scan_state_after_apply (skip=%b)" skip_verification)
        (fun () ->
          if skip_verification then Deferred.return (Ok ())
          else
            Deferred.(
              verify_scan_state_after_apply ~constraint_constants
                ~next_available_token:(Ledger.next_available_token new_ledger)
                (Frozen_ledger_hash.of_ledger_hash
                   (Ledger.merkle_root new_ledger))
                scan_state'
              >>| to_staged_ledger_or_error) )
    in
    [%log debug]
      ~metadata:
        [ ("user_command_count", `Int commands_count)
        ; ("coinbase_count", `Int (List.length coinbases))
        ; ("spots_available", `Int spots_available)
        ; ("proof_bundles_waiting", `Int proofs_waiting)
        ; ("work_count", `Int (List.length works))
        ; ("prefix", `String log_prefix) ]
      "$prefix: apply_diff block info: No of transactions \
       included:$user_command_count\n\
      \      Coinbase parts:$coinbase_count Spots\n\
      \      available:$spots_available Pending work in the \
       scan-state:$proof_bundles_waiting Work included:$work_count" ;
    let new_staged_ledger =
      { scan_state= scan_state'
      ; ledger= new_ledger
      ; constraint_constants= t.constraint_constants
      ; pending_coinbase_collection= updated_pending_coinbase_collection' }
    in
    ( `Hash_after_applying (hash new_staged_ledger)
    , `Ledger_proof res_opt
    , `Staged_ledger new_staged_ledger
    , `Pending_coinbase_update
        ( is_new_stack
        , { Pending_coinbase.Update.Poly.action= stack_update_in_snark
          ; coinbase_amount } ) )

  let update_metrics (t : t) (witness : Staged_ledger_diff.t) =
    let open Or_error.Let_syntax in
    let commands = Staged_ledger_diff.commands witness in
    let work = Staged_ledger_diff.completed_works witness in
    let%bind total_txn_fee =
      sum_fees commands ~f:(fun {data= cmd; _} -> User_command.fee_exn cmd)
    in
    let%bind total_snark_fee = sum_fees work ~f:Transaction_snark_work.fee in
    let%bind () = Scan_state.update_metrics t.scan_state in
    Or_error.try_with (fun () ->
        let open Mina_metrics in
        Gauge.set Scan_state_metrics.snark_fee_per_block
          (Int.to_float @@ Fee.to_int total_snark_fee) ;
        Gauge.set Scan_state_metrics.transaction_fees_per_block
          (Int.to_float @@ Fee.to_int total_txn_fee) ;
        Gauge.set Scan_state_metrics.purchased_snark_work_per_block
          (Float.of_int @@ List.length work) ;
        Gauge.set Scan_state_metrics.snark_work_required
          (Float.of_int
             (List.length (Scan_state.all_work_statements_exn t.scan_state)))
    )

  let forget_prediff_info
      ((a : Transaction.Valid.t With_status.t list), b, c, d) =
    ((a :> Transaction.t With_status.t list), b, c, d)

  [%%if
  feature_snapps]

  let check_commands ledger ~verifier (cs : User_command.t list) =
    match
      Or_error.try_with (fun () ->
          List.map cs
            ~f:
              (let open Ledger in
              User_command.to_verifiable_exn ~ledger ~get ~location_of_account)
      )
    with
    | Error e ->
        Deferred.return (Error e)
    | Ok cs ->
        let open Deferred.Or_error.Let_syntax in
        let%map xs = Verifier.verify_commands verifier cs in
        Result.all
          (List.map xs ~f:(function
            | `Valid x ->
                Ok x
            | `Invalid ->
                Error
                  (Verifier.Failure.Verification_failed
                     (Error.of_string "verification failed on command"))
            | `Valid_assuming _ ->
                Error
                  (Verifier.Failure.Verification_failed
                     (Error.of_string "batch verification failed")) ))

  [%%else]

  (* imeckler: added this version because the call to the verifier was
   causing super catchup to proceed more slowly than it could have otherwise.

   The reason is as follows: catchup would have, say 100 blocks in the "to verify"
   queue and 20 in the "already verified, to apply" queue. Those 20 would be
   processed very slowly because each one would have to call the verifier, which
   the other queue was trying to call as well. *)
  let check_commands _ledger ~verifier:_ (cs : User_command.t list) :
      (User_command.Valid.t list, _) result Deferred.Or_error.t =
    Result.all
      (List.map cs ~f:(function
        | Snapp_command _ ->
            Error
              (Verifier.Failure.Verification_failed
                 (Error.of_string "check_commands: snapp commands disabled"))
        | Signed_command c -> (
          match Signed_command.check c with
          | Some c ->
              Ok (User_command.Signed_command c)
          | None ->
              Error
                (Verifier.Failure.Verification_failed
                   (Error.of_string "signature failed to verify")) ) ))
    |> Deferred.Or_error.return

  [%%endif]

  let apply ?skip_verification ~constraint_constants t
      (witness : Staged_ledger_diff.t) ~logger ~verifier ~current_state_view
      ~state_and_body_hash ~coinbase_receiver ~supercharge_coinbase =
    let open Deferred.Result.Let_syntax in
    let work = Staged_ledger_diff.completed_works witness in
    let%bind () =
      time ~logger "check_completed_works" (fun () ->
          match skip_verification with
          | Some `All | Some `Proofs ->
              return ()
          | None ->
              check_completed_works ~logger ~verifier t.scan_state work )
    in
    let%bind prediff =
      Pre_diff_info.get witness ~constraint_constants ~coinbase_receiver
        ~supercharge_coinbase
        ~check:(check_commands t.ledger ~verifier)
      |> Deferred.map
           ~f:
             (Result.map_error ~f:(fun error ->
                  Staged_ledger_error.Pre_diff error ))
    in
    let apply_diff_start_time = Core.Time.now () in
    let%map ((_, _, `Staged_ledger new_staged_ledger, _) as res) =
      apply_diff
<<<<<<< HEAD
        ~skip_verification:(match skip_verification with
            | Some `All -> true
            | _ -> false)
=======
        ~skip_verification:
          ([%equal: [`All | `Proofs] option] skip_verification (Some `All))
>>>>>>> 7ed00a76
        ~constraint_constants t
        (forget_prediff_info prediff)
        ~logger ~current_state_view ~state_and_body_hash
        ~log_prefix:"apply_diff"
    in
    [%log debug]
      ~metadata:
        [ ( "time_elapsed"
          , `Float
              Core.Time.(Span.to_ms @@ diff (now ()) apply_diff_start_time) )
        ]
      "Staged_ledger.apply_diff take $time_elapsed" ;
    let () =
      Or_error.iter_error (update_metrics new_staged_ledger witness)
        ~f:(fun e ->
          [%log error]
            ~metadata:[("error", Error_json.error_to_yojson e)]
            !"Error updating metrics after applying staged_ledger diff: $error"
      )
    in
    res

  let apply_diff_unchecked ~constraint_constants t
      (sl_diff : Staged_ledger_diff.With_valid_signatures_and_proofs.t) ~logger
      ~current_state_view ~state_and_body_hash ~coinbase_receiver
      ~supercharge_coinbase =
    let open Deferred.Result.Let_syntax in
    let%bind prediff =
      Result.map_error ~f:(fun error -> Staged_ledger_error.Pre_diff error)
      @@ Pre_diff_info.get_unchecked ~constraint_constants ~coinbase_receiver
           ~supercharge_coinbase sl_diff
      |> Deferred.return
    in
    apply_diff t
      (forget_prediff_info prediff)
      ~constraint_constants ~logger ~current_state_view ~state_and_body_hash
      ~log_prefix:"apply_diff_unchecked"

  module Resources = struct
    module Discarded = struct
      type t =
        { commands_rev: User_command.Valid.t With_status.t Sequence.t
        ; completed_work: Transaction_snark_work.Checked.t Sequence.t }
      [@@deriving sexp_of]

      let add_user_command t uc =
        { t with
          commands_rev= Sequence.append t.commands_rev (Sequence.singleton uc)
        }

      let add_completed_work t cw =
        { t with
          completed_work=
            Sequence.append (Sequence.singleton cw) t.completed_work }
    end

    type t =
      { max_space: int (*max space available currently*)
      ; max_jobs: int
            (*Required amount of work for max_space that can be purchased*)
      ; commands_rev: User_command.Valid.t With_status.t Sequence.t
      ; completed_work_rev: Transaction_snark_work.Checked.t Sequence.t
      ; fee_transfers: Fee.t Public_key.Compressed.Map.t
      ; add_coinbase: bool
      ; coinbase: Coinbase.Fee_transfer.t Staged_ledger_diff.At_most_two.t
      ; supercharge_coinbase: bool
      ; receiver_pk: Public_key.Compressed.t
      ; budget: Fee.t Or_error.t
      ; discarded: Discarded.t
      ; is_coinbase_receiver_new: bool
      ; logger: (Logger.t [@sexp.opaque]) }
    [@@deriving sexp_of]

    let coinbase_ft (cw : Transaction_snark_work.t) =
      (* Here we could not add the fee transfer if the prover=receiver_pk but
      retaining it to preserve that information in the
      staged_ledger_diff. It will be checked in apply_diff before adding*)
<<<<<<< HEAD
      Option.some_if (Fee.(>) cw.fee Fee.zero)
=======
      Option.some_if
        Fee.(cw.fee > Fee.zero)
>>>>>>> 7ed00a76
        (Coinbase.Fee_transfer.create ~receiver_pk:cw.prover ~fee:cw.fee)

    let cheapest_two_work (works : Transaction_snark_work.Checked.t Sequence.t)
        =
      Sequence.fold works ~init:(None, None) ~f:(fun (w1, w2) w ->
          match (w1, w2) with
          | None, _ ->
              (Some w, None)
          | Some x, None ->
              if Currency.Fee.compare w.fee x.fee < 0 then (Some w, w1)
              else (w1, Some w)
          | Some x, Some y ->
              if Currency.Fee.compare w.fee x.fee < 0 then (Some w, w1)
              else if Currency.Fee.compare w.fee y.fee < 0 then (w1, Some w)
              else (w1, w2) )

    let coinbase_work
        ~(constraint_constants : Genesis_constants.Constraint_constants.t)
        ?(is_two = false) (works : Transaction_snark_work.Checked.t Sequence.t)
        ~is_coinbase_receiver_new ~supercharge_coinbase =
      let open Option.Let_syntax in
      let min1, min2 = cheapest_two_work works in
      let diff ws ws' =
        Sequence.filter ws ~f:(fun w ->
            Sequence.mem ws'
              (Transaction_snark_work.statement w)
              ~equal:Transaction_snark_work.Statement.equal
            |> not )
      in
      let%bind coinbase_amount =
        coinbase_amount ~supercharge_coinbase ~constraint_constants
      in
      let%bind budget =
        (*if the coinbase receiver is new then the account creation fee will be deducted from the reward*)
        if is_coinbase_receiver_new then
          Currency.Amount.(
            sub coinbase_amount
              (of_fee constraint_constants.account_creation_fee))
        else Some coinbase_amount
      in
      let stmt = Transaction_snark_work.statement in
      if is_two then
        match (min1, min2) with
        | None, _ ->
            None
        | Some w, None ->
            if Amount.(of_fee w.fee <= budget) then
              let cb =
                Staged_ledger_diff.At_most_two.Two
                  (Option.map (coinbase_ft w) ~f:(fun ft -> (ft, None)))
              in
              Some (cb, diff works (Sequence.of_list [stmt w]))
            else
              let cb = Staged_ledger_diff.At_most_two.Two None in
              Some (cb, works)
        | Some w1, Some w2 ->
            let%map sum = Fee.add w1.fee w2.fee in
            if Amount.(of_fee sum <= budget) then
              let cb =
                Staged_ledger_diff.At_most_two.Two
                  (Option.map (coinbase_ft w1) ~f:(fun ft ->
                       (ft, coinbase_ft w2) ))
                (*Why add work without checking if work constraints are
                satisfied? If we reach here then it means that we are trying to
                fill the last two slots of the tree with coinbase trnasactions
                and if there's any work in [works] then that has to be included,
                either in the coinbase or as fee transfers that gets paid by
                the transaction fees. So having it as coinbase ft will at least
                reduce the slots occupied by fee transfers*)
              in
              (cb, diff works (Sequence.of_list [stmt w1; stmt w2]))
            else if Amount.(of_fee w1.fee <= coinbase_amount) then
              let cb =
                Staged_ledger_diff.At_most_two.Two
                  (Option.map (coinbase_ft w1) ~f:(fun ft -> (ft, None)))
              in
              (cb, diff works (Sequence.of_list [stmt w1]))
            else
              let cb = Staged_ledger_diff.At_most_two.Two None in
              (cb, works)
      else
        Option.map min1 ~f:(fun w ->
            if Amount.(of_fee w.fee <= budget) then
              let cb = Staged_ledger_diff.At_most_two.One (coinbase_ft w) in
              (cb, diff works (Sequence.of_list [stmt w]))
            else
              let cb = Staged_ledger_diff.At_most_two.One None in
              (cb, works) )

    let init_coinbase_and_fee_transfers ~constraint_constants cw_seq
        ~add_coinbase ~job_count ~slots ~is_coinbase_receiver_new
        ~supercharge_coinbase =
      let cw_unchecked work =
        Sequence.map work ~f:Transaction_snark_work.forget
      in
      let coinbase, rem_cw =
        match
          ( add_coinbase
          , coinbase_work ~constraint_constants cw_seq
              ~is_coinbase_receiver_new ~supercharge_coinbase )
        with
        | true, Some (ft, rem_cw) ->
            (ft, rem_cw)
        | true, None ->
            (*Coinbase could not be added because work-fees > coinbase-amount*)
            if job_count = 0 || slots - job_count >= 1 then
              (*Either no jobs are required or there is a free slot that can be filled without having to include any work*)
              (One None, cw_seq)
            else (Zero, cw_seq)
        | _ ->
            (Zero, cw_seq)
      in
      let rem_cw = cw_unchecked rem_cw in
      let singles =
        Sequence.filter_map rem_cw
          ~f:(fun {Transaction_snark_work.fee; prover; _} ->
            if Fee.equal fee Fee.zero then None else Some (prover, fee) )
        |> Sequence.to_list_rev
      in
      (coinbase, singles)

    let init ~constraint_constants
        (uc_seq : User_command.Valid.t With_status.t Sequence.t)
        (cw_seq : Transaction_snark_work.Checked.t Sequence.t)
        (slots, job_count) ~receiver_pk ~add_coinbase ~supercharge_coinbase
        logger ~is_coinbase_receiver_new =
      let seq_rev seq =
        let rec go seq rev_seq =
          match Sequence.next seq with
          | Some (w, rem_seq) ->
              go rem_seq (Sequence.append (Sequence.singleton w) rev_seq)
          | None ->
              rev_seq
        in
        go seq Sequence.empty
      in
      let coinbase, singles =
        init_coinbase_and_fee_transfers ~constraint_constants cw_seq
          ~add_coinbase ~job_count ~slots ~is_coinbase_receiver_new
          ~supercharge_coinbase
      in
      let fee_transfers =
        Public_key.Compressed.Map.of_alist_reduce singles ~f:(fun f1 f2 ->
            Option.value_exn (Fee.add f1 f2) )
      in
      let budget =
        Or_error.map2
          (sum_fees (Sequence.to_list uc_seq) ~f:(fun t ->
               User_command.fee_exn (t.data :> User_command.t) ))
          (sum_fees
             (List.filter
                ~f:(fun (k, _) ->
                  not (Public_key.Compressed.equal k receiver_pk) )
                singles)
             ~f:snd)
          ~f:(fun r c -> option "budget did not suffice" (Fee.sub r c))
        |> Or_error.join
      in
      let discarded =
        {Discarded.completed_work= Sequence.empty; commands_rev= Sequence.empty}
      in
      { max_space= slots
      ; max_jobs= job_count
      ; commands_rev=
          uc_seq
          (*Completed work in reverse order for faster removal of proofs if budget doesn't suffice*)
      ; completed_work_rev= seq_rev cw_seq
      ; fee_transfers
      ; add_coinbase
      ; supercharge_coinbase
      ; receiver_pk
      ; coinbase
      ; budget
      ; discarded
      ; is_coinbase_receiver_new
      ; logger }

    let reselect_coinbase_work ~constraint_constants t =
      let cw_unchecked work =
        Sequence.map work ~f:Transaction_snark_work.forget
      in
      let coinbase, rem_cw =
        match t.coinbase with
        | Staged_ledger_diff.At_most_two.Zero ->
            (t.coinbase, t.completed_work_rev)
        | One _ -> (
          match
            coinbase_work ~constraint_constants t.completed_work_rev
              ~is_coinbase_receiver_new:t.is_coinbase_receiver_new
              ~supercharge_coinbase:t.supercharge_coinbase
          with
          | None ->
              (One None, t.completed_work_rev)
          | Some (ft, rem_cw) ->
              (ft, rem_cw) )
        | Two _ -> (
          match
            coinbase_work ~constraint_constants t.completed_work_rev
              ~is_two:true ~is_coinbase_receiver_new:t.is_coinbase_receiver_new
              ~supercharge_coinbase:t.supercharge_coinbase
          with
          | None ->
              (Two None, t.completed_work_rev)
              (*Check for work constraint will be done in [check_constraints_and_update]*)
          | Some (fts', rem_cw) ->
              (fts', rem_cw) )
      in
      let rem_cw = cw_unchecked rem_cw in
      let singles =
        Sequence.filter_map rem_cw
          ~f:(fun {Transaction_snark_work.fee; prover; _} ->
            if Fee.equal fee Fee.zero then None else Some (prover, fee) )
        |> Sequence.to_list_rev
      in
      let fee_transfers =
        Public_key.Compressed.Map.of_alist_reduce singles ~f:(fun f1 f2 ->
            Option.value_exn (Fee.add f1 f2) )
      in
      {t with coinbase; fee_transfers}

    let rebudget t =
      (*get the correct coinbase and calculate the fee transfers*)
      let open Or_error.Let_syntax in
      let payment_fees =
        sum_fees (Sequence.to_list t.commands_rev) ~f:(fun t ->
            User_command.fee_exn (t.data :> User_command.t) )
      in
      let prover_fee_others =
        Public_key.Compressed.Map.fold t.fee_transfers ~init:(Ok Fee.zero)
          ~f:(fun ~key ~data fees ->
            let%bind others = fees in
            if Public_key.Compressed.equal t.receiver_pk key then Ok others
            else option "Fee overflow" (Fee.add others data) )
      in
      let revenue = payment_fees in
      let cost = prover_fee_others in
      Or_error.map2 revenue cost ~f:(fun r c ->
          option "budget did not suffice" (Fee.sub r c) )
      |> Or_error.join

    let budget_sufficient t =
      match t.budget with Ok _ -> true | Error _ -> false

    let coinbase_added t =
      match t.coinbase with
      | Staged_ledger_diff.At_most_two.Zero ->
          0
      | One _ ->
          1
      | Two _ ->
          2

    let slots_occupied t =
      let fee_for_self =
        match t.budget with
        | Error _ ->
            0
        | Ok b ->
<<<<<<< HEAD
            if Fee.(>) b Fee.zero then 1 else 0
=======
            if Fee.(b > Fee.zero) then 1 else 0
>>>>>>> 7ed00a76
      in
      let other_provers =
        Public_key.Compressed.Map.filter_keys t.fee_transfers
          ~f:(Fn.compose not (Public_key.Compressed.equal t.receiver_pk))
      in
      let total_fee_transfer_pks =
        Public_key.Compressed.Map.length other_provers + fee_for_self
      in
      Sequence.length t.commands_rev
      + ((total_fee_transfer_pks + 1) / 2)
      + coinbase_added t

    let space_available res =
      let slots = slots_occupied res in
      res.max_space > slots

    let work_done t =
      let no_of_proof_bundles = Sequence.length t.completed_work_rev in
      let slots = slots_occupied t in
      (*If more jobs were added in the previous diff then ( t.max_space-t.max_jobs) slots can go for free in this diff*)
      no_of_proof_bundles = t.max_jobs || slots <= t.max_space - t.max_jobs

    let space_constraint_satisfied t =
      let occupied = slots_occupied t in
      occupied <= t.max_space

    let work_constraint_satisfied (t : t) =
      (*Are we doing all the work available? *)
      let all_proofs = work_done t in
      (*enough work*)
      let slots = slots_occupied t in
      let cw_count = Sequence.length t.completed_work_rev in
      let enough_work = cw_count >= slots in
      (*if there are no transactions then don't need any proofs*)
      all_proofs || slots = 0 || enough_work

    let available_space t = t.max_space - slots_occupied t

    let discard_last_work ~constraint_constants t =
      match Sequence.next t.completed_work_rev with
      | None ->
          (t, None)
      | Some (w, rem_seq) ->
          let to_be_discarded = Transaction_snark_work.forget w in
          let discarded = Discarded.add_completed_work t.discarded w in
          let new_t =
            reselect_coinbase_work ~constraint_constants
              {t with completed_work_rev= rem_seq; discarded}
          in
          let budget =
            match t.budget with
            | Ok b ->
                option "Currency overflow" (Fee.add b to_be_discarded.fee)
            | _ ->
                rebudget new_t
          in
          ({new_t with budget}, Some w)

    let discard_user_command t =
      let decr_coinbase t =
        (*When discarding coinbase's fee transfer, add the fee transfer to the fee_transfers map so that budget checks can be done *)
        let update_fee_transfers t (ft : Coinbase.Fee_transfer.t) coinbase =
          let updated_fee_transfers =
            Public_key.Compressed.Map.update t.fee_transfers ft.receiver_pk
              ~f:(fun _ -> ft.fee)
          in
          let new_t =
            {t with coinbase; fee_transfers= updated_fee_transfers}
          in
          let updated_budget = rebudget new_t in
          {new_t with budget= updated_budget}
        in
        match t.coinbase with
        | Staged_ledger_diff.At_most_two.Zero ->
            t
        | One None ->
            {t with coinbase= Staged_ledger_diff.At_most_two.Zero}
        | Two None ->
            {t with coinbase= One None}
        | Two (Some (ft, None)) ->
            {t with coinbase= One (Some ft)}
        | One (Some ft) ->
            update_fee_transfers t ft Zero
        | Two (Some (ft1, Some ft2)) ->
            update_fee_transfers t ft2 (One (Some ft1))
      in
      match Sequence.next t.commands_rev with
      | None ->
          (* If we have reached here then it means we couldn't afford a slot for coinbase as well *)
          (decr_coinbase t, None)
      | Some (uc, rem_seq) ->
          let discarded = Discarded.add_user_command t.discarded uc in
          let new_t = {t with commands_rev= rem_seq; discarded} in
          let budget =
            match t.budget with
            | Ok b ->
                option "Fee insufficient"
                  (Fee.sub b (User_command.fee_exn (uc.data :> User_command.t)))
            | _ ->
                rebudget new_t
          in
          ({new_t with budget}, Some uc)

    let worked_more ~constraint_constants resources =
      (*Is the work constraint satisfied even after discarding a work bundle?
         We reach here after having more than enough work*)
      let more_work t =
        let slots = slots_occupied t in
        let cw_count = Sequence.length t.completed_work_rev in
        cw_count > 0 && cw_count >= slots
      in
      let r, _ = discard_last_work ~constraint_constants resources in
      more_work r

    let incr_coinbase_part_by ~constraint_constants t count =
      let open Or_error.Let_syntax in
      let incr = function
        | Staged_ledger_diff.At_most_two.Zero ->
            Ok (Staged_ledger_diff.At_most_two.One None)
        | One None ->
            Ok (Two None)
        | One (Some ft) ->
            Ok (Two (Some (ft, None)))
        | _ ->
            Or_error.error_string "Coinbase count cannot be more than two"
      in
      let by_one res =
        let res' =
          match Sequence.next res.discarded.completed_work with
          (*add one from the discarded list to [completed_work_rev] and then select a work from [completed_work_rev] except the one already used*)
          | Some (w, rem_work) ->
              let%map coinbase = incr res.coinbase in
              let res' =
                { res with
                  completed_work_rev=
                    Sequence.append (Sequence.singleton w)
                      res.completed_work_rev
                ; discarded= {res.discarded with completed_work= rem_work}
                ; coinbase }
              in
              reselect_coinbase_work ~constraint_constants res'
          | None ->
              let%bind coinbase = incr res.coinbase in
              let res = {res with coinbase} in
              if work_done res then Ok res
              else
                Or_error.error_string
                  "Could not increment coinbase transaction count because of \
                   insufficient work"
        in
        match res' with
        | Ok res'' ->
            res''
        | Error e ->
            [%log' error t.logger] "Error when increasing coinbase: $error"
              ~metadata:[("error", Error_json.error_to_yojson e)] ;
            res
      in
      match count with `One -> by_one t | `Two -> by_one (by_one t)
  end

  let rec check_constraints_and_update ~constraint_constants
      (resources : Resources.t) log =
    if Resources.slots_occupied resources = 0 then (resources, log)
    else if Resources.work_constraint_satisfied resources then
      if
        (*There's enough work. Check if they satisfy other constraints*)
        Resources.budget_sufficient resources
      then
        if Resources.worked_more ~constraint_constants resources then
          (*There are too many fee_transfers(from the proofs) occupying the slots. discard one and check*)
          let resources', work_opt =
            Resources.discard_last_work ~constraint_constants resources
          in
          check_constraints_and_update ~constraint_constants resources'
            (Option.value_map work_opt ~default:log ~f:(fun work ->
                 Diff_creation_log.discard_completed_work `Extra_work work log
             ))
        else if Resources.space_constraint_satisfied resources then
          (resources, log)
        else
          (*Well, there's no space; discard a user command *)
          let resources', uc_opt = Resources.discard_user_command resources in
          check_constraints_and_update ~constraint_constants resources'
            (Option.value_map uc_opt ~default:log ~f:(fun uc ->
                 Diff_creation_log.discard_command `No_space
                   (uc.data :> User_command.t)
                   log ))
      else
        (* insufficient budget; reduce the cost*)
        let resources', work_opt =
          Resources.discard_last_work ~constraint_constants resources
        in
        check_constraints_and_update ~constraint_constants resources'
          (Option.value_map work_opt ~default:log ~f:(fun work ->
               Diff_creation_log.discard_completed_work `Insufficient_fees work
                 log ))
    else
      (* There isn't enough work for the transactions. Discard a transaction and check again *)
      let resources', uc_opt = Resources.discard_user_command resources in
      check_constraints_and_update ~constraint_constants resources'
        (Option.value_map uc_opt ~default:log ~f:(fun uc ->
             Diff_creation_log.discard_command `No_work
               (uc.data :> User_command.t)
               log ))

  let one_prediff ~constraint_constants cw_seq ts_seq ~receiver ~add_coinbase
      slot_job_count logger ~is_coinbase_receiver_new partition
      ~supercharge_coinbase =
    O1trace.measure "one_prediff" (fun () ->
        let init_resources =
          Resources.init ~constraint_constants ts_seq cw_seq slot_job_count
            ~receiver_pk:receiver ~add_coinbase logger
            ~is_coinbase_receiver_new ~supercharge_coinbase
        in
        let log =
          Diff_creation_log.init
            ~completed_work:init_resources.completed_work_rev
            ~commands:init_resources.commands_rev
            ~coinbase:init_resources.coinbase ~partition
            ~available_slots:(fst slot_job_count)
            ~required_work_count:(snd slot_job_count)
        in
        check_constraints_and_update ~constraint_constants init_resources log
    )

  let generate ~constraint_constants logger cw_seq ts_seq ~receiver
      ~is_coinbase_receiver_new ~supercharge_coinbase
      (partitions : Scan_state.Space_partition.t) =
    let pre_diff_with_one (res : Resources.t) :
        Staged_ledger_diff.With_valid_signatures_and_proofs
        .pre_diff_with_at_most_one_coinbase =
      O1trace.measure "pre_diff_with_one" (fun () ->
          let to_at_most_one = function
            | Staged_ledger_diff.At_most_two.Zero ->
                Staged_ledger_diff.At_most_one.Zero
            | One x ->
                One x
            | _ ->
                [%log error]
                  "Error creating staged ledger diff: Should have at most one \
                   coinbase in the second pre_diff" ;
                Zero
          in
          (* We have to reverse here because we only know they work in THIS order *)
          { Staged_ledger_diff.Pre_diff_one.commands=
              Sequence.to_list_rev res.commands_rev
          ; completed_works= Sequence.to_list_rev res.completed_work_rev
          ; coinbase= to_at_most_one res.coinbase
          ; internal_command_balances=
              (* These will get filled in by the caller. *) [] } )
    in
    let pre_diff_with_two (res : Resources.t) :
        Staged_ledger_diff.With_valid_signatures_and_proofs
        .pre_diff_with_at_most_two_coinbase =
      (* We have to reverse here because we only know they work in THIS order *)
      { commands= Sequence.to_list_rev res.commands_rev
      ; completed_works= Sequence.to_list_rev res.completed_work_rev
      ; coinbase= res.coinbase
      ; internal_command_balances=
          (* These will get filled in by the caller. *) [] }
    in
    let end_log ((res : Resources.t), (log : Diff_creation_log.t)) =
      Diff_creation_log.end_log log ~completed_work:res.completed_work_rev
        ~commands:res.commands_rev ~coinbase:res.coinbase
    in
    let make_diff res1 = function
      | Some res2 ->
          ( (pre_diff_with_two (fst res1), Some (pre_diff_with_one (fst res2)))
          , List.map ~f:end_log [res1; res2] )
      | None ->
          ((pre_diff_with_two (fst res1), None), [end_log res1])
    in
    let has_no_commands (res : Resources.t) =
      Sequence.length res.commands_rev = 0
    in
    let second_pre_diff (res : Resources.t) partition ~add_coinbase work =
      one_prediff ~constraint_constants work res.discarded.commands_rev
        ~receiver partition ~add_coinbase logger ~is_coinbase_receiver_new
        ~supercharge_coinbase `Second
    in
    let isEmpty (res : Resources.t) =
      has_no_commands res && Resources.coinbase_added res = 0
    in
    (*Partitioning explained in PR #687 *)
    match partitions.second with
    | None ->
        let res, log =
          one_prediff ~constraint_constants cw_seq ts_seq ~receiver
            partitions.first ~add_coinbase:true logger
            ~is_coinbase_receiver_new ~supercharge_coinbase `First
        in
        make_diff (res, log) None
    | Some y ->
        assert (Sequence.length cw_seq <= snd partitions.first + snd y) ;
        let cw_seq_1 = Sequence.take cw_seq (snd partitions.first) in
        let cw_seq_2 = Sequence.drop cw_seq (snd partitions.first) in
        let res, log1 =
          one_prediff ~constraint_constants cw_seq_1 ts_seq ~receiver
            partitions.first ~add_coinbase:false logger
            ~is_coinbase_receiver_new ~supercharge_coinbase `First
        in
        let incr_coinbase_and_compute res count =
          let new_res =
            Resources.incr_coinbase_part_by ~constraint_constants res count
          in
          if Resources.space_available new_res then
            (*All slots could not be filled either because of budget constraints or not enough work done. Don't create the second prediff instead recompute first diff with just once coinbase*)
            ( one_prediff ~constraint_constants cw_seq_1 ts_seq ~receiver
                partitions.first ~add_coinbase:true logger
                ~is_coinbase_receiver_new ~supercharge_coinbase `First
            , None )
          else
            let res2, log2 =
              second_pre_diff new_res y ~add_coinbase:false cw_seq_2
            in
            if isEmpty res2 then
              (*Don't create the second prediff instead recompute first diff with just once coinbase*)
              ( one_prediff ~constraint_constants cw_seq_1 ts_seq ~receiver
                  partitions.first ~add_coinbase:true logger
                  ~is_coinbase_receiver_new ~supercharge_coinbase `First
              , None )
            else ((new_res, log1), Some (res2, log2))
        in
        let try_with_coinbase () =
          one_prediff ~constraint_constants cw_seq_1 ts_seq ~receiver
            partitions.first ~add_coinbase:true logger
            ~is_coinbase_receiver_new ~supercharge_coinbase `First
        in
        let res1, res2 =
          if Sequence.is_empty res.commands_rev then
            let res = try_with_coinbase () in
            (res, None)
          else
            match Resources.available_space res with
            | 0 ->
                (*generate the next prediff with a coinbase at least*)
                let res2 = second_pre_diff res y ~add_coinbase:true cw_seq_2 in
                ((res, log1), Some res2)
            | 1 ->
                (*There's a slot available in the first partition, fill it with coinbase and create another pre_diff for the slots in the second partiton with the remaining user commands and work *)
                incr_coinbase_and_compute res `One
            | 2 ->
                (*There are two slots which cannot be filled using user commands, so we split the coinbase into two parts and fill those two spots*)
                incr_coinbase_and_compute res `Two
            | _ ->
                (* Too many slots left in the first partition. Either there wasn't enough work to add transactions or there weren't enough transactions. Create a new pre_diff for just the first partition*)
                let res = try_with_coinbase () in
                (res, None)
        in
        let coinbase_added =
          Resources.coinbase_added (fst res1)
          + Option.value_map
              ~f:(Fn.compose Resources.coinbase_added fst)
              res2 ~default:0
        in
        if coinbase_added > 0 then make_diff res1 res2
        else
          (*Coinbase takes priority over user-commands. Create a diff in partitions.first with coinbase first and user commands if possible*)
          let res = try_with_coinbase () in
          make_diff res None

  let can_apply_supercharged_coinbase_exn ~winner ~epoch_ledger ~global_slot =
    Sparse_ledger.has_locked_tokens_exn ~global_slot
      ~account_id:(Account_id.create winner Token_id.default)
      epoch_ledger
    |> not

  let create_diff
      ~(constraint_constants : Genesis_constants.Constraint_constants.t)
      ?(log_block_creation = false) t ~coinbase_receiver ~logger
      ~current_state_view
      ~(transactions_by_fee : User_command.Valid.t Sequence.t)
      ~(get_completed_work :
            Transaction_snark_work.Statement.t
         -> Transaction_snark_work.Checked.t option) ~supercharge_coinbase =
    let open Result.Let_syntax in
    O1trace.trace_event "curr_hash" ;
    let validating_ledger = Transaction_validator.create t.ledger in
    let is_new_account pk =
      Transaction_validator.Hashless_ledger.location_of_account
        validating_ledger
        (Account_id.create pk Token_id.default)
      |> Option.is_none
    in
    let is_coinbase_receiver_new = is_new_account coinbase_receiver in
    if supercharge_coinbase then
      [%log info]
        "No locked tokens in the delegator/delegatee account, applying \
         supercharged coinbase" ;
    O1trace.trace_event "done mask" ;
    let partitions = Scan_state.partition_if_overflowing t.scan_state in
    O1trace.trace_event "partitioned" ;
    let work_to_do = Scan_state.work_statements_for_new_diff t.scan_state in
    O1trace.trace_event "computed_work" ;
    let completed_works_seq, proof_count =
      List.fold_until work_to_do ~init:(Sequence.empty, 0)
        ~f:(fun (seq, count) w ->
          match get_completed_work w with
          | Some cw_checked ->
              (*If new provers can't pay the account-creation-fee then discard
              their work unless their fee is zero in which case their account
              won't be created. This is to encourage using an existing accounts
              for snarking.
              This also imposes new snarkers to have a min fee until one of
              their snarks are purchased and their accounts get created*)
              if
                Currency.Fee.(cw_checked.fee = zero)
                || Currency.Fee.(
                     cw_checked.fee
                     >= constraint_constants.account_creation_fee)
                || not (is_new_account cw_checked.prover)
              then
                Continue
                  ( Sequence.append seq (Sequence.singleton cw_checked)
                  , One_or_two.length cw_checked.proofs + count )
              else (
                [%log debug]
                  ~metadata:
                    [ ( "work"
                      , Transaction_snark_work.Checked.to_yojson cw_checked )
                    ; ( "work_ids"
                      , Transaction_snark_work.Statement.compact_json w )
                    ; ("snark_fee", Currency.Fee.to_yojson cw_checked.fee)
                    ; ( "account_creation_fee"
                      , Currency.Fee.to_yojson
                          constraint_constants.account_creation_fee ) ]
                  !"Staged_ledger_diff creation: Snark fee $snark_fee \
                    insufficient to create the snark worker account" ;
                Stop (seq, count) )
          | None ->
              [%log debug]
                ~metadata:
                  [ ("statement", Transaction_snark_work.Statement.to_yojson w)
                  ; ( "work_ids"
                    , Transaction_snark_work.Statement.compact_json w ) ]
                !"Staged_ledger_diff creation: No snark work found for \
                  $statement" ;
              Stop (seq, count) )
        ~finish:Fn.id
    in
    O1trace.trace_event "found completed work" ;
    (*Transactions in reverse order for faster removal if there is no space when creating the diff*)
    let valid_on_this_ledger =
      Sequence.fold_until transactions_by_fee ~init:(Sequence.empty, 0)
        ~f:(fun (seq, count) txn ->
          match
            O1trace.measure "validate txn" (fun () ->
                Transaction_validator.apply_transaction ~constraint_constants
                  validating_ledger ~txn_state_view:current_state_view
                  (Command (txn :> User_command.t)) )
          with
          | Error e ->
              [%log error]
                ~metadata:
                  [ ("user_command", User_command.Valid.to_yojson txn)
                  ; ("error", Error_json.error_to_yojson e) ]
                "Staged_ledger_diff creation: Skipping user command: \
                 $user_command due to error: $error" ;
              Continue (seq, count)
          | Ok status ->
              let txn_with_status = {With_status.data= txn; status} in
              let seq' =
                Sequence.append (Sequence.singleton txn_with_status) seq
              in
              let count' = count + 1 in
              if count' >= Scan_state.free_space t.scan_state then Stop seq'
              else Continue (seq', count') )
        ~finish:fst
    in
    let diff, log =
      O1trace.measure "generate diff" (fun () ->
          generate ~constraint_constants logger completed_works_seq
            valid_on_this_ledger ~receiver:coinbase_receiver
            ~is_coinbase_receiver_new ~supercharge_coinbase partitions )
    in
    let%map diff =
      (* Fill in the statuses for commands. *)
      let generate_status =
        let status_ledger = Transaction_validator.create t.ledger in
        fun txn ->
          O1trace.measure "get txn status" (fun () ->
              Transaction_validator.apply_transaction ~constraint_constants
                status_ledger ~txn_state_view:current_state_view txn )
      in
      Pre_diff_info.compute_statuses ~constraint_constants ~diff
        ~coinbase_amount:
          (Option.value_exn
             (coinbase_amount ~constraint_constants ~supercharge_coinbase))
        ~coinbase_receiver ~generate_status ~forget:User_command.forget_check
    in
    let summaries, detailed = List.unzip log in
    [%log debug]
      "Number of proofs ready for purchase: $proof_count Number of user \
       commands ready to be included: $txn_count Diff creation log: $diff_log"
      ~metadata:
        [ ("proof_count", `Int proof_count)
        ; ("txn_count", `Int (Sequence.length valid_on_this_ledger))
        ; ("diff_log", Diff_creation_log.summary_list_to_yojson summaries) ] ;
    if log_block_creation then
      [%log debug] "Detailed diff creation log: $diff_log"
        ~metadata:
          [ ( "diff_log"
            , Diff_creation_log.detail_list_to_yojson
                (List.map ~f:List.rev detailed) ) ] ;
    trace_event "prediffs done" ;
    {Staged_ledger_diff.With_valid_signatures_and_proofs.diff}
end

include T

let%test_module "test" =
  ( module struct
    module Sl = T

    let self_pk =
      Quickcheck.random_value ~seed:(`Deterministic "self_pk")
        Public_key.Compressed.gen

    let coinbase_receiver =
      Quickcheck.random_value ~seed:(`Deterministic "receiver_pk")
        Public_key.Compressed.gen

    let proof_level = Genesis_constants.Proof_level.for_unit_tests

    let constraint_constants =
      Genesis_constants.Constraint_constants.for_unit_tests

    let logger = Logger.null ()

    let verifier =
      Async.Thread_safe.block_on_async_exn (fun () ->
          Verifier.create ~logger ~proof_level ~constraint_constants
            ~conf_dir:None
            ~pids:(Child_processes.Termination.create_pid_table ()) )

    let supercharge_coinbase ~ledger ~winner ~global_slot =
      (*using staged ledger to confirm coinbase amount is correctly generated*)
      let epoch_ledger =
        Sparse_ledger.of_ledger_subset_exn ledger
          (List.map [winner] ~f:(fun k -> Account_id.create k Token_id.default))
      in
      Sl.can_apply_supercharged_coinbase_exn ~winner ~global_slot ~epoch_ledger

    (* Functor for testing with different instantiated staged ledger modules. *)
    let create_and_apply_with_state_body_hash
        ?(coinbase_receiver = coinbase_receiver) ?(winner = self_pk)
        ~(current_state_view : Snapp_predicate.Protocol_state.View.t)
        ~state_and_body_hash sl txns stmt_to_work =
      let open Deferred.Let_syntax in
      let supercharge_coinbase =
        supercharge_coinbase ~ledger:(Sl.ledger !sl) ~winner
          ~global_slot:current_state_view.global_slot_since_genesis
      in
      let diff =
        Sl.create_diff ~constraint_constants !sl ~logger ~current_state_view
          ~transactions_by_fee:txns ~get_completed_work:stmt_to_work
          ~supercharge_coinbase ~coinbase_receiver
      in
      let diff =
        match diff with
        | Ok x ->
            x
        | Error e ->
            Error.raise (Pre_diff_info.Error.to_error e)
      in
      let diff' = Staged_ledger_diff.forget diff in
      let%map ( `Hash_after_applying hash
              , `Ledger_proof ledger_proof
              , `Staged_ledger sl'
              , `Pending_coinbase_update (is_new_stack, pc_update) ) =
        match%map
          Sl.apply ~constraint_constants !sl diff' ~logger ~verifier
            ~current_state_view ~state_and_body_hash ~coinbase_receiver
            ~supercharge_coinbase
        with
        | Ok x ->
            x
        | Error e ->
            Error.raise (Sl.Staged_ledger_error.to_error e)
      in
      assert (Staged_ledger_hash.equal hash (Sl.hash sl')) ;
      sl := sl' ;
      (ledger_proof, diff', is_new_stack, pc_update, supercharge_coinbase)

    let dummy_state_view
        ?(global_slot_since_genesis = Mina_numbers.Global_slot.zero) () =
      let state_body =
        let consensus_constants =
          let genesis_constants = Genesis_constants.for_unit_tests in
          Consensus.Constants.create ~constraint_constants
            ~protocol_constants:genesis_constants.protocol
        in
        let compile_time_genesis =
          (*not using Precomputed_values.for_unit_test because of dependency cycle*)
          Mina_state.Genesis_protocol_state.t
            ~genesis_ledger:Genesis_ledger.(Packed.t for_unit_tests)
            ~genesis_epoch_data:Consensus.Genesis_epoch_data.for_unit_tests
            ~constraint_constants ~consensus_constants
        in
        compile_time_genesis.data |> Mina_state.Protocol_state.body
      in
      { (Mina_state.Protocol_state.Body.view state_body) with
        global_slot_since_genesis }

    let create_and_apply ?(coinbase_receiver = coinbase_receiver)
        ?(winner = self_pk) sl txns stmt_to_work =
      let open Deferred.Let_syntax in
      let%map ledger_proof, diff, _, _, _ =
        create_and_apply_with_state_body_hash ~coinbase_receiver ~winner
          ~current_state_view:(dummy_state_view ())
          ~state_and_body_hash:(State_hash.dummy, State_body_hash.dummy)
          sl txns stmt_to_work
      in
      (ledger_proof, diff)

    (* Run the given function inside of the Deferred monad, with a staged
         ledger and a separate test ledger, after applying the given
         init_state to both. In the below tests we apply the same commands to
         the staged and test ledgers, and verify they are in the same state.
      *)
    let async_with_ledgers ledger_init_state
        (f : Sl.t ref -> Ledger.Mask.Attached.t -> unit Deferred.t) =
      Ledger.with_ephemeral_ledger ~depth:constraint_constants.ledger_depth
        ~f:(fun ledger ->
          Ledger.apply_initial_ledger_state ledger ledger_init_state ;
          let casted = Ledger.Any_ledger.cast (module Ledger) ledger in
          let test_mask =
            Ledger.Maskable.register_mask casted
              (Ledger.Mask.create ~depth:(Ledger.depth ledger) ())
          in
          let sl = ref @@ Sl.create_exn ~constraint_constants ~ledger in
          Async.Thread_safe.block_on_async_exn (fun () -> f sl test_mask) ;
          ignore @@ Ledger.Maskable.unregister_mask_exn ~loc:__LOC__ test_mask
      )

    (* Assert the given staged ledger is in the correct state after applying
         the first n user commands passed to the given base ledger. Checks the
         states of the block producer account and user accounts but ignores
         snark workers for simplicity. *)
    let assert_ledger :
           Ledger.t
        -> coinbase_cost:Currency.Fee.t
        -> Sl.t
        -> User_command.Valid.t list
        -> int
        -> Account_id.t list
        -> unit =
     fun test_ledger ~coinbase_cost staged_ledger cmds_all cmds_used
         pks_to_check ->
      let producer_account_id =
        Account_id.create coinbase_receiver Token_id.default
      in
      let producer_account =
        Option.bind
          (Ledger.location_of_account test_ledger producer_account_id)
          ~f:(Ledger.get test_ledger)
      in
      let is_producer_acc_new = Option.is_none producer_account in
      let old_producer_balance =
        Option.value_map producer_account ~default:Currency.Balance.zero
          ~f:(fun a -> a.balance)
      in
      let rec apply_cmds =
        let open Or_error.Let_syntax in
        function
        | [] ->
            return ()
        | (cmd : User_command.Valid.t) :: cmds ->
            let%bind _ =
              Ledger.apply_transaction ~constraint_constants test_ledger
                ~txn_state_view:(dummy_state_view ())
                (Command (cmd :> User_command.t))
            in
            apply_cmds cmds
      in
      Or_error.ok_exn @@ apply_cmds @@ List.take cmds_all cmds_used ;
      let get_account_exn ledger pk =
        Option.value_exn
          (Option.bind
             (Ledger.location_of_account ledger pk)
             ~f:(Ledger.get ledger))
      in
      (* Check the user accounts in the updated staged ledger are as
           expected. *)
      List.iter pks_to_check ~f:(fun pk ->
          let expect = get_account_exn test_ledger pk in
          let actual = get_account_exn (Sl.ledger staged_ledger) pk in
          [%test_result: Account.t] ~expect actual ) ;
      (* We only test that the block producer got the coinbase reward here, since calculating the exact correct amount depends on the snark fees and tx fees. *)
      let producer_balance_with_coinbase =
        (let open Option.Let_syntax in
        let%bind total_cost =
          if is_producer_acc_new then
            Currency.Fee.add coinbase_cost
              constraint_constants.account_creation_fee
          else Some coinbase_cost
        in
        let%bind reward =
          Currency.Amount.(
            sub constraint_constants.coinbase_amount (of_fee total_cost))
        in
        Currency.Balance.add_amount old_producer_balance reward)
        |> Option.value_exn
      in
      let new_producer_balance =
        (get_account_exn (Sl.ledger staged_ledger) producer_account_id).balance
      in
      assert (
        Currency.Balance.(
          new_producer_balance >= producer_balance_with_coinbase) )

    let work_fee = constraint_constants.account_creation_fee

    (* Deterministically compute a prover public key from a snark work statement. *)
    let stmt_to_prover :
        Transaction_snark_work.Statement.t -> Public_key.Compressed.t =
     fun stmts ->
      let prover_seed =
        One_or_two.fold stmts ~init:"P" ~f:(fun p stmt ->
            p ^ Frozen_ledger_hash.to_bytes stmt.target )
      in
      Quickcheck.random_value ~seed:(`Deterministic prover_seed)
        Public_key.Compressed.gen

    let proofs stmts : Ledger_proof.t One_or_two.t =
      let sok_digest = Sok_message.Digest.default in
      One_or_two.map stmts ~f:(fun statement ->
          Ledger_proof.create ~statement ~sok_digest
            ~proof:Proof.transaction_dummy )

    let stmt_to_work_random_prover (stmts : Transaction_snark_work.Statement.t)
        : Transaction_snark_work.Checked.t option =
      let prover = stmt_to_prover stmts in
      Some
        { Transaction_snark_work.Checked.fee= work_fee
        ; proofs= proofs stmts
        ; prover }

    let stmt_to_work_zero_fee ~prover
        (stmts : Transaction_snark_work.Statement.t) :
        Transaction_snark_work.Checked.t option =
      Some
        { Transaction_snark_work.Checked.fee= Currency.Fee.zero
        ; proofs= proofs stmts
        ; prover }

    (* Fixed public key for when there is only one snark worker. *)
    let snark_worker_pk =
      Quickcheck.random_value ~seed:(`Deterministic "snark worker")
        Public_key.Compressed.gen

    let stmt_to_work_one_prover (stmts : Transaction_snark_work.Statement.t) :
        Transaction_snark_work.Checked.t option =
      Some {fee= work_fee; proofs= proofs stmts; prover= snark_worker_pk}

    let coinbase_first_prediff = function
      | Staged_ledger_diff.At_most_two.Zero ->
          (0, [])
      | One None ->
          (1, [])
      | One (Some ft) ->
          (1, [ft])
      | Two None ->
          (2, [])
      | Two (Some (ft, None)) ->
          (2, [ft])
      | Two (Some (ft1, Some ft2)) ->
          (2, [ft1; ft2])

    let coinbase_second_prediff = function
      | Staged_ledger_diff.At_most_one.Zero ->
          (0, [])
      | One None ->
          (1, [])
      | One (Some ft) ->
          (1, [ft])

    let coinbase_count (sl_diff : Staged_ledger_diff.t) =
      (coinbase_first_prediff (fst sl_diff.diff).coinbase |> fst)
      + Option.value_map ~default:0 (snd sl_diff.diff) ~f:(fun d ->
            coinbase_second_prediff d.coinbase |> fst )

    let coinbase_cost (sl_diff : Staged_ledger_diff.t) =
      let coinbase_fts =
        (coinbase_first_prediff (fst sl_diff.diff).coinbase |> snd)
        @ Option.value_map ~default:[] (snd sl_diff.diff) ~f:(fun d ->
              coinbase_second_prediff d.coinbase |> snd )
      in
      List.fold coinbase_fts ~init:Currency.Fee.zero ~f:(fun total ft ->
          Currency.Fee.add total ft.fee |> Option.value_exn )

    let () =
      Async.Scheduler.set_record_backtraces true ;
      Backtrace.elide := false

    (* The tests are still very slow, so we set ~trials very low for all the
       QuickCheck tests. We may be able to turn them up after #2759 and/or #2760
       happen.
    *)

    (* Get the public keys from a ledger init state. *)
    let init_pks (init : Ledger.init_state) =
      Array.to_sequence init
      |> Sequence.map ~f:(fun (kp, _, _, _) ->
             Account_id.create
               (Public_key.compress kp.public_key)
               Token_id.default )
      |> Sequence.to_list

    (* Fee excess at top level ledger proofs should always be zero *)
    let assert_fee_excess :
           (Ledger_proof.t * (Transaction.t With_status.t * _) list) option
        -> unit =
     fun proof_opt ->
      let fee_excess =
        Option.value_map ~default:Fee_excess.zero proof_opt
          ~f:(fun (proof, _txns) -> (Ledger_proof.statement proof).fee_excess)
      in
      assert (Fee_excess.is_zero fee_excess)

    let transaction_capacity =
      Int.pow 2 constraint_constants.transaction_capacity_log_2

    (* Abstraction for the pattern of taking a list of commands and applying it
       in chunks up to a given max size. *)
    let rec iter_cmds_acc :
           User_command.Valid.t list (** All the commands to apply. *)
        -> int option list
           (** A list of chunk sizes. If a chunk's size is None, apply as many
            commands as possible. *)
        -> 'acc
        -> (   User_command.Valid.t list (** All commands remaining. *)
            -> int option (* Current chunk size. *)
            -> User_command.Valid.t Sequence.t
               (* Sequence of commands to apply. *)
            -> 'acc
            -> (Staged_ledger_diff.t * 'acc) Deferred.t)
        -> 'acc Deferred.t =
     fun cmds cmd_iters acc f ->
      match cmd_iters with
      | [] ->
          Deferred.return acc
      | count_opt :: counts_rest ->
          let cmds_this_iter_max =
            match count_opt with
            | None ->
                cmds
            | Some count ->
                assert (count <= List.length cmds) ;
                List.take cmds count
          in
          let%bind diff, acc' =
            f cmds count_opt (Sequence.of_list cmds_this_iter_max) acc
          in
          let cmds_applied_count =
            List.length @@ Staged_ledger_diff.commands diff
          in
          iter_cmds_acc (List.drop cmds cmds_applied_count) counts_rest acc' f

    (** Generic test framework. *)

    let test_simple :
           Ledger.init_state
        -> User_command.Valid.t list
        -> int option list
        -> Sl.t ref
        -> ?expected_proof_count:int option
           (*Number of ledger proofs expected*)
        -> Ledger.Mask.Attached.t
        -> [`One_prover | `Many_provers]
        -> (   Transaction_snark_work.Statement.t
            -> Transaction_snark_work.Checked.t option)
        -> unit Deferred.t =
     fun init_state cmds cmd_iters sl ?(expected_proof_count = None) test_mask
         provers stmt_to_work ->
      let%map total_ledger_proofs =
        iter_cmds_acc cmds cmd_iters 0
          (fun cmds_left count_opt cmds_this_iter proof_count ->
            let%bind ledger_proof, diff =
              create_and_apply sl cmds_this_iter stmt_to_work
            in
            let proof_count' =
              proof_count + if Option.is_some ledger_proof then 1 else 0
            in
            assert_fee_excess ledger_proof ;
            let cmds_applied_this_iter =
              List.length @@ Staged_ledger_diff.commands diff
            in
            let cb = coinbase_count diff in
            ( match provers with
            | `One_prover ->
                assert (cb = 1)
            | `Many_provers ->
                assert (cb > 0 && cb < 3) ) ;
            ( match count_opt with
            | Some _ ->
                (* There is an edge case where cmds_applied_this_iter = 0, when
               there is only enough space for coinbase transactions. *)
                assert (
                  cmds_applied_this_iter <= Sequence.length cmds_this_iter ) ;
                [%test_eq: User_command.t list]
                  (List.map (Staged_ledger_diff.commands diff)
                     ~f:(fun {With_status.data; _} -> data))
                  ( Sequence.take cmds_this_iter cmds_applied_this_iter
                    |> Sequence.to_list
                    :> User_command.t list )
            | None ->
                () ) ;
            let coinbase_cost = coinbase_cost diff in
            assert_ledger test_mask ~coinbase_cost !sl cmds_left
              cmds_applied_this_iter (init_pks init_state) ;
            return (diff, proof_count') )
      in
      (*Should have enough blocks to generate at least expected_proof_count
      proofs*)
      if Option.is_some expected_proof_count then
        assert (total_ledger_proofs = Option.value_exn expected_proof_count)

    (* How many blocks do we need to fully exercise the ledger
       behavior and produce one ledger proof *)
    let min_blocks_for_first_snarked_ledger_generic =
      (constraint_constants.transaction_capacity_log_2 + 1)
      * (constraint_constants.work_delay + 1)
      + 1

    (* n-1 extra blocks for n ledger proofs since we are already producing one
    proof *)
    let max_blocks_for_coverage n =
      min_blocks_for_first_snarked_ledger_generic + n - 1

    (** Generator for when we always have enough commands to fill all slots. *)

    let gen_at_capacity :
        (Ledger.init_state * User_command.Valid.t list * int option list)
        Quickcheck.Generator.t =
      let open Quickcheck.Generator.Let_syntax in
      let%bind ledger_init_state = Ledger.gen_initial_ledger_state in
      let%bind iters = Int.gen_incl 1 (max_blocks_for_coverage 0) in
      let total_cmds = transaction_capacity * iters in
      let%bind cmds =
        User_command.Valid.Gen.sequence ~length:total_cmds ~sign_type:`Real
          ledger_init_state
      in
      assert (List.length cmds = total_cmds) ;
      return (ledger_init_state, cmds, List.init iters ~f:(Fn.const None))

    (*Same as gen_at_capacity except that the number of iterations[iters] is
    the function of [extra_block_count] and is same for all generated values*)
    let gen_at_capacity_fixed_blocks extra_block_count :
        (Ledger.init_state * User_command.Valid.t list * int option list)
        Quickcheck.Generator.t =
      let open Quickcheck.Generator.Let_syntax in
      let%bind ledger_init_state = Ledger.gen_initial_ledger_state in
      let iters = max_blocks_for_coverage extra_block_count in
      let total_cmds = transaction_capacity * iters in
      let%bind cmds =
        User_command.Valid.Gen.sequence ~length:total_cmds ~sign_type:`Real
          ledger_init_state
      in
      assert (List.length cmds = total_cmds) ;
      return (ledger_init_state, cmds, List.init iters ~f:(Fn.const None))

    (* Generator for when we have less commands than needed to fill all slots. *)
    let gen_below_capacity ?(extra_blocks = false) () =
      let open Quickcheck.Generator.Let_syntax in
      let%bind ledger_init_state = Ledger.gen_initial_ledger_state in
      let iters_max =
        max_blocks_for_coverage 0 * if extra_blocks then 4 else 2
      in
      let%bind iters = Int.gen_incl 1 iters_max in
      (* N.B. user commands per block is much less than transactions per block
         due to fee transfers and coinbases, especially with worse case number
         of provers, so in order to exercise not filling the scan state
         completely we always apply <= 1/2 transaction_capacity commands.
      *)
      let%bind cmds_per_iter =
        Quickcheck.Generator.list_with_length iters
          (Int.gen_incl 1 ((transaction_capacity / 2) - 1))
      in
      let total_cmds = List.sum (module Int) ~f:Fn.id cmds_per_iter in
      let%bind cmds =
        User_command.Valid.Gen.sequence ~length:total_cmds ~sign_type:`Real
          ledger_init_state
      in
      assert (List.length cmds = total_cmds) ;
      return (ledger_init_state, cmds, List.map ~f:Option.some cmds_per_iter)

    let%test_unit "Max throughput-ledger proof count-fixed blocks" =
      let expected_proof_count = 3 in
      Quickcheck.test (gen_at_capacity_fixed_blocks expected_proof_count)
        ~sexp_of:
          [%sexp_of:
            Ledger.init_state
            * Mina_base.User_command.Valid.t list
            * int option list] ~trials:10
        ~f:(fun (ledger_init_state, cmds, iters) ->
          async_with_ledgers ledger_init_state (fun sl test_mask ->
              test_simple ledger_init_state cmds iters sl
                ~expected_proof_count:(Some expected_proof_count) test_mask
                `Many_provers stmt_to_work_random_prover ) )

    let%test_unit "Max throughput" =
      Quickcheck.test gen_at_capacity
        ~sexp_of:
          [%sexp_of:
            Ledger.init_state
            * Mina_base.User_command.Valid.t list
            * int option list] ~trials:15
        ~f:(fun (ledger_init_state, cmds, iters) ->
          async_with_ledgers ledger_init_state (fun sl test_mask ->
              test_simple ledger_init_state cmds iters sl test_mask
                `Many_provers stmt_to_work_random_prover ) )

    let%test_unit "Be able to include random number of commands" =
      Quickcheck.test (gen_below_capacity ()) ~trials:20
        ~f:(fun (ledger_init_state, cmds, iters) ->
          async_with_ledgers ledger_init_state (fun sl test_mask ->
              test_simple ledger_init_state cmds iters sl test_mask
                `Many_provers stmt_to_work_random_prover ) )

    let%test_unit "Be able to include random number of commands (One prover)" =
      Quickcheck.test (gen_below_capacity ()) ~trials:20
        ~f:(fun (ledger_init_state, cmds, iters) ->
          async_with_ledgers ledger_init_state (fun sl test_mask ->
              test_simple ledger_init_state cmds iters sl test_mask `One_prover
                stmt_to_work_one_prover ) )

    let%test_unit "Zero proof-fee should not create a fee transfer" =
      let stmt_to_work_zero_fee stmts =
        Some
          { Transaction_snark_work.Checked.fee= Currency.Fee.zero
          ; proofs= proofs stmts
          ; prover= snark_worker_pk }
      in
      let expected_proof_count = 3 in
      Quickcheck.test (gen_at_capacity_fixed_blocks expected_proof_count)
        ~trials:20 ~f:(fun (ledger_init_state, cmds, iters) ->
          async_with_ledgers ledger_init_state (fun sl test_mask ->
              let%map () =
                test_simple ~expected_proof_count:(Some expected_proof_count)
                  ledger_init_state cmds iters sl test_mask `One_prover
                  stmt_to_work_zero_fee
              in
              assert (
                Option.is_none
                  (Mina_base.Ledger.location_of_account test_mask
                     (Account_id.create snark_worker_pk Token_id.default)) ) )
      )

    let compute_statuses ~ledger ~coinbase_amount diff =
      let generate_status =
        let status_ledger = Transaction_validator.create ledger in
        fun txn ->
          O1trace.measure "get txn status" (fun () ->
              Transaction_validator.apply_transaction ~constraint_constants
                status_ledger ~txn_state_view:(dummy_state_view ()) txn )
      in
      Pre_diff_info.compute_statuses ~constraint_constants ~diff
        ~coinbase_amount ~coinbase_receiver ~generate_status ~forget:Fn.id
      |> Result.map_error ~f:Pre_diff_info.Error.to_error
      |> Or_error.ok_exn

    let%test_unit "Invalid diff test: check zero fee excess for partitions" =
      let create_diff_with_non_zero_fee_excess ~ledger ~coinbase_amount txns
          completed_works (partition : Sl.Scan_state.Space_partition.t) :
          Staged_ledger_diff.t =
        (*With exact number of user commands in partition.first, the fee transfers that settle the fee_excess would be added to the next tree causing a non-zero fee excess*)
        let slots, job_count1 = partition.first in
        match partition.second with
        | None ->
            { diff=
                compute_statuses ~ledger ~coinbase_amount
                @@ ( { completed_works= List.take completed_works job_count1
                     ; commands= List.take txns slots
                     ; coinbase= Zero
                     ; internal_command_balances= [] }
                   , None ) }
        | Some (_, _) ->
            let txns_in_second_diff = List.drop txns slots in
            let diff : Staged_ledger_diff.Diff.t =
              ( { completed_works= List.take completed_works job_count1
                ; commands= List.take txns slots
                ; coinbase= Zero
                ; internal_command_balances= [] }
              , Some
                  { completed_works=
                      ( if List.is_empty txns_in_second_diff then []
                      else List.drop completed_works job_count1 )
                  ; commands= txns_in_second_diff
                  ; coinbase= Zero
                  ; internal_command_balances= [] } )
            in
            {diff= compute_statuses ~ledger ~coinbase_amount diff}
      in
      let empty_diff : Staged_ledger_diff.t =
        { diff=
            ( { completed_works= []
              ; commands= []
              ; coinbase= Staged_ledger_diff.At_most_two.Zero
              ; internal_command_balances= [] }
            , None ) }
      in
      Quickcheck.test (gen_below_capacity ())
        ~sexp_of:
          [%sexp_of:
            Ledger.init_state * User_command.Valid.t list * int option list]
        ~trials:10 ~f:(fun (ledger_init_state, cmds, iters) ->
          async_with_ledgers ledger_init_state (fun sl _test_mask ->
              let%map checked =
                iter_cmds_acc cmds iters true
                  (fun _cmds_left _count_opt cmds_this_iter checked ->
                    let scan_state = Sl.scan_state !sl in
                    let work =
                      Sl.Scan_state.work_statements_for_new_diff scan_state
                    in
                    let partitions =
                      Sl.Scan_state.partition_if_overflowing scan_state
                    in
                    let work_done =
                      List.map
                        ~f:(fun stmts ->
                          { Transaction_snark_work.Checked.fee= Fee.zero
                          ; proofs= proofs stmts
                          ; prover= snark_worker_pk } )
                        work
                    in
                    let cmds_this_iter =
                      cmds_this_iter |> Sequence.to_list
                      |> List.map ~f:(fun cmd ->
                             { With_status.data= (cmd :> User_command.t)
                             ; status=
                                 Applied
                                   ( Transaction_status.Auxiliary_data.empty
                                   , Transaction_status.Balance_data.empty ) }
                         )
                    in
                    let diff =
                      create_diff_with_non_zero_fee_excess
                        ~ledger:(Sl.ledger !sl)
                        ~coinbase_amount:constraint_constants.coinbase_amount
                        cmds_this_iter work_done partitions
                    in
                    let%bind apply_res =
                      Sl.apply ~constraint_constants !sl diff ~logger ~verifier
                        ~current_state_view:(dummy_state_view ())
                        ~state_and_body_hash:
                          (State_hash.dummy, State_body_hash.dummy)
                        ~coinbase_receiver ~supercharge_coinbase:true
                    in
                    let checked', diff' =
                      match apply_res with
                      | Error (Sl.Staged_ledger_error.Non_zero_fee_excess _) ->
                          (true, empty_diff)
                      | Error err ->
                          failwith
                          @@ sprintf
                               !"Expecting Non-zero-fee-excess error, got \
                                 %{sexp: Sl.Staged_ledger_error.t}"
                               err
                      | Ok
                          ( `Hash_after_applying _hash
                          , `Ledger_proof _ledger_proof
                          , `Staged_ledger sl'
                          , `Pending_coinbase_update _ ) ->
                          sl := sl' ;
                          (false, diff)
                    in
                    return (diff', checked || checked') )
              in
              (*Note: if this fails, try increasing the number of trials*)
              assert checked ) )

    let%test_unit "Provers can't pay the account creation fee" =
      let no_work_included (diff : Staged_ledger_diff.t) =
        List.is_empty (Staged_ledger_diff.completed_works diff)
      in
      let stmt_to_work stmts =
        let prover = stmt_to_prover stmts in
        Some
          { Transaction_snark_work.Checked.fee=
              Currency.Fee.(sub work_fee (of_int 1)) |> Option.value_exn
          ; proofs= proofs stmts
          ; prover }
      in
      Quickcheck.test (gen_below_capacity ())
        ~sexp_of:
          [%sexp_of:
            Ledger.init_state * User_command.Valid.t list * int option list]
        ~shrinker:
          (Quickcheck.Shrinker.create (fun (init_state, cmds, iters) ->
               if List.length iters > 1 then
                 Sequence.singleton
                   ( init_state
                   , List.take cmds (List.length cmds - transaction_capacity)
                   , [None] )
               else Sequence.empty ))
        ~trials:1
        ~f:(fun (ledger_init_state, cmds, iters) ->
          async_with_ledgers ledger_init_state (fun sl _test_mask ->
              iter_cmds_acc cmds iters ()
                (fun _cmds_left _count_opt cmds_this_iter () ->
                  let diff =
                    let diff =
                      Sl.create_diff ~constraint_constants !sl ~logger
                        ~current_state_view:(dummy_state_view ())
                        ~transactions_by_fee:cmds_this_iter
                        ~get_completed_work:stmt_to_work ~coinbase_receiver
                        ~supercharge_coinbase:true
                    in
                    match diff with
                    | Ok x ->
                        Staged_ledger_diff.forget x
                    | Error e ->
                        Error.raise (Pre_diff_info.Error.to_error e)
                  in
                  (*No proofs were purchased since the fee for the proofs are not sufficient to pay for account creation*)
                  assert (no_work_included diff) ;
                  Deferred.return (diff, ()) ) ) )

    let stmt_to_work_restricted work_list provers
        (stmts : Transaction_snark_work.Statement.t) :
        Transaction_snark_work.Checked.t option =
      let prover =
        match provers with
        | `Many_provers ->
            stmt_to_prover stmts
        | `One_prover ->
            snark_worker_pk
      in
      if
        Option.is_some
          (List.find work_list ~f:(fun s ->
               Transaction_snark_work.Statement.compare s stmts = 0 ))
      then
        Some
          { Transaction_snark_work.Checked.fee= work_fee
          ; proofs= proofs stmts
          ; prover }
      else None

    (** Like test_simple but with a random number of completed jobs available.
    *)

    let test_random_number_of_proofs :
           Ledger.init_state
        -> User_command.Valid.t list
        -> int option list
        -> int list
        -> Sl.t ref
        -> Ledger.Mask.Attached.t
        -> [`One_prover | `Many_provers]
        -> unit Deferred.t =
     fun init_state cmds cmd_iters proofs_available sl test_mask provers ->
      let%map proofs_available_left =
        iter_cmds_acc cmds cmd_iters proofs_available
          (fun cmds_left _count_opt cmds_this_iter proofs_available_left ->
            let work_list : Transaction_snark_work.Statement.t list =
              Transaction_snark_scan_state.all_work_statements_exn
                !sl.scan_state
            in
            let proofs_available_this_iter =
              List.hd_exn proofs_available_left
            in
            let%map proof, diff =
              create_and_apply sl cmds_this_iter
                (stmt_to_work_restricted
                   (List.take work_list proofs_available_this_iter)
                   provers)
            in
            assert_fee_excess proof ;
            let cmds_applied_this_iter =
              List.length @@ Staged_ledger_diff.commands diff
            in
            let cb = coinbase_count diff in
            assert (proofs_available_this_iter = 0 || cb > 0) ;
            ( match provers with
            | `One_prover ->
                assert (cb <= 1)
            | `Many_provers ->
                assert (cb <= 2) ) ;
            let coinbase_cost = coinbase_cost diff in
            assert_ledger test_mask ~coinbase_cost !sl cmds_left
              cmds_applied_this_iter (init_pks init_state) ;
            (diff, List.tl_exn proofs_available_left) )
      in
      assert (List.is_empty proofs_available_left)

    let%test_unit "max throughput-random number of proofs-worst case provers" =
      (* Always at worst case number of provers *)
      let g =
        let open Quickcheck.Generator.Let_syntax in
        let%bind ledger_init_state, cmds, iters = gen_at_capacity in
        (* How many proofs will be available at each iteration. *)
        let%bind proofs_available =
          (* I think in the worst case every user command begets 1.5
             transactions - one for the command and half of one for a fee
             transfer - and the merge overhead means you need (amortized) twice
             as many SNARKs as transactions, but since a SNARK work usually
             covers two SNARKS it cancels. So we need to admit up to (1.5 * the
             number of commands) works. I make it twice as many for simplicity
             and to cover coinbases. *)
          Quickcheck_lib.map_gens iters ~f:(fun _ ->
              Int.gen_incl 0 (transaction_capacity * 2) )
        in
        return (ledger_init_state, cmds, iters, proofs_available)
      in
      Quickcheck.test g ~trials:10
        ~f:(fun (ledger_init_state, cmds, iters, proofs_available) ->
          async_with_ledgers ledger_init_state (fun sl test_mask ->
              test_random_number_of_proofs ledger_init_state cmds iters
                proofs_available sl test_mask `Many_provers ) )

    let%test_unit "random no of transactions-random number of proofs-worst \
                   case provers" =
      let g =
        let open Quickcheck.Generator.Let_syntax in
        let%bind ledger_init_state, cmds, iters =
          gen_below_capacity ~extra_blocks:true ()
        in
        let%bind proofs_available =
          Quickcheck_lib.map_gens iters ~f:(fun cmds_opt ->
              Int.gen_incl 0 (3 * Option.value_exn cmds_opt) )
        in
        return (ledger_init_state, cmds, iters, proofs_available)
      in
      let shrinker =
        Quickcheck.Shrinker.create
          (fun (ledger_init_state, cmds, iters, proofs_available) ->
            let all_but_last xs = List.take xs (List.length xs - 1) in
            let iter_count = List.length iters in
            let mod_iters iters' =
              ( ledger_init_state
              , List.take cmds
                @@ List.sum (module Int) iters' ~f:(Option.value ~default:0)
              , iters'
              , List.take proofs_available (List.length iters') )
            in
            let half_iters =
              if iter_count > 1 then
                Some (mod_iters (List.take iters (iter_count / 2)))
              else None
            in
            let one_less_iters =
              if iter_count > 2 then Some (mod_iters (all_but_last iters))
              else None
            in
            List.filter_map [half_iters; one_less_iters] ~f:Fn.id
            |> Sequence.of_list )
      in
      Quickcheck.test g ~shrinker ~shrink_attempts:`Exhaustive
        ~sexp_of:
          [%sexp_of:
            Ledger.init_state
            * User_command.Valid.t list
            * int option list
            * int list] ~trials:50
        ~f:(fun (ledger_init_state, cmds, iters, proofs_available) ->
          async_with_ledgers ledger_init_state (fun sl test_mask ->
              test_random_number_of_proofs ledger_init_state cmds iters
                proofs_available sl test_mask `Many_provers ) )

    let%test_unit "Random number of commands-random number of proofs-one \
                   prover)" =
      let g =
        let open Quickcheck.Generator.Let_syntax in
        let%bind ledger_init_state, cmds, iters =
          gen_below_capacity ~extra_blocks:true ()
        in
        let%bind proofs_available =
          Quickcheck_lib.map_gens iters ~f:(fun cmds_opt ->
              Int.gen_incl 0 (3 * Option.value_exn cmds_opt) )
        in
        return (ledger_init_state, cmds, iters, proofs_available)
      in
      Quickcheck.test g ~trials:10
        ~f:(fun (ledger_init_state, cmds, iters, proofs_available) ->
          async_with_ledgers ledger_init_state (fun sl test_mask ->
              test_random_number_of_proofs ledger_init_state cmds iters
                proofs_available sl test_mask `One_prover ) )

    let stmt_to_work_random_fee work_list provers
        (stmts : Transaction_snark_work.Statement.t) :
        Transaction_snark_work.Checked.t option =
      let prover =
        match provers with
        | `Many_provers ->
            stmt_to_prover stmts
        | `One_prover ->
            snark_worker_pk
      in
      Option.map
        (List.find work_list ~f:(fun (s, _) ->
             Transaction_snark_work.Statement.compare s stmts = 0 ))
        ~f:(fun (_, fee) ->
          {Transaction_snark_work.Checked.fee; proofs= proofs stmts; prover} )

    (** Like test_random_number_of_proofs but with random proof fees.
    *)
    let test_random_proof_fee :
           Ledger.init_state
        -> User_command.Valid.t list
        -> int option list
        -> (int * Fee.t list) list
        -> Sl.t ref
        -> Ledger.Mask.Attached.t
        -> [`One_prover | `Many_provers]
        -> unit Deferred.t =
     fun _init_state cmds cmd_iters proofs_available sl _test_mask provers ->
      let%map proofs_available_left =
        iter_cmds_acc cmds cmd_iters proofs_available
          (fun _cmds_left _count_opt cmds_this_iter proofs_available_left ->
            let work_list : Transaction_snark_work.Statement.t list =
              Sl.Scan_state.work_statements_for_new_diff (Sl.scan_state !sl)
            in
            let proofs_available_this_iter, fees_for_each =
              List.hd_exn proofs_available_left
            in
            let work_to_be_done =
              let work_list = List.take work_list proofs_available_this_iter in
              List.(zip_exn work_list (take fees_for_each (length work_list)))
            in
            let%map _proof, diff =
              create_and_apply sl cmds_this_iter
                (stmt_to_work_random_fee work_to_be_done provers)
            in
            let sorted_work_from_diff1
                (pre_diff :
                  Staged_ledger_diff.Pre_diff_with_at_most_two_coinbase.t) =
              List.sort pre_diff.completed_works ~compare:(fun w w' ->
                  Fee.compare w.fee w'.fee )
            in
            let sorted_work_from_diff2
                (pre_diff :
                  Staged_ledger_diff.Pre_diff_with_at_most_one_coinbase.t
                  option) =
              Option.value_map pre_diff ~default:[] ~f:(fun p ->
                  List.sort p.completed_works ~compare:(fun w w' ->
                      Fee.compare w.fee w'.fee ) )
            in
            let () =
              let assert_same_fee {Coinbase.Fee_transfer.fee; _} fee' =
                assert (Fee.equal fee fee')
              in
              let first_pre_diff, second_pre_diff_opt = diff.diff in
              match
                ( first_pre_diff.coinbase
                , Option.value_map second_pre_diff_opt
                    ~default:Staged_ledger_diff.At_most_one.Zero ~f:(fun d ->
                      d.coinbase ) )
              with
              | ( Staged_ledger_diff.At_most_two.Zero
                , Staged_ledger_diff.At_most_one.Zero )
              | Two None, Zero ->
                  ()
              | One ft_opt, Zero ->
                  Option.value_map ft_opt ~default:() ~f:(fun single ->
                      let work =
                        List.hd_exn (sorted_work_from_diff1 first_pre_diff)
                        |> Transaction_snark_work.forget
                      in
                      assert_same_fee single work.fee )
              | Zero, One ft_opt ->
                  Option.value_map ft_opt ~default:() ~f:(fun single ->
                      let work =
                        List.hd_exn
                          (sorted_work_from_diff2 second_pre_diff_opt)
                        |> Transaction_snark_work.forget
                      in
                      assert_same_fee single work.fee )
              | Two (Some (ft, ft_opt)), Zero ->
                  let work_done = sorted_work_from_diff1 first_pre_diff in
                  let work =
                    List.hd_exn work_done |> Transaction_snark_work.forget
                  in
                  assert_same_fee ft work.fee ;
                  Option.value_map ft_opt ~default:() ~f:(fun single ->
                      let work =
                        List.hd_exn (List.drop work_done 1)
                        |> Transaction_snark_work.forget
                      in
                      assert_same_fee single work.fee )
              | _ ->
                  failwith
                    (sprintf
                       !"Incorrect coinbase in the diff %{sexp: \
                         Staged_ledger_diff.t}"
                       diff)
            in
            (diff, List.tl_exn proofs_available_left) )
      in
      assert (List.is_empty proofs_available_left)

    let%test_unit "max throughput-random-random fee-number of proofs-worst \
                   case provers" =
      (* Always at worst case number of provers *)
      let g =
        let open Quickcheck.Generator.Let_syntax in
        let%bind ledger_init_state, cmds, iters = gen_at_capacity in
        (* How many proofs will be available at each iteration. *)
        let%bind proofs_available =
          Quickcheck_lib.map_gens iters ~f:(fun _ ->
              let%bind number_of_proofs =
                Int.gen_incl 0 (transaction_capacity * 2)
              in
              let%map fees =
                Quickcheck.Generator.list_with_length number_of_proofs
                  Fee.(gen_incl (of_int 1) (of_int 20))
              in
              (number_of_proofs, fees) )
        in
        return (ledger_init_state, cmds, iters, proofs_available)
      in
      Quickcheck.test g ~trials:10
        ~f:(fun (ledger_init_state, cmds, iters, proofs_available) ->
          async_with_ledgers ledger_init_state (fun sl test_mask ->
              test_random_proof_fee ledger_init_state cmds iters
                proofs_available sl test_mask `Many_provers ) )

    let%test_unit "Max throughput-random fee" =
      let g =
        let open Quickcheck.Generator.Let_syntax in
        let%bind ledger_init_state, cmds, iters = gen_at_capacity in
        let%bind proofs_available =
          Quickcheck_lib.map_gens iters ~f:(fun _ ->
              let number_of_proofs =
                transaction_capacity
                (*All proofs are available*)
              in
              let%map fees =
                Quickcheck.Generator.list_with_length number_of_proofs
                  Fee.(gen_incl (of_int 1) (of_int 20))
              in
              (number_of_proofs, fees) )
        in
        return (ledger_init_state, cmds, iters, proofs_available)
      in
      Quickcheck.test g
        ~sexp_of:
          [%sexp_of:
            Ledger.init_state
            * Mina_base.User_command.Valid.t list
            * int option list
            * (int * Fee.t list) list] ~trials:10
        ~f:(fun (ledger_init_state, cmds, iters, proofs_available) ->
          async_with_ledgers ledger_init_state (fun sl test_mask ->
              test_random_proof_fee ledger_init_state cmds iters
                proofs_available sl test_mask `Many_provers ) )

    let check_pending_coinbase ~supercharge_coinbase proof ~sl_before ~sl_after
        (_state_hash, state_body_hash) pc_update ~is_new_stack =
      let pending_coinbase_before = Sl.pending_coinbase_collection sl_before in
      let root_before = Pending_coinbase.merkle_root pending_coinbase_before in
      let unchecked_root_after =
        Pending_coinbase.merkle_root (Sl.pending_coinbase_collection sl_after)
      in
      let f_pop_and_add =
        let open Snark_params.Tick in
        let open Pending_coinbase in
        let proof_emitted =
          if Option.is_some proof then Boolean.true_ else Boolean.false_
        in
        let%bind root_after_popping, _deleted_stack =
          Pending_coinbase.Checked.pop_coinbases ~constraint_constants
            ~proof_emitted
            (Hash.var_of_t root_before)
        in
        let pc_update_var = Update.var_of_t pc_update in
        let coinbase_receiver =
          Public_key.Compressed.(var_of_t coinbase_receiver)
        in
        let supercharge_coinbase = Boolean.var_of_value supercharge_coinbase in
        let state_body_hash_var = State_body_hash.var_of_t state_body_hash in
        Pending_coinbase.Checked.add_coinbase ~constraint_constants
          root_after_popping pc_update_var ~coinbase_receiver
          ~supercharge_coinbase state_body_hash_var
      in
      let checked_root_after_update =
        let open Snark_params.Tick in
        let open Pending_coinbase in
        let comp =
          let%map result =
            handle f_pop_and_add
              (unstage
                 (handler ~depth:constraint_constants.pending_coinbase_depth
                    pending_coinbase_before ~is_new_stack))
          in
          As_prover.read Hash.typ result
        in
        let (), x = Or_error.ok_exn (run_and_check comp ()) in
        x
      in
      [%test_eq: Pending_coinbase.Hash.t] unchecked_root_after
        checked_root_after_update

    let test_pending_coinbase :
           Ledger.init_state
        -> User_command.Valid.t list
        -> int option list
        -> int list
        -> (State_hash.t * State_body_hash.t) list
        -> Mina_base.Snapp_predicate.Protocol_state.View.t
        -> Sl.t ref
        -> Ledger.Mask.Attached.t
        -> [`One_prover | `Many_provers]
        -> unit Deferred.t =
     fun init_state cmds cmd_iters proofs_available state_body_hashes
         current_state_view sl test_mask provers ->
      let%map proofs_available_left, _state_body_hashes_left =
        iter_cmds_acc cmds cmd_iters (proofs_available, state_body_hashes)
          (fun cmds_left
          _count_opt
          cmds_this_iter
          (proofs_available_left, state_body_hashes)
          ->
            let work_list : Transaction_snark_work.Statement.t list =
              Sl.Scan_state.all_work_statements_exn !sl.scan_state
            in
            let proofs_available_this_iter =
              List.hd_exn proofs_available_left
            in
            let sl_before = !sl in
            let state_body_hash = List.hd_exn state_body_hashes in
            let%map proof, diff, is_new_stack, pc_update, supercharge_coinbase
                =
              create_and_apply_with_state_body_hash ~current_state_view
                ~state_and_body_hash:state_body_hash sl cmds_this_iter
                (stmt_to_work_restricted
                   (List.take work_list proofs_available_this_iter)
                   provers)
            in
            check_pending_coinbase proof ~supercharge_coinbase ~sl_before
              ~sl_after:!sl state_body_hash pc_update ~is_new_stack ;
            assert_fee_excess proof ;
            let cmds_applied_this_iter =
              List.length @@ Staged_ledger_diff.commands diff
            in
            let cb = coinbase_count diff in
            assert (proofs_available_this_iter = 0 || cb > 0) ;
            ( match provers with
            | `One_prover ->
                assert (cb <= 1)
            | `Many_provers ->
                assert (cb <= 2) ) ;
            let coinbase_cost = coinbase_cost diff in
            assert_ledger test_mask ~coinbase_cost !sl cmds_left
              cmds_applied_this_iter (init_pks init_state) ;
            ( diff
            , (List.tl_exn proofs_available_left, List.tl_exn state_body_hashes)
            ) )
      in
      assert (List.is_empty proofs_available_left)

    let pending_coinbase_test prover =
      let g =
        let open Quickcheck.Generator.Let_syntax in
        let%bind ledger_init_state, cmds, iters =
          gen_below_capacity ~extra_blocks:true ()
        in
        let%bind state_body_hashes =
          Quickcheck_lib.map_gens iters ~f:(fun _ ->
              Quickcheck.Generator.tuple2 State_hash.gen State_body_hash.gen )
        in
        let%bind proofs_available =
          Quickcheck_lib.map_gens iters ~f:(fun cmds_opt ->
              Int.gen_incl 0 (3 * Option.value_exn cmds_opt) )
        in
        return
          (ledger_init_state, cmds, iters, proofs_available, state_body_hashes)
      in
      let current_state_view = dummy_state_view () in
      Quickcheck.test g ~trials:5
        ~f:(fun ( ledger_init_state
                , cmds
                , iters
                , proofs_available
                , state_body_hashes )
           ->
          async_with_ledgers ledger_init_state (fun sl test_mask ->
              test_pending_coinbase ledger_init_state cmds iters
                proofs_available state_body_hashes current_state_view sl
                test_mask prover ) )

    let%test_unit "Validate pending coinbase for random number of \
                   commands-random number of proofs-one prover)" =
      pending_coinbase_test `One_prover

    let%test_unit "Validate pending coinbase for random number of \
                   commands-random number of proofs-many provers)" =
      pending_coinbase_test `Many_provers

    let timed_account n =
      let keypair =
        Quickcheck.random_value
          ~seed:(`Deterministic (sprintf "timed_account_%d" n))
          Keypair.gen
      in
      let account_id =
        Account_id.create
          (Public_key.compress keypair.public_key)
          Token_id.default
      in
      let balance = Balance.of_int 100_000_000_000 in
      (*Should fully vest by slot = 7*)
      let acc =
        Account.create_timed account_id balance
          ~initial_minimum_balance:balance
          ~cliff_time:(Mina_numbers.Global_slot.of_int 4)
          ~cliff_amount:Amount.zero
          ~vesting_period:(Mina_numbers.Global_slot.of_int 2)
          ~vesting_increment:(Amount.of_int 50_000_000_000)
        |> Or_error.ok_exn
      in
      (keypair, acc)

    let untimed_account n =
      let keypair =
        Quickcheck.random_value
          ~seed:(`Deterministic (sprintf "untimed_account_%d" n))
          Keypair.gen
      in
      let account_id =
        Account_id.create
          (Public_key.compress keypair.public_key)
          Token_id.default
      in
      let balance = Balance.of_int 100_000_000_000 in
      let acc = Account.create account_id balance in
      (keypair, acc)

    let supercharge_coinbase_test ~(self : Account.t) ~(delegator : Account.t)
        ~block_count f_expected_balance sl =
      let coinbase_receiver = self in
      let init_balance = coinbase_receiver.balance in
      let check_receiver_account sl count =
        let location =
          Ledger.location_of_account (Sl.ledger sl)
            (Account.identifier coinbase_receiver)
          |> Option.value_exn
        in
        let account = Ledger.get (Sl.ledger sl) location |> Option.value_exn in
        [%test_eq: Balance.t]
          (f_expected_balance count init_balance)
          account.balance
      in
      Deferred.List.iter
        (List.init block_count ~f:(( + ) 1))
        ~f:(fun block_count ->
          let%bind _ =
            create_and_apply_with_state_body_hash ~winner:delegator.public_key
              ~coinbase_receiver:coinbase_receiver.public_key sl
              ~current_state_view:
                (dummy_state_view
                   ~global_slot_since_genesis:
                     (Mina_numbers.Global_slot.of_int block_count)
                   ())
              ~state_and_body_hash:(State_hash.dummy, State_body_hash.dummy)
              Sequence.empty
              (stmt_to_work_zero_fee ~prover:self.public_key)
          in
          check_receiver_account !sl block_count ;
          return () )

    let normal_coinbase = constraint_constants.coinbase_amount

    let scale_exn amt i = Amount.scale amt i |> Option.value_exn

    let supercharged_coinbase =
      scale_exn constraint_constants.coinbase_amount
        constraint_constants.supercharged_coinbase_factor

    let g = Ledger.gen_initial_ledger_state

    let%test_unit "Supercharged coinbase - staking" =
      let keypair_self, self = timed_account 1 in
      let slots_with_locked_tokens =
        7
        (*calculated from the timing values for timed_accounts*)
      in
      let block_count = slots_with_locked_tokens + 5 in
      let f_expected_balance block_no init_balance =
        if block_no <= slots_with_locked_tokens then
          Balance.add_amount init_balance (scale_exn normal_coinbase block_no)
          |> Option.value_exn
        else
          (* init balance +
                (normal_coinbase * slots_with_locked_tokens) +
                (supercharged_coinbase * remaining slots))*)
          Balance.add_amount
            ( Balance.add_amount init_balance
                (scale_exn normal_coinbase slots_with_locked_tokens)
            |> Option.value_exn )
            (scale_exn supercharged_coinbase
               (block_no - slots_with_locked_tokens))
          |> Option.value_exn
      in
      Quickcheck.test g ~trials:1 ~f:(fun ledger_init_state ->
          let ledger_init_state =
            Array.append
              [| ( keypair_self
                 , Balance.to_amount self.balance
                 , self.nonce
                 , self.timing ) |]
              ledger_init_state
          in
          async_with_ledgers ledger_init_state (fun sl _test_mask ->
              supercharge_coinbase_test ~self ~delegator:self ~block_count
                f_expected_balance sl ) )

    let%test_unit "Supercharged coinbase - unlocked account delegating to \
                   locked account" =
      let keypair_self, locked_self = timed_account 1 in
      let keypair_delegator, unlocked_delegator = untimed_account 1 in
      let slots_with_locked_tokens =
        7
        (*calculated from the timing values for timed_accounts*)
      in
      let block_count = slots_with_locked_tokens + 2 in
      let f_expected_balance block_no init_balance =
        Balance.add_amount init_balance
          (scale_exn supercharged_coinbase block_no)
        |> Option.value_exn
      in
      Quickcheck.test g ~trials:1 ~f:(fun ledger_init_state ->
          let ledger_init_state =
            Array.append
              [| ( keypair_self
                 , Balance.to_amount locked_self.balance
                 , locked_self.nonce
                 , locked_self.timing )
               ; ( keypair_delegator
                 , Balance.to_amount unlocked_delegator.balance
                 , unlocked_delegator.nonce
                 , unlocked_delegator.timing ) |]
              ledger_init_state
          in
          async_with_ledgers ledger_init_state (fun sl _test_mask ->
              supercharge_coinbase_test ~self:locked_self
                ~delegator:unlocked_delegator ~block_count f_expected_balance
                sl ) )

    let%test_unit "Supercharged coinbase - locked account delegating to \
                   unlocked account" =
      let keypair_self, unlocked_self = untimed_account 1 in
      let keypair_delegator, locked_delegator = timed_account 1 in
      let slots_with_locked_tokens =
        7
        (*calculated from the timing values for the timed_account*)
      in
      let block_count = slots_with_locked_tokens + 2 in
      let f_expected_balance block_no init_balance =
        if block_no <= slots_with_locked_tokens then
          Balance.add_amount init_balance (scale_exn normal_coinbase block_no)
          |> Option.value_exn
        else
          (* init balance +
                (normal_coinbase * slots_with_locked_tokens) +
                (supercharged_coinbase * remaining slots))*)
          Balance.add_amount
            ( Balance.add_amount init_balance
                (scale_exn normal_coinbase slots_with_locked_tokens)
            |> Option.value_exn )
            (scale_exn supercharged_coinbase
               (block_no - slots_with_locked_tokens))
          |> Option.value_exn
      in
      Quickcheck.test g ~trials:1 ~f:(fun ledger_init_state ->
          let ledger_init_state =
            Array.append
              [| ( keypair_self
                 , Balance.to_amount unlocked_self.balance
                 , unlocked_self.nonce
                 , unlocked_self.timing )
               ; ( keypair_delegator
                 , Balance.to_amount locked_delegator.balance
                 , locked_delegator.nonce
                 , locked_delegator.timing ) |]
              ledger_init_state
          in
          async_with_ledgers ledger_init_state (fun sl _test_mask ->
              supercharge_coinbase_test ~self:unlocked_self
                ~delegator:locked_delegator ~block_count f_expected_balance sl
          ) )

    let%test_unit "Supercharged coinbase - locked account delegating to \
                   locked account" =
      let keypair_self, locked_self = timed_account 1 in
      let keypair_delegator, locked_delegator = timed_account 2 in
      let slots_with_locked_tokens =
        7
        (*calculated from the timing values for timed_accounts*)
      in
      let block_count = slots_with_locked_tokens in
      let f_expected_balance block_no init_balance =
        (*running the test as long as both the accounts remain locked and hence normal coinbase in all the blocks*)
        Balance.add_amount init_balance (scale_exn normal_coinbase block_no)
        |> Option.value_exn
      in
      Quickcheck.test g ~trials:1 ~f:(fun ledger_init_state ->
          let ledger_init_state =
            Array.append
              [| ( keypair_self
                 , Balance.to_amount locked_self.balance
                 , locked_self.nonce
                 , locked_self.timing )
               ; ( keypair_delegator
                 , Balance.to_amount locked_delegator.balance
                 , locked_delegator.nonce
                 , locked_delegator.timing ) |]
              ledger_init_state
          in
          async_with_ledgers ledger_init_state (fun sl _test_mask ->
              supercharge_coinbase_test ~self:locked_self
                ~delegator:locked_delegator ~block_count f_expected_balance sl
          ) )
  end )<|MERGE_RESOLUTION|>--- conflicted
+++ resolved
@@ -202,9 +202,9 @@
   type t =
     { scan_state: Scan_state.t
     ; ledger:
-        (* Invariant: this is the ledger after having applied all the
+        ((* Invariant: this is the ledger after having applied all the
            transactions in the above state. *)
-        (Ledger.attached_mask [@sexp.opaque])
+         Ledger.attached_mask[@sexp.opaque])
     ; constraint_constants: Genesis_constants.Constraint_constants.t
     ; pending_coinbase_collection: Pending_coinbase.t }
   [@@deriving sexp]
@@ -1061,14 +1061,8 @@
     let apply_diff_start_time = Core.Time.now () in
     let%map ((_, _, `Staged_ledger new_staged_ledger, _) as res) =
       apply_diff
-<<<<<<< HEAD
-        ~skip_verification:(match skip_verification with
-            | Some `All -> true
-            | _ -> false)
-=======
         ~skip_verification:
           ([%equal: [`All | `Proofs] option] skip_verification (Some `All))
->>>>>>> 7ed00a76
         ~constraint_constants t
         (forget_prediff_info prediff)
         ~logger ~current_state_view ~state_and_body_hash
@@ -1139,19 +1133,15 @@
       ; budget: Fee.t Or_error.t
       ; discarded: Discarded.t
       ; is_coinbase_receiver_new: bool
-      ; logger: (Logger.t [@sexp.opaque]) }
+      ; logger: (Logger.t[@sexp.opaque]) }
     [@@deriving sexp_of]
 
     let coinbase_ft (cw : Transaction_snark_work.t) =
       (* Here we could not add the fee transfer if the prover=receiver_pk but
       retaining it to preserve that information in the
       staged_ledger_diff. It will be checked in apply_diff before adding*)
-<<<<<<< HEAD
-      Option.some_if (Fee.(>) cw.fee Fee.zero)
-=======
       Option.some_if
         Fee.(cw.fee > Fee.zero)
->>>>>>> 7ed00a76
         (Coinbase.Fee_transfer.create ~receiver_pk:cw.prover ~fee:cw.fee)
 
     let cheapest_two_work (works : Transaction_snark_work.Checked.t Sequence.t)
@@ -1410,11 +1400,7 @@
         | Error _ ->
             0
         | Ok b ->
-<<<<<<< HEAD
-            if Fee.(>) b Fee.zero then 1 else 0
-=======
             if Fee.(b > Fee.zero) then 1 else 0
->>>>>>> 7ed00a76
       in
       let other_provers =
         Public_key.Compressed.Map.filter_keys t.fee_transfers
