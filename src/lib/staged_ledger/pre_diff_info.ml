--- conflicted
+++ resolved
@@ -236,13 +236,8 @@
       |> Or_error.all )
   |> Or_error.join |> to_staged_ledger_or_error
 
-<<<<<<< HEAD
 let get_individual_info (type c) ~constraint_constants coinbase_parts ~receiver
-    commands completed_works ~(forget : c -> _) =
-=======
-let get_individual_info ~constraint_constants coinbase_parts ~receiver
-    ~coinbase_amount user_commands completed_works =
->>>>>>> 64dec620
+    ~coinbase_amount commands completed_works ~(forget : c -> _) =
   let open Result.Let_syntax in
   let%bind coinbase_parts =
     O1trace.measure "create_coinbase" (fun () ->
@@ -299,14 +294,12 @@
                 %{sexp:Coinbase.Fee_transfer.t At_most_one.t}"
               x y))
 
-<<<<<<< HEAD
-let get' (type c) ~constraint_constants ~diff ~coinbase_receiver
-    ~(forget : c -> _) =
-=======
-let get' ~constraint_constants (t : With_valid_signatures.t) =
+let get' (type c)
+    ~(constraint_constants : Genesis_constants.Constraint_constants.t) ~diff
+    ~coinbase_receiver ~coinbase_amount ~(forget : c -> _) =
   let open Result.Let_syntax in
   let%bind coinbase_amount =
-    Option.value_map
+    Option.value_map coinbase_amount
       ~default:
         (Error
            (Error.Coinbase_error
@@ -316,11 +309,8 @@
                    Currency.Amount.t})"
                  constraint_constants.supercharged_coinbase_factor
                  constraint_constants.coinbase_amount)))
-      (Staged_ledger_diff.With_valid_signatures.coinbase ~constraint_constants
-         t)
       ~f:(fun x -> Ok x)
   in
->>>>>>> 64dec620
   let apply_pre_diff_with_at_most_two
       (t1 : (_, c With_status.t) Pre_diff_two.t) =
     let coinbase_parts =
@@ -332,31 +322,18 @@
       | Two x ->
           `Two x
     in
-<<<<<<< HEAD
     get_individual_info coinbase_parts ~receiver:coinbase_receiver t1.commands
-      t1.completed_works ~forget
-=======
-    get_individual_info coinbase_parts ~receiver:t.coinbase_receiver
-      t1.user_commands t1.completed_works ~coinbase_amount
->>>>>>> 64dec620
+      t1.completed_works ~coinbase_amount ~forget
   in
   let apply_pre_diff_with_at_most_one
       (t2 : (_, c With_status.t) Pre_diff_one.t) =
     let coinbase_added =
       match t2.coinbase with Zero -> `Zero | One x -> `One x
     in
-<<<<<<< HEAD
-    get_individual_info coinbase_added ~receiver:coinbase_receiver ~forget
-      t2.commands t2.completed_works
-  in
-  let open Result.Let_syntax in
+    get_individual_info coinbase_added ~receiver:coinbase_receiver t2.commands
+      t2.completed_works ~coinbase_amount ~forget
+  in
   let%bind () = check_coinbase diff in
-=======
-    get_individual_info coinbase_added ~receiver:t.coinbase_receiver
-      t2.user_commands t2.completed_works ~coinbase_amount
-  in
-  let%bind () = check_coinbase t.diff in
->>>>>>> 64dec620
   let%bind p1 =
     apply_pre_diff_with_at_most_two ~constraint_constants (fst diff)
   in
@@ -383,17 +360,25 @@
   | Ok (Ok diff) ->
       get' ~constraint_constants ~forget:User_command.forget_check
         ~diff:diff.diff ~coinbase_receiver:diff.coinbase_receiver
+        ~coinbase_amount:
+          (Staged_ledger_diff.With_valid_signatures.coinbase
+             ~constraint_constants diff)
 
 let get_unchecked ~constraint_constants
     (t : With_valid_signatures_and_proofs.t) =
   let t = forget_proof_checks t in
   get' ~constraint_constants ~diff:t.diff
     ~coinbase_receiver:t.coinbase_receiver ~forget:User_command.forget_check
+    ~coinbase_amount:
+      (Staged_ledger_diff.With_valid_signatures.coinbase ~constraint_constants
+         t)
 
 let get_transactions ~constraint_constants (sl_diff : t) =
   let open Result.Let_syntax in
   let%map transactions, _, _, _ =
     get' ~constraint_constants ~diff:sl_diff.diff
       ~coinbase_receiver:sl_diff.coinbase_receiver ~forget:Fn.id
+      ~coinbase_amount:
+        (Staged_ledger_diff.coinbase ~constraint_constants sl_diff)
   in
   transactions