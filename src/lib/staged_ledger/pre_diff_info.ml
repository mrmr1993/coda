open Core
open Mina_base
open Signature_lib

module type S = sig
  module Error : sig
    type t =
      | Verification_failed of Verifier.Failure.t
      | Coinbase_error of string
      | Insufficient_fee of Currency.Fee.t * Currency.Fee.t
      | Internal_command_status_mismatch
      | Unexpected of Error.t
    [@@deriving sexp]

    val to_string : t -> string

    val to_error : t -> Error.t
  end

  (*
  val get :
       constraint_constants:Genesis_constants.Constraint_constants.t
    -> Staged_ledger_diff.t
    -> ( Transaction.t With_status.t list
         * Transaction_snark_work.t list
         * int
         * Currency.Amount.t list
       , Error.t )
       result

*)
  val get_unchecked :
       constraint_constants:Genesis_constants.Constraint_constants.t
    -> coinbase_receiver:Public_key.Compressed.t
    -> supercharge_coinbase:bool
    -> Staged_ledger_diff.With_valid_signatures_and_proofs.t
    -> ( Transaction.Valid.t With_status.t list
         * Transaction_snark_work.t list
         * int
         * Currency.Amount.t list
       , Error.t )
       result

  val get_transactions :
       constraint_constants:Genesis_constants.Constraint_constants.t
    -> coinbase_receiver:Public_key.Compressed.t
    -> supercharge_coinbase:bool
    -> Staged_ledger_diff.t
    -> (Transaction.t With_status.t list, Error.t) result
end

module Error = struct
  type t =
    | Verification_failed of Verifier.Failure.t
    | Coinbase_error of string
    | Insufficient_fee of Currency.Fee.t * Currency.Fee.t
    | Internal_command_status_mismatch
    | Unexpected of Error.t
  [@@deriving sexp]

  let to_string = function
    | Verification_failed t ->
        Format.asprintf !"Failed to verify: %{sexp: Verifier.Failure.t} \n" t
    | Coinbase_error err ->
        Format.asprintf !"Coinbase error: %s \n" err
    | Insufficient_fee (f1, f2) ->
        Format.asprintf
          !"Transaction fees %{sexp: Currency.Fee.t} does not suffice proof \
            fees %{sexp: Currency.Fee.t} \n"
          f1 f2
    | Internal_command_status_mismatch ->
        "Internal command statuses did not match"
    | Unexpected e ->
        Error.to_string_hum e

  let to_error = Fn.compose Error.of_string to_string
end

type 't t =
  { transactions: 't With_status.t list
  ; work: Transaction_snark_work.t list
  ; commands_count: int
  ; coinbases: Currency.Amount.t list }

(*A Coinbase is a single transaction that accommodates the coinbase amount
    and a fee transfer for the work required to add the coinbase. It also
    contains the state body hash corresponding to a particular protocol state.
    Unlike a transaction, a coinbase (including the fee transfer) just requires one slot
    in the jobs queue.

    The minimum number of slots required to add a single transaction is three (at
    worst case number of provers: when each pair of proofs is from a different
    prover). One slot for the transaction and two slots for fee transfers.

    When the diff is split into two prediffs (why? refer to #687) and if after
    adding transactions, the first prediff has two slots remaining which cannot
    not accommodate transactions, then those slots are filled by splitting the
    coinbase into two parts.

    If it has one slot, then we simply add one coinbase. It is also possible that
    the first prediff may have no slots left after adding transactions (for
    example, when there are three slots and maximum number of provers), in which case,
    we simply add one coinbase as part of the second prediff.
  *)
let create_coinbase
    ~(constraint_constants : Genesis_constants.Constraint_constants.t)
    coinbase_parts ~(receiver : Public_key.Compressed.t) ~coinbase_amount =
  let open Result.Let_syntax in
  let coinbase_or_error = function
    | Ok x ->
        Ok x
    | Error e ->
        Error (Error.Coinbase_error (Core.Error.to_string_hum e))
  in
  let underflow_err a1 a2 =
    Option.value_map
      ~default:
        (Error
           (Error.Coinbase_error
              (sprintf
                 !"underflow when splitting coinbase: Minuend: %{sexp: \
                   Currency.Amount.t} Subtrahend: %{sexp: Currency.Amount.t} \n"
                 a1 a2)))
      (Currency.Amount.sub a1 a2)
      ~f:(fun x -> Ok x)
  in
  let two_parts amt ft1 (ft2 : Coinbase.Fee_transfer.t option) =
    let%bind rem_coinbase = underflow_err coinbase_amount amt in
    let%bind _ =
      underflow_err rem_coinbase
        (Option.value_map ~default:Currency.Amount.zero ft2 ~f:(fun {fee; _} ->
             Currency.Amount.of_fee fee ))
    in
    let%bind cb1 =
      coinbase_or_error
        (Coinbase.create ~amount:amt ~receiver ~fee_transfer:ft1)
    in
    let%map cb2 =
      Coinbase.create ~amount:rem_coinbase ~receiver ~fee_transfer:ft2
      |> coinbase_or_error
    in
    [cb1; cb2]
  in
  match coinbase_parts with
  | `Zero ->
      return []
  | `One x ->
      let%map cb =
        Coinbase.create ~amount:coinbase_amount ~receiver ~fee_transfer:x
        |> coinbase_or_error
      in
      [cb]
  | `Two None ->
      two_parts
        (Currency.Amount.of_fee constraint_constants.account_creation_fee)
        None None
  | `Two (Some (({Coinbase.Fee_transfer.fee; _} as ft1), ft2)) ->
      let%bind amount =
        let%map fee =
          Currency.Fee.add constraint_constants.account_creation_fee fee
          |> Option.value_map
               ~default:
                 (Error
                    (Error.Coinbase_error
                       (sprintf
                          !"Overflow when trying to add account_creation_fee \
                            %{sexp: Currency.Fee.t} to a fee transfer %{sexp: \
                            Currency.Fee.t}"
                          constraint_constants.account_creation_fee fee)))
               ~f:(fun v -> Ok v)
        in
        Currency.Amount.of_fee fee
      in
      two_parts amount (Some ft1) ft2

let sum_fees xs ~f =
  with_return (fun {return} ->
      Ok
        (List.fold ~init:Currency.Fee.zero xs ~f:(fun acc x ->
             match Currency.Fee.add acc (f x) with
             | None ->
                 return (Or_error.error_string "Fee overflow")
             | Some res ->
                 res )) )

let to_staged_ledger_or_error =
  Result.map_error ~f:(fun error -> Error.Unexpected error)

let fee_remainder (type c) (commands : c With_status.t list) completed_works
    coinbase_fee ~forget =
  let open Result.Let_syntax in
  let%bind budget =
    sum_fees commands ~f:(fun {data= t; _} -> User_command.fee_exn (forget t))
    |> to_staged_ledger_or_error
  in
  let%bind work_fee =
    sum_fees completed_works ~f:(fun {Transaction_snark_work.fee; _} -> fee)
    |> to_staged_ledger_or_error
  in
  let total_work_fee =
    Option.value ~default:Currency.Fee.zero
      (Currency.Fee.sub work_fee coinbase_fee)
  in
  Option.value_map
    ~default:(Error (Error.Insufficient_fee (budget, total_work_fee)))
    ~f:(fun x -> Ok x)
    (Currency.Fee.sub budget total_work_fee)

let create_fee_transfers completed_works delta public_key coinbase_fts =
  let open Result.Let_syntax in
  let singles =
    (if Currency.Fee.(equal zero delta) then [] else [(public_key, delta)])
    @ List.filter_map completed_works
        ~f:(fun {Transaction_snark_work.fee; prover; _} ->
          if Currency.Fee.equal fee Currency.Fee.zero then None
          else Some (prover, fee) )
  in
  let%bind singles_map =
    Or_error.try_with (fun () ->
        Public_key.Compressed.Map.of_alist_reduce singles ~f:(fun f1 f2 ->
            Option.value_exn (Currency.Fee.add f1 f2) ) )
    |> to_staged_ledger_or_error
  in
  (* deduct the coinbase work fee from the singles_map. It is already part of the coinbase *)
  Or_error.try_with (fun () ->
      List.fold coinbase_fts ~init:singles_map
        ~f:(fun accum {Coinbase.Fee_transfer.receiver_pk; fee= cb_fee} ->
          match Public_key.Compressed.Map.find accum receiver_pk with
          | None ->
              accum
          | Some fee ->
              let new_fee = Option.value_exn (Currency.Fee.sub fee cb_fee) in
<<<<<<< HEAD
              if Currency.Fee.(>) new_fee Currency.Fee.zero then
=======
              if Currency.Fee.(new_fee > Currency.Fee.zero) then
>>>>>>> 7ed00a76
                Public_key.Compressed.Map.update accum receiver_pk ~f:(fun _ ->
                    new_fee )
              else Public_key.Compressed.Map.remove accum receiver_pk )
      (* TODO: This creates a weird incentive to have a small public_key *)
      |> Map.to_alist ~key_order:`Increasing
      |> List.map ~f:(fun (receiver_pk, fee) ->
             Fee_transfer.Single.create ~receiver_pk ~fee
               ~fee_token:Token_id.default )
      |> One_or_two.group_list
      |> List.map ~f:Fee_transfer.of_singles
      |> Or_error.all )
  |> Or_error.join |> to_staged_ledger_or_error

module Transaction_data = struct
  type 'a t =
    { commands: 'a With_status.t list
    ; coinbases: Coinbase.t list
    ; fee_transfers: Fee_transfer.t list }
end

let get_transaction_data (type c) ~constraint_constants coinbase_parts
    ~receiver ~coinbase_amount commands completed_works ~(forget : c -> _) =
  let open Result.Let_syntax in
  let%bind coinbases =
    O1trace.measure "create_coinbase" (fun () ->
        create_coinbase ~constraint_constants coinbase_parts ~receiver
          ~coinbase_amount )
  in
  let coinbase_fts =
    List.concat_map coinbases ~f:(fun cb -> Option.to_list cb.fee_transfer)
  in
  let coinbase_work_fees =
    sum_fees ~f:Coinbase.Fee_transfer.fee coinbase_fts |> Or_error.ok_exn
  in
  let txn_works_others =
    List.filter completed_works ~f:(fun {Transaction_snark_work.prover; _} ->
        not (Public_key.Compressed.equal receiver prover) )
  in
  let%bind delta =
    fee_remainder commands txn_works_others coinbase_work_fees ~forget
  in
  let%map fee_transfers =
    create_fee_transfers txn_works_others delta receiver coinbase_fts
  in
  {Transaction_data.commands; coinbases; fee_transfers}

let get_individual_info (type c) ~constraint_constants coinbase_parts ~receiver
    ~coinbase_amount ~internal_command_balances commands completed_works
    ~(forget : c -> _) =
  let open Result.Let_syntax in
  let%bind {Transaction_data.commands; coinbases= coinbase_parts; fee_transfers}
      =
    get_transaction_data ~constraint_constants coinbase_parts ~receiver
      ~coinbase_amount commands completed_works ~forget
  in
  let internal_commands =
    List.map coinbase_parts ~f:(fun t -> Transaction.Coinbase t)
    @ List.map fee_transfers ~f:(fun t -> Transaction.Fee_transfer t)
  in
  let%map internal_commands_with_statuses =
    Or_error.try_with (fun () ->
        List.map2_exn internal_commands internal_command_balances
          ~f:(fun cmd balances ->
            match (cmd, balances) with
            | ( Transaction.Coinbase _
              , Transaction_status.Internal_command_balance_data.Coinbase
                  balances ) ->
                let balances =
                  Transaction_status.Coinbase_balance_data.to_balance_data
                    balances
                in
                { With_status.data= cmd
                ; status=
                    Applied (Transaction_status.Auxiliary_data.empty, balances)
                }
            | ( Transaction.Fee_transfer _
              , Transaction_status.Internal_command_balance_data.Fee_transfer
                  balances ) ->
                let balances =
                  Transaction_status.Fee_transfer_balance_data.to_balance_data
                    balances
                in
                { With_status.data= cmd
                ; status=
                    Applied (Transaction_status.Auxiliary_data.empty, balances)
                }
            | _ ->
                (* Caught by [try_with] above, it doesn't matter what we throw. *)
                assert false ) )
    |> Result.map_error ~f:(fun _ -> Error.Internal_command_status_mismatch)
  in
  let transactions =
    List.map commands ~f:(With_status.map ~f:(fun t -> Transaction.Command t))
    @ internal_commands_with_statuses
  in
  { transactions
  ; work= completed_works
  ; commands_count= List.length commands
  ; coinbases= List.map coinbase_parts ~f:(fun Coinbase.{amount; _} -> amount)
  }

let generate_statuses (type c) ~constraint_constants coinbase_parts ~receiver
    ~coinbase_amount commands completed_works ~(forget : c -> _)
    ~generate_status =
  let open Result.Let_syntax in
  let%bind {Transaction_data.commands; coinbases; fee_transfers} =
    get_transaction_data ~constraint_constants coinbase_parts ~receiver
      ~coinbase_amount commands completed_works ~forget
  in
  let%bind transactions =
    Or_error.try_with (fun () ->
        List.map commands ~f:(fun cmd ->
            { With_status.data= cmd.With_status.data
            ; status=
                Or_error.ok_exn
                  (generate_status (Transaction.Command (forget cmd.data))) }
        ) )
    |> Result.map_error ~f:(fun err -> Error.Unexpected err)
  in
  let%map internal_command_balances =
    Or_error.try_with (fun () ->
        let coinbases =
          List.map coinbases ~f:(fun t ->
              let status =
                Or_error.ok_exn (generate_status (Transaction.Coinbase t))
              in
              let open Transaction_status in
              Internal_command_balance_data.Coinbase
                (Coinbase_balance_data.of_balance_data_exn
                   (balance_data status)) )
        in
        let fee_transfers =
          List.map fee_transfers ~f:(fun t ->
              let status =
                Or_error.ok_exn (generate_status (Transaction.Fee_transfer t))
              in
              let open Transaction_status in
              Internal_command_balance_data.Fee_transfer
                (Fee_transfer_balance_data.of_balance_data_exn
                   (balance_data status)) )
        in
        coinbases @ fee_transfers )
    |> Result.map_error ~f:(fun err -> Error.Unexpected err)
  in
  (transactions, internal_command_balances)

open Staged_ledger_diff

let check_coinbase (diff : _ Pre_diff_two.t * _ Pre_diff_one.t option) =
  match
    ( (fst diff).coinbase
    , Option.value_map ~default:At_most_one.Zero (snd diff) ~f:(fun d ->
          d.coinbase ) )
  with
  | Zero, Zero | Zero, One _ | One _, Zero | Two _, Zero ->
      Ok ()
  | x, y ->
      Error
        (Error.Coinbase_error
           (sprintf
              !"Invalid coinbase value in staged ledger prediffs \
                %{sexp:Coinbase.Fee_transfer.t At_most_two.t} and \
                %{sexp:Coinbase.Fee_transfer.t At_most_one.t}"
              x y))

let compute_statuses (type c)
    ~(constraint_constants : Genesis_constants.Constraint_constants.t) ~diff
    ~coinbase_receiver ~coinbase_amount ~generate_status ~(forget : c -> _) =
  let open Result.Let_syntax in
  let get_statuses_pre_diff_with_at_most_two
      (t1 : (_, c With_status.t) Pre_diff_two.t) =
    let coinbase_parts =
      match t1.coinbase with
      | Zero ->
          `Zero
      | One x ->
          `One x
      | Two x ->
          `Two x
    in
    let%map commands, internal_command_balances =
      generate_statuses ~constraint_constants ~generate_status coinbase_parts
        ~receiver:coinbase_receiver t1.commands t1.completed_works
        ~coinbase_amount ~forget
    in
    ( { commands
      ; completed_works= t1.completed_works
      ; coinbase= t1.coinbase
      ; internal_command_balances }
      : _ Pre_diff_two.t )
  in
  let get_statuses_pre_diff_with_at_most_one
      (t2 : (_, c With_status.t) Pre_diff_one.t) =
    let coinbase_added =
      match t2.coinbase with Zero -> `Zero | One x -> `One x
    in
    let%map commands, internal_command_balances =
      generate_statuses ~constraint_constants ~generate_status coinbase_added
        ~receiver:coinbase_receiver t2.commands t2.completed_works
        ~coinbase_amount ~forget
    in
    Some
      ( { commands
        ; completed_works= t2.completed_works
        ; coinbase= t2.coinbase
        ; internal_command_balances }
        : _ Pre_diff_one.t )
  in
  let%bind p1 = get_statuses_pre_diff_with_at_most_two (fst diff) in
  let%map p2 =
    Option.value_map ~f:get_statuses_pre_diff_with_at_most_one (snd diff)
      ~default:(Ok None)
  in
  (p1, p2)

let get' (type c)
    ~(constraint_constants : Genesis_constants.Constraint_constants.t) ~diff
    ~coinbase_receiver ~coinbase_amount ~(forget : c -> _) =
  let open Result.Let_syntax in
  let%bind coinbase_amount =
    Option.value_map coinbase_amount
      ~default:
        (Error
           (Error.Coinbase_error
              (sprintf
                 !"Overflow when calculating coinbase amount: Supercharged \
                   coinbase factor (%d) x coinbase amount (%{sexp: \
                   Currency.Amount.t})"
                 constraint_constants.supercharged_coinbase_factor
                 constraint_constants.coinbase_amount)))
      ~f:(fun x -> Ok x)
  in
  let apply_pre_diff_with_at_most_two
      (t1 : (_, c With_status.t) Pre_diff_two.t) =
    let coinbase_parts =
      match t1.coinbase with
      | Zero ->
          `Zero
      | One x ->
          `One x
      | Two x ->
          `Two x
    in
    get_individual_info coinbase_parts ~receiver:coinbase_receiver t1.commands
      t1.completed_works
      ~internal_command_balances:t1.internal_command_balances ~coinbase_amount
      ~forget
  in
  let apply_pre_diff_with_at_most_one
      (t2 : (_, c With_status.t) Pre_diff_one.t) =
    let coinbase_added =
      match t2.coinbase with Zero -> `Zero | One x -> `One x
    in
    get_individual_info coinbase_added ~receiver:coinbase_receiver t2.commands
      t2.completed_works
      ~internal_command_balances:t2.internal_command_balances ~coinbase_amount
      ~forget
  in
  let%bind () = check_coinbase diff in
  let%bind p1 =
    apply_pre_diff_with_at_most_two ~constraint_constants (fst diff)
  in
  let%map p2 =
    Option.value_map
      ~f:(fun d -> apply_pre_diff_with_at_most_one ~constraint_constants d)
      (snd diff)
      ~default:
        (Ok {transactions= []; work= []; commands_count= 0; coinbases= []})
  in
  ( p1.transactions @ p2.transactions
  , p1.work @ p2.work
  , p1.commands_count + p2.commands_count
  , p1.coinbases @ p2.coinbases )

(* TODO: This is important *)
let get ~check ~constraint_constants ~coinbase_receiver ~supercharge_coinbase t
    =
  let open Async in
  match%map validate_commands t ~check with
  | Error e ->
      Error (Error.Unexpected e)
  | Ok (Error e) ->
      Error (Error.Verification_failed e)
  | Ok (Ok diff) ->
      get' ~constraint_constants ~forget:User_command.forget_check
        ~diff:diff.diff ~coinbase_receiver
        ~coinbase_amount:
          (Staged_ledger_diff.With_valid_signatures.coinbase
             ~constraint_constants ~supercharge_coinbase diff)

let get_unchecked ~constraint_constants ~coinbase_receiver
    ~supercharge_coinbase (t : With_valid_signatures_and_proofs.t) =
  let t = forget_proof_checks t in
  get' ~constraint_constants ~diff:t.diff ~coinbase_receiver
    ~forget:User_command.forget_check
    ~coinbase_amount:
      (Staged_ledger_diff.With_valid_signatures.coinbase ~constraint_constants
         ~supercharge_coinbase t)

let get_transactions ~constraint_constants ~coinbase_receiver
    ~supercharge_coinbase (sl_diff : t) =
  let open Result.Let_syntax in
  let%map transactions, _, _, _ =
    get' ~constraint_constants ~diff:sl_diff.diff ~coinbase_receiver
      ~forget:Fn.id
      ~coinbase_amount:
        (Staged_ledger_diff.coinbase ~constraint_constants
           ~supercharge_coinbase sl_diff)
  in
  transactions<|MERGE_RESOLUTION|>--- conflicted
+++ resolved
@@ -230,11 +230,7 @@
               accum
           | Some fee ->
               let new_fee = Option.value_exn (Currency.Fee.sub fee cb_fee) in
-<<<<<<< HEAD
-              if Currency.Fee.(>) new_fee Currency.Fee.zero then
-=======
               if Currency.Fee.(new_fee > Currency.Fee.zero) then
->>>>>>> 7ed00a76
                 Public_key.Compressed.Map.update accum receiver_pk ~f:(fun _ ->
                     new_fee )
               else Public_key.Compressed.Map.remove accum receiver_pk )
