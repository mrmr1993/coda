--- conflicted
+++ resolved
@@ -307,14 +307,9 @@
             Verifier.create ~logger ~proof_level:Check ~conf_dir:None ~pids )
       in
       Quickcheck.test ~trials:3
-<<<<<<< HEAD
         (Transition_frontier.For_tests.gen_with_branch ~proof_level:Check
-           ~verifier ~max_length ~frontier_size:1 ~branch_size:2 ())
-=======
-        (Transition_frontier.For_tests.gen_with_branch ~verifier
-           ~precomputed_values ~max_length ~frontier_size:1 ~branch_size:2 ())
->>>>>>> 206890dd
-        ~f:(fun (frontier, branch) ->
+           ~precomputed_values ~verifier ~max_length ~frontier_size:1
+           ~branch_size:2 ()) ~f:(fun (frontier, branch) ->
           let catchup_job_reader, catchup_job_writer =
             Strict_pipe.create ~name:(__MODULE__ ^ __LOC__)
               (Buffered (`Capacity 10, `Overflow Crash))
@@ -366,14 +361,9 @@
             Verifier.create ~logger ~proof_level:Check ~conf_dir:None ~pids )
       in
       Quickcheck.test ~trials:3
-<<<<<<< HEAD
         (Transition_frontier.For_tests.gen_with_branch ~proof_level:Check
-           ~verifier ~max_length ~frontier_size:1 ~branch_size:2 ())
-=======
-        (Transition_frontier.For_tests.gen_with_branch ~verifier
-           ~precomputed_values ~max_length ~frontier_size:1 ~branch_size:2 ())
->>>>>>> 206890dd
-        ~f:(fun (frontier, branch) ->
+           ~precomputed_values ~verifier ~max_length ~frontier_size:1
+           ~branch_size:2 ()) ~f:(fun (frontier, branch) ->
           let cache = Unprocessed_transition_cache.create ~logger in
           let register_breadcrumb breadcrumb =
             Unprocessed_transition_cache.register_exn cache
@@ -456,14 +446,9 @@
             Verifier.create ~logger ~proof_level:Check ~conf_dir:None ~pids )
       in
       Quickcheck.test ~trials:3
-<<<<<<< HEAD
         (Transition_frontier.For_tests.gen_with_branch ~proof_level:Check
-           ~verifier ~max_length ~frontier_size:1 ~branch_size:5 ())
-=======
-        (Transition_frontier.For_tests.gen_with_branch ~verifier
-           ~precomputed_values ~max_length ~frontier_size:1 ~branch_size:5 ())
->>>>>>> 206890dd
-        ~f:(fun (frontier, branch) ->
+           ~precomputed_values ~verifier ~max_length ~frontier_size:1
+           ~branch_size:5 ()) ~f:(fun (frontier, branch) ->
           let catchup_job_reader, catchup_job_writer =
             Strict_pipe.create ~name:(__MODULE__ ^ __LOC__)
               (Buffered (`Capacity 10, `Overflow Crash))
