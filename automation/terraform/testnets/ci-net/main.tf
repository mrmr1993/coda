terraform {
  required_version = "~> 0.12.0"
  backend "s3" {
    key     = "terraform-ci-net.tfstate"
    encrypt = true
    region  = "us-west-2"
    bucket  = "o1labs-terraform-state"
    acl     = "bucket-owner-full-control"
  }
}

provider "aws" {
  region = "us-west-2"
}

provider "google" {
  alias   = "google-us-east4"
  project = "o1labs-192920"
  region  = "us-east4"
  zone    = "us-east4-b"
}

variable "coda_image" {
  type = string

  description = "Mina daemon image to use in provisioning a ci-net"
<<<<<<< HEAD
  default     = "gcr.io/o1labs-192920/coda-daemon:0.2.6-compatible"
=======
  default     = "gcr.io/o1labs-192920/coda-daemon:0.2.11-develop"
>>>>>>> 718eba48
}

variable "coda_archive_image" {
  type = string

  description = "Mina archive node image to use in provisioning a ci-net"
<<<<<<< HEAD
  default     = "gcr.io/o1labs-192920/coda-archive:0.2.6-compatible"
=======
  default     = "gcr.io/o1labs-192920/coda-archive:0.2.11-develop"
>>>>>>> 718eba48
}

variable "whale_count" {
  type    = number
  default = 1
}

variable "fish_count" {
  type    = number
  default = 1
}

variable "archive_count" {
  type    = number
  default = 1
}

variable "snark_worker_count" {
  type    = number
  default = 1
}

variable "ci_cluster_region" {
  type    = string
  default = "us-west1"
}

variable "ci_k8s_ctx" {
  type    = string
  default = "gke_o1labs-192920_us-west1_mina-integration-west1"
}

variable "ci_artifact_path" {
  type    = string
  default = "/tmp"
}

locals {
  seed_region = "us-west1"
  seed_zone = "us-west1-b"
}


module "ci_testnet" {
  providers = { google = google.google-us-east4 }
  source    = "../../modules/kubernetes/testnet"

  # TODO: remove obsolete cluster_name var + cluster region
  cluster_name          = "mina-integration-west1"
  cluster_region        = var.ci_cluster_region
  k8s_context           = var.ci_k8s_ctx
  testnet_name          = "${terraform.workspace}-ci-net"

  coda_image            = var.coda_image
  coda_archive_image    = var.coda_archive_image
  coda_agent_image      = "codaprotocol/coda-user-agent:0.1.8"
  coda_bots_image       = "codaprotocol/bots:1.0.0"
  coda_points_image     = "codaprotocol/coda-points-hack:32b.4"

  coda_faucet_amount    = "10000000000"
  coda_faucet_fee       = "100000000"

  archive_node_count    = var.archive_count
  mina_archive_schema   = "https://raw.githubusercontent.com/MinaProtocol/mina/develop/src/app/archive/create_schema.sql"

  additional_seed_peers = []

  seed_zone = local.seed_zone
  seed_region = local.seed_region

  log_level              = "Info"
  log_txn_pool_gossip    = false

  block_producer_key_pass = "naughty blue worm"
  block_producer_starting_host_port = 10501

  whale_count = var.whale_count
  fish_count = var.fish_count

  block_producer_configs = concat(
    [
      for i in range(var.whale_count): {
        name                   = "whale-block-producer-${i + 1}"
        class                  = "whale"
        id                     = i + 1
        private_key_secret     = "online-whale-account-${i + 1}-key"
        libp2p_secret          = "online-whale-libp2p-${i + 1}-key"
        enable_gossip_flooding = false
        run_with_user_agent    = false
        run_with_bots          = false
        enable_peer_exchange   = true
        isolated               = false
      }
    ],
    [
      for i in range(var.fish_count): {
        name                   = "fish-block-producer-${i + 1}"
        class                  = "fish"
        id                     = i + 1
        private_key_secret     = "online-fish-account-${i + 1}-key"
        libp2p_secret          = "online-fish-libp2p-${i + 1}-key"
        enable_gossip_flooding = false
        run_with_user_agent    = true
        run_with_bots          = false
        enable_peer_exchange   = true
        isolated               = false
      }
    ]
  )

  snark_worker_replicas = var.snark_worker_count
  snark_worker_fee      = "0.025"
  snark_worker_public_key = "B62qk4nuKn2U5kb4dnZiUwXeRNtP1LncekdAKddnd1Ze8cWZnjWpmMU"
  snark_worker_host_port = 10401

  agent_min_fee = "0.05"
  agent_max_fee = "0.1"
  agent_min_tx = "0.0015"
  agent_max_tx = "0.0015"
  agent_send_every_mins = "1"

  artifact_path = var.ci_artifact_path
}<|MERGE_RESOLUTION|>--- conflicted
+++ resolved
@@ -24,22 +24,14 @@
   type = string
 
   description = "Mina daemon image to use in provisioning a ci-net"
-<<<<<<< HEAD
-  default     = "gcr.io/o1labs-192920/coda-daemon:0.2.6-compatible"
-=======
   default     = "gcr.io/o1labs-192920/coda-daemon:0.2.11-develop"
->>>>>>> 718eba48
 }
 
 variable "coda_archive_image" {
   type = string
 
   description = "Mina archive node image to use in provisioning a ci-net"
-<<<<<<< HEAD
-  default     = "gcr.io/o1labs-192920/coda-archive:0.2.6-compatible"
-=======
   default     = "gcr.io/o1labs-192920/coda-archive:0.2.11-develop"
->>>>>>> 718eba48
 }
 
 variable "whale_count" {
