--- conflicted
+++ resolved
@@ -24,23 +24,7 @@
 
   seed_zone   = "us-west1-a"
   seed_region = "us-west1"
-<<<<<<< HEAD
   seed_configs = [local.seed_config]
-=======
-  seed_configs = [
-    {
-      name               = "seed",
-      class              = "seed",
-      libp2p_secret      = local.seed_peer.secret,
-      external_port      = 10401,
-      node_port          = null,
-      external_ip        = null,
-      private_key_secret = null,
-      enableArchive      = false,
-      archiveAddress     = null
-    }
-  ]
->>>>>>> 7f32d553
 
   snark_worker_replicas   = var.snark_worker_replicas
   snark_worker_fee        = var.snark_worker_fee
